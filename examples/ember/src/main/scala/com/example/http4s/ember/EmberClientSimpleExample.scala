/*
 * Copyright 2020 http4s.org
 *
 * Licensed under the Apache License, Version 2.0 (the "License");
 * you may not use this file except in compliance with the License.
 * You may obtain a copy of the License at
 *
 *     http://www.apache.org/licenses/LICENSE-2.0
 *
 * Unless required by applicable law or agreed to in writing, software
 * distributed under the License is distributed on an "AS IS" BASIS,
 * WITHOUT WARRANTIES OR CONDITIONS OF ANY KIND, either express or implied.
 * See the License for the specific language governing permissions and
 * limitations under the License.
 */

package com.example.http4s.ember

import _root_.io.circe.Json
import _root_.org.http4s.ember.client.EmberClientBuilder
import _root_.org.typelevel.log4cats.Logger
import _root_.org.typelevel.log4cats.slf4j.Slf4jLogger
import cats.effect._
import cats.syntax.all._
import fs2._
import org.http4s._
import org.http4s.circe._
import org.http4s.client._
import org.http4s.implicits._
import scodec.bits.ByteVector

import scala.concurrent.duration._

object EmberClientSimpleExample extends IOApp {

  val githubReq = Request[IO](Method.GET, uri"http://christopherdavenport.github.io/")
  val dadJokeReq = Request[IO](Method.GET, uri"https://icanhazdadjoke.com/")
  val googleReq = Request[IO](Method.GET, uri"https://www.google.com/")
  val httpBinGet = Request[IO](Method.GET, uri"https://httpbin.org/get")
  val httpBinPng = Request[IO](Method.GET, uri"https://httpbin.org/image/png")

  val logger = Slf4jLogger.getLogger[IO]

  def run(args: List[String]): IO[ExitCode] =
    EmberClientBuilder
      .default[IO]
      .build
      .use(client =>
        logTimed(
          logger,
          "Http Only - ChristopherDavenport Site",
          getRequestBufferedBody(client, githubReq),
        ) >>
          logTimed(logger, "Json - DadJoke", client.expect[Json](dadJokeReq)) >>
          logTimed(logger, "Https - Google", getRequestBufferedBody(client, googleReq)) >>
          logTimed(
            logger,
            "Small Response - HttpBin Get",
            getRequestBufferedBody(client, httpBinGet),
          ) >>
          logTimed(
            logger,
            "Large Response - HttpBin PNG",
            getRequestBufferedBody(client, httpBinPng),
          ) >>
          IO(println("Done"))
      )
      .as(ExitCode.Success)

  def getRequestBufferedBody[F[_]: Async](client: Client[F], req: Request[F]): F[Response[F]] =
    client
      .run(req)
      .use(resp =>
        resp.body.compile
          .to(ByteVector)
<<<<<<< HEAD
          .map(bv => resp.copy(body = Stream.chunk(Chunk.byteVector(bv)))))
=======
          .map(bv => resp.copy(body = Stream.chunk(Chunk.ByteVectorChunk(bv))))
      )
>>>>>>> 37f452b1

  def logTimed[F[_]: Temporal, A](logger: Logger[F], name: String, fa: F[A]): F[A] =
    timedMS(fa).flatMap { case (time, action) =>
      logger.info(s"Action $name took $time").as(action)
    }

  def timedMS[F[_]: Temporal, A](fa: F[A]): F[(FiniteDuration, A)] = {
    val nowMS = Temporal[F].monotonic
    (nowMS, fa, nowMS).mapN { case (before, result, after) =>
      val time = after - before
      (time, result)
    }
  }

}<|MERGE_RESOLUTION|>--- conflicted
+++ resolved
@@ -73,12 +73,8 @@
       .use(resp =>
         resp.body.compile
           .to(ByteVector)
-<<<<<<< HEAD
-          .map(bv => resp.copy(body = Stream.chunk(Chunk.byteVector(bv)))))
-=======
-          .map(bv => resp.copy(body = Stream.chunk(Chunk.ByteVectorChunk(bv))))
+          .map(bv => resp.copy(body = Stream.chunk(Chunk.byteVector(bv))))
       )
->>>>>>> 37f452b1
 
   def logTimed[F[_]: Temporal, A](logger: Logger[F], name: String, fa: F[A]): F[A] =
     timedMS(fa).flatMap { case (time, action) =>
