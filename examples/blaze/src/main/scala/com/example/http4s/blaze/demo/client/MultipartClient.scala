--- conflicted
+++ resolved
@@ -39,51 +39,27 @@
 class MultipartHttpClient(implicit S: StreamUtils[IO]) extends IOApp with Http4sClientDsl[IO] {
   private val image: IO[URL] = IO.blocking(getClass.getResource("/beerbottle.png"))
 
-<<<<<<< HEAD
-  private def multipart(url: URL) =
-    Multipart[IO](
-      Vector(
-        Part.formData("name", "gvolpe"),
-        Part.fileData("rick", url, `Content-Type`(MediaType.image.png)),
-      )
-    )
-
-  private def request =
-    image
-      .map(multipart)
-      .map(body => POST(body, uri"http://localhost:8080/v1/multipart").withHeaders(body.headers))
-
-  private val resources: Resource[IO, Client[IO]] =
-    BlazeClientBuilder[IO].resource
-
-  private val example =
-    for {
-      client <- Stream.resource(resources)
-      req <- Stream.eval(request)
-=======
-  private def request(blocker: Blocker, multiparts: Multiparts[IO]) =
+  private def request(multiparts: Multiparts[IO]) =
     for {
       url <- image
       body <- multiparts.multipart(
         Vector(
           Part.formData("name", "gvolpe"),
-          Part.fileData("rick", url, blocker, `Content-Type`(MediaType.image.png)),
+          Part.fileData("rick", url, `Content-Type`(MediaType.image.png)),
         )
       )
     } yield POST(body, uri"http://localhost:8080/v1/multipart").withHeaders(body.headers)
 
-  private val resources: Resource[IO, (Blocker, Client[IO], Multiparts[IO])] =
+  private val resources: Resource[IO, (Client[IO], Multiparts[IO])] =
     for {
-      blocker <- Blocker[IO]
-      client <- BlazeClientBuilder[IO](global).resource
+      client <- BlazeClientBuilder[IO].resource
       multiparts <- Resource.eval(Multiparts.forSync[IO])
-    } yield (blocker, client, multiparts)
+    } yield (client, multiparts)
 
   private val example =
     for {
-      (blocker, client, multiparts) <- Stream.resource(resources)
-      req <- Stream.eval(request(blocker, multiparts))
->>>>>>> 315a7fdf
+      (client, multiparts) <- Stream.resource(resources)
+      req <- Stream.eval(request(multiparts))
       value <- Stream.eval(client.expect[String](req))
       _ <- S.putStrLn(value)
     } yield ()
