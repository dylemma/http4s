package com.example.http4s.blaze

import cats.effect._
import com.example.http4s.ExampleService
import org.http4s.HttpApp
import org.http4s.server.{Router, Server}
import org.http4s.server.blaze.BlazeServerBuilder
import org.http4s.syntax.kleisli._
import scala.concurrent.ExecutionContext.global

object BlazeExample extends IOApp {
  override def run(args: List[String]): IO[ExitCode] =
    BlazeExampleApp.resource[IO].use(_ => IO.never).as(ExitCode.Success)
}

object BlazeExampleApp {
  def httpApp[F[_]: Effect: ContextShift: Timer](blocker: Blocker): HttpApp[F] =
    Router(
      "/http4s" -> ExampleService[F](blocker).routes
    ).orNotFound

<<<<<<< HEAD
  def resource[F[_]: ConcurrentEffect: ContextShift: Timer]: Resource[F, Server[F]] =
    for {
      blocker <- Blocker[F]
      app = httpApp[F](blocker)
      server <- BlazeServerBuilder[F]
        .bindHttp(8080)
        .withHttpApp(app)
        .resource
    } yield server
=======
  def stream[F[_]: ConcurrentEffect: Timer: ContextShift]: Stream[F, ExitCode] =
    BlazeServerBuilder[F](global)
      .bindHttp(8080)
      .withHttpApp(httpApp[F])
      .serve
>>>>>>> d9c99c72
}<|MERGE_RESOLUTION|>--- conflicted
+++ resolved
@@ -19,21 +19,13 @@
       "/http4s" -> ExampleService[F](blocker).routes
     ).orNotFound
 
-<<<<<<< HEAD
   def resource[F[_]: ConcurrentEffect: ContextShift: Timer]: Resource[F, Server[F]] =
     for {
       blocker <- Blocker[F]
       app = httpApp[F](blocker)
-      server <- BlazeServerBuilder[F]
+      server <- BlazeServerBuilder[F](global)
         .bindHttp(8080)
         .withHttpApp(app)
         .resource
     } yield server
-=======
-  def stream[F[_]: ConcurrentEffect: Timer: ContextShift]: Stream[F, ExitCode] =
-    BlazeServerBuilder[F](global)
-      .bindHttp(8080)
-      .withHttpApp(httpApp[F])
-      .serve
->>>>>>> d9c99c72
 }