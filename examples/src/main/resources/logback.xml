<configuration>

  <appender name="STDOUT" class="ch.qos.logback.core.ConsoleAppender">
    <!-- encoders are assigned the type
         ch.qos.logback.classic.encoder.PatternLayoutEncoder by default -->
    <encoder>
      <pattern>%d{HH:mm:ss.SSS} [%thread] %-5level %logger{36} - %msg%n</pattern>
    </encoder>
  </appender>

<<<<<<< HEAD
  <root level="error">
=======
  <root level="warn">
>>>>>>> 43f9eefa
    <appender-ref ref="STDOUT" />
  </root>
</configuration><|MERGE_RESOLUTION|>--- conflicted
+++ resolved
@@ -8,11 +8,7 @@
     </encoder>
   </appender>
 
-<<<<<<< HEAD
-  <root level="error">
-=======
   <root level="warn">
->>>>>>> 43f9eefa
     <appender-ref ref="STDOUT" />
   </root>
 </configuration>