--- conflicted
+++ resolved
@@ -119,20 +119,6 @@
   * distinguishes this from other `ResponseGenerator`s.
   */
 trait WwwAuthenticateResponseGenerator[F[_], G[_]] extends Any with ResponseGenerator {
-<<<<<<< HEAD
-=======
-  @deprecated("Use ``apply(`WWW-Authenticate`(challenge, challenges)`` instead", "0.18.0-M2")
-  def apply(challenge: Challenge, challenges: Challenge*)(implicit
-      F: Applicative[F]
-  ): F[Response[G]] =
-    F.pure(
-      Response[G](
-        status = status,
-        headers = Headers(`Content-Length`.zero, `WWW-Authenticate`(challenge, challenges: _*)),
-      )
-    )
-
->>>>>>> 37f452b1
   def apply(authenticate: `WWW-Authenticate`, headers: Header.ToRaw*)(implicit
       F: Applicative[F]
   ): F[Response[G]] =
@@ -177,20 +163,6 @@
   * distinguishes this from other `EntityResponseGenerator`s.
   */
 trait ProxyAuthenticateResponseGenerator[F[_], G[_]] extends Any with ResponseGenerator {
-<<<<<<< HEAD
-=======
-  @deprecated("Use ``apply(`Proxy-Authenticate`(challenge, challenges)`` instead", "0.18.0-M2")
-  def apply(challenge: Challenge, challenges: Challenge*)(implicit
-      F: Applicative[F]
-  ): F[Response[G]] =
-    F.pure(
-      Response[G](
-        status = status,
-        headers = Headers(`Content-Length`.zero, `Proxy-Authenticate`(challenge, challenges: _*)),
-      )
-    )
-
->>>>>>> 37f452b1
   def apply(authenticate: `Proxy-Authenticate`, headers: Header.ToRaw*)(implicit
       F: Applicative[F]
   ): F[Response[G]] =
