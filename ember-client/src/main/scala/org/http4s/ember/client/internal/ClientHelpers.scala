/*
 * Copyright 2019 http4s.org
 *
 * Licensed under the Apache License, Version 2.0 (the "License");
 * you may not use this file except in compliance with the License.
 * You may obtain a copy of the License at
 *
 *     http://www.apache.org/licenses/LICENSE-2.0
 *
 * Unless required by applicable law or agreed to in writing, software
 * distributed under the License is distributed on an "AS IS" BASIS,
 * WITHOUT WARRANTIES OR CONDITIONS OF ANY KIND, either express or implied.
 * See the License for the specific language governing permissions and
 * limitations under the License.
 */

package org.http4s.ember.client.internal

import org.http4s.ember.client._
import fs2.io.tcp._
import cats._
import cats.data.NonEmptyList
import cats.effect._
import cats.effect.implicits._
import cats.effect.concurrent._
import cats.syntax.all._
import scala.concurrent.duration._
import java.net.InetSocketAddress
import org.http4s._
import org.http4s.client.RequestKey
import org.typelevel.ci._
import _root_.org.http4s.ember.core.{Encoder, Parser}
import _root_.fs2.io.tcp.SocketGroup
import _root_.fs2.io.tls._
import org.typelevel.keypool._
import javax.net.ssl.SNIHostName
import org.http4s.headers.{Connection, Date, `User-Agent`}
<<<<<<< HEAD
import _root_.org.http4s.ember.core.Util._
=======
import _root_.org.http4s.ember.core.Util.durationToFinite
import java.nio.channels.ClosedChannelException
>>>>>>> 4d61c36b

private[client] object ClientHelpers {

  def requestToSocketWithKey[F[_]: Concurrent: ContextShift](
      request: Request[F],
      tlsContextOpt: Option[TLSContext],
      enableEndpointValidation: Boolean,
      sg: SocketGroup,
      additionalSocketOptions: List[SocketOptionMapping[_]]
  ): Resource[F, RequestKeySocket[F]] = {
    val requestKey = RequestKey.fromRequest(request)
    requestKeyToSocketWithKey[F](
      requestKey,
      tlsContextOpt,
      enableEndpointValidation,
      sg,
      additionalSocketOptions
    )
  }

  def requestKeyToSocketWithKey[F[_]: Concurrent: ContextShift](
      requestKey: RequestKey,
      tlsContextOpt: Option[TLSContext],
      enableEndpointValidation: Boolean,
      sg: SocketGroup,
      additionalSocketOptions: List[SocketOptionMapping[_]]
  ): Resource[F, RequestKeySocket[F]] =
    for {
      address <- Resource.eval(getAddress(requestKey))
      initSocket <- sg.client[F](address, additionalSocketOptions = additionalSocketOptions)
      socket <- {
        if (requestKey.scheme === Uri.Scheme.https)
          tlsContextOpt.fold[Resource[F, Socket[F]]] {
            ApplicativeThrow[Resource[F, *]].raiseError(
              new Throwable("EmberClient Not Configured for Https")
            )
          } { tlsContext =>
            tlsContext
              .client(
                initSocket,
                TLSParameters(
                  serverNames = Some(List(new SNIHostName(address.getHostName))),
                  endpointIdentificationAlgorithm =
                    if (enableEndpointValidation) Some("HTTPS") else None)
              )
              .widen[Socket[F]]
          }
        else initSocket.pure[Resource[F, *]]
      }
    } yield RequestKeySocket(socket, requestKey)

  def request[F[_]: Concurrent: Timer](
      request: Request[F],
      connection: EmberConnection[F],
      chunkSize: Int,
      maxResponseHeaderSize: Int,
      idleTimeout: Duration,
      timeout: Duration,
      userAgent: Option[`User-Agent`]
  ): F[(Response[F], F[Option[Array[Byte]]])] = {

    def writeRequestToSocket(
        req: Request[F],
        socket: Socket[F],
        timeout: Option[FiniteDuration]): F[Unit] =
      Encoder
        .reqToBytes(req)
        .through(socket.writes(timeout))
        .compile
        .drain

    def writeRead(req: Request[F]): F[(Response[F], F[Option[Array[Byte]]])] =
      writeRequestToSocket(req, connection.keySocket.socket, durationToFinite(idleTimeout)) >>
        connection.nextBytes.getAndSet(Array.emptyByteArray).flatMap { head =>
          val finiteDuration = durationToFinite(timeout)
          val parse = Parser.Response.parser(maxResponseHeaderSize)(
            head,
            connection.keySocket.socket.read(chunkSize, durationToFinite(idleTimeout))
          )

          finiteDuration.fold(parse)(duration =>
            parse.timeoutTo(
              duration,
              ApplicativeThrow[F].raiseError(new java.util.concurrent.TimeoutException(
                s"Timed Out on EmberClient Header Receive Timeout: $duration"))))
        }

    for {
      processedReq <- preprocessRequest(request, userAgent)
      res <- writeRead(processedReq)
    } yield res
  }.adaptError { case e @ org.http4s.ember.core.EmptyStreamError() =>
    new ClosedChannelException() {
      initCause(e)

      override def getMessage(): String =
        "Remote Disconnect: Received zero bytes after sending request"
    }
  }

  private[internal] def preprocessRequest[F[_]: Monad: Clock](
      req: Request[F],
      userAgent: Option[`User-Agent`]): F[Request[F]] = {
    val connection = req.headers
      .get[Connection]
      .fold(Connection(NonEmptyList.of(ci"keep-alive")))(identity)
    val userAgentHeader: Option[`User-Agent`] = req.headers.get[`User-Agent`].orElse(userAgent)
    for {
      date <- req.headers.get[Date].fold(HttpDate.current[F].map(Date(_)))(_.pure[F])
    } yield req
      .putHeaders(date, connection)
      .putHeaders(userAgentHeader)
  }

  private[ember] def postProcessResponse[F[_]](
      req: Request[F],
      resp: Response[F],
      drain: F[Option[Array[Byte]]],
      nextBytes: Ref[F, Array[Byte]],
      canBeReused: Ref[F, Reusable])(implicit F: Concurrent[F]): F[Unit] =
    drain.flatMap {
      case Some(bytes) =>
        val requestClose = connectionFor(req.httpVersion, req.headers).hasClose
        val responseClose = connectionFor(resp.httpVersion, resp.headers).hasClose

        if (requestClose || responseClose) F.unit
        else nextBytes.set(bytes) >> canBeReused.set(Reusable.Reuse)
      case None => F.unit
    }

  // https://github.com/http4s/http4s/blob/main/blaze-client/src/main/scala/org/http4s/client/blaze/Http1Support.scala#L86
  private def getAddress[F[_]: Sync](requestKey: RequestKey): F[InetSocketAddress] =
    requestKey match {
      case RequestKey(s, auth) =>
        val port = auth.port.getOrElse(if (s == Uri.Scheme.https) 443 else 80)
        val host = auth.host.value
        Sync[F].delay(new InetSocketAddress(host, port))
    }

  // Assumes that the request doesn't have fancy finalizers besides shutting down the pool
  private[client] def getValidManaged[F[_]: Sync](
      pool: KeyPool[F, RequestKey, EmberConnection[F]],
      request: Request[F]): Resource[F, Managed[F, EmberConnection[F]]] =
    pool.take(RequestKey.fromRequest(request)).flatMap { managed =>
      Resource
        .eval(managed.value.keySocket.socket.isOpen)
        .ifM(
          managed.pure[Resource[F, *]],
          // Already Closed,
          // The Resource Scopes Aren't doing us anything
          // if we have max removed from pool we will need to revisit
          if (managed.isReused) {
            Resource.eval(managed.canBeReused.set(Reusable.DontReuse)) >>
              getValidManaged(pool, request)
          } else
            Resource.eval(Sync[F].raiseError(
              new java.net.SocketException("Fresh connection from pool was not open")))
        )
    }

  private[ember] object RetryLogic {
    import org.http4s.client.middleware._
    import org.http4s.syntax.all._
    // import org.http4s.headers.`Idempotency-Key`

    private val retryNow = 0.seconds.some
    def retryUntilFresh[F[_]]: RetryPolicy[F] = { (req, result, retries) =>
      if (emberDeadFromPoolPolicy(req, result) && retries <= 2) retryNow
      else None
    }

    def emberDeadFromPoolPolicy[F[_]](
        req: Request[F],
        result: Either[Throwable, Response[F]]): Boolean =
      (req.method.isIdempotent || req.headers.get("idempotency-key".ci).isDefined) &&
        isEmptyStreamError(result)

    def isEmptyStreamError[F[_]](result: Either[Throwable, Response[F]]): Boolean =
      result match {
        case Right(_) => false
        // case Left(EmberException.EmptyStream()) => true // Next version can be accessed by users
        case Left(org.http4s.ember.core.EmptyStreamError()) =>
          true // Note this is private in http4s in 0.21
        case _ => false
      }
  }
}<|MERGE_RESOLUTION|>--- conflicted
+++ resolved
@@ -28,19 +28,17 @@
 import java.net.InetSocketAddress
 import org.http4s._
 import org.http4s.client.RequestKey
+import org.http4s.client.middleware._
+import org.http4s.ember.core.EmberException
 import org.typelevel.ci._
 import _root_.org.http4s.ember.core.{Encoder, Parser}
 import _root_.fs2.io.tcp.SocketGroup
 import _root_.fs2.io.tls._
 import org.typelevel.keypool._
 import javax.net.ssl.SNIHostName
-import org.http4s.headers.{Connection, Date, `User-Agent`}
-<<<<<<< HEAD
+import org.http4s.headers.{Connection, Date, `Idempotency-Key`, `User-Agent`}
 import _root_.org.http4s.ember.core.Util._
-=======
-import _root_.org.http4s.ember.core.Util.durationToFinite
 import java.nio.channels.ClosedChannelException
->>>>>>> 4d61c36b
 
 private[client] object ClientHelpers {
 
@@ -132,7 +130,7 @@
       processedReq <- preprocessRequest(request, userAgent)
       res <- writeRead(processedReq)
     } yield res
-  }.adaptError { case e @ org.http4s.ember.core.EmptyStreamError() =>
+  }.adaptError { case e: EmberException.EmptyStream =>
     new ClosedChannelException() {
       initCause(e)
 
@@ -202,10 +200,6 @@
     }
 
   private[ember] object RetryLogic {
-    import org.http4s.client.middleware._
-    import org.http4s.syntax.all._
-    // import org.http4s.headers.`Idempotency-Key`
-
     private val retryNow = 0.seconds.some
     def retryUntilFresh[F[_]]: RetryPolicy[F] = { (req, result, retries) =>
       if (emberDeadFromPoolPolicy(req, result) && retries <= 2) retryNow
@@ -215,15 +209,13 @@
     def emberDeadFromPoolPolicy[F[_]](
         req: Request[F],
         result: Either[Throwable, Response[F]]): Boolean =
-      (req.method.isIdempotent || req.headers.get("idempotency-key".ci).isDefined) &&
+      (req.method.isIdempotent || req.headers.get[`Idempotency-Key`].isDefined) &&
         isEmptyStreamError(result)
 
     def isEmptyStreamError[F[_]](result: Either[Throwable, Response[F]]): Boolean =
       result match {
         case Right(_) => false
-        // case Left(EmberException.EmptyStream()) => true // Next version can be accessed by users
-        case Left(org.http4s.ember.core.EmptyStreamError()) =>
-          true // Note this is private in http4s in 0.21
+        case Left(EmberException.EmptyStream()) => true
         case _ => false
       }
   }
