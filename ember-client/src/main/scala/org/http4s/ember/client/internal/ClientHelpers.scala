--- conflicted
+++ resolved
@@ -155,22 +155,12 @@
             head,
             timeoutMaybe(connection.keySocket.socket.read(chunkSize), idleTimeout)
           )
-<<<<<<< HEAD
           timeoutToMaybe(
             parse,
             timeout,
-            ApplicativeThrow[F].raiseError(new java.util.concurrent.TimeoutException(
+            Defer[F].defer(ApplicativeThrow[F].raiseError(new java.util.concurrent.TimeoutException(
               s"Timed Out on EmberClient Header Receive Timeout: $timeout")))
-=======
-
-          finiteDuration.fold(parse)(duration =>
-            parse.timeoutTo(
-              duration,
-              Concurrent[F].defer(
-                ApplicativeThrow[F].raiseError(new java.util.concurrent.TimeoutException(
-                  s"Timed Out on EmberClient Header Receive Timeout: $duration")))
-            ))
->>>>>>> 365bf365
+          )
         }
 
     for {
