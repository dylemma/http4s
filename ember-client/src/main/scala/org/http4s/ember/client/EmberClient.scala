/*
 * Copyright 2019 http4s.org
 *
 * Licensed under the Apache License, Version 2.0 (the "License");
 * you may not use this file except in compliance with the License.
 * You may obtain a copy of the License at
 *
 *     http://www.apache.org/licenses/LICENSE-2.0
 *
 * Unless required by applicable law or agreed to in writing, software
 * distributed under the License is distributed on an "AS IS" BASIS,
 * WITHOUT WARRANTIES OR CONDITIONS OF ANY KIND, either express or implied.
 * See the License for the specific language governing permissions and
 * limitations under the License.
 */

package org.http4s.ember.client

import cats.effect._
import org.http4s._
import org.http4s.client._
import org.typelevel.keypool._

final class EmberClient[F[_]] private[client] (
    private val client: Client[F],
<<<<<<< HEAD
    private val pool: KeyPool[F, RequestKey, (RequestKeySocket[F], F[Unit])]
)(implicit F: MonadCancelThrow[F])
=======
    private val pool: KeyPool[F, RequestKey, EmberConnection[F]]
)(implicit F: BracketThrow[F])
>>>>>>> f61e22a2
    extends DefaultClient[F] {

  /** The reason for this extra class. This allows you to see the present state
    * of the underlying Pool, without having access to the pool itself.
    *
    * The first element represents total connections in the pool, the second
    * is a mapping between the number of connections in the pool for each requestKey.
    */
  def state: F[(Int, Map[RequestKey, Int])] = pool.state

  def run(req: Request[F]): Resource[F, Response[F]] = client.run(req)
}<|MERGE_RESOLUTION|>--- conflicted
+++ resolved
@@ -23,13 +23,8 @@
 
 final class EmberClient[F[_]] private[client] (
     private val client: Client[F],
-<<<<<<< HEAD
-    private val pool: KeyPool[F, RequestKey, (RequestKeySocket[F], F[Unit])]
+    private val pool: KeyPool[F, RequestKey, EmberConnection[F]]
 )(implicit F: MonadCancelThrow[F])
-=======
-    private val pool: KeyPool[F, RequestKey, EmberConnection[F]]
-)(implicit F: BracketThrow[F])
->>>>>>> f61e22a2
     extends DefaultClient[F] {
 
   /** The reason for this extra class. This allows you to see the present state
