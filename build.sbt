import com.typesafe.tools.mima.core._
import explicitdeps.ExplicitDepsPlugin.autoImport.moduleFilterRemoveValue
import org.http4s.sbt.Http4sPlugin._
import org.http4s.sbt.ScaladocApiMapping

import scala.xml.transform.{RewriteRule, RuleTransformer}

// Global settings
ThisBuild / crossScalaVersions := Seq(scala_3, scala_212, scala_213)
ThisBuild / tlBaseVersion := "0.23"
ThisBuild / developers += tlGitHubDev("rossabaker", "Ross A. Baker")

ThisBuild / tlCiReleaseBranches := Seq("series/0.23")
ThisBuild / tlSitePublishBranch := Some("series/0.23")

ThisBuild / semanticdbEnabled := true
ThisBuild / semanticdbOptions ++= Seq("-P:semanticdb:synthetics:on").filter(_ => !tlIsScala3.value)
ThisBuild / semanticdbVersion := scalafixSemanticdb.revision
ThisBuild / scalafixScalaBinaryVersion := CrossVersion.binaryScalaVersion(scalaVersion.value)
ThisBuild / scalafixDependencies += "com.github.liancheng" %% "organize-imports" % "0.5.0"

ThisBuild / scalafixAll / skip := tlIsScala3.value
ThisBuild / ScalafixConfig / skip := tlIsScala3.value
ThisBuild / Test / scalafixConfig := Some(file(".scalafix.test.conf"))

ThisBuild / githubWorkflowBuild ++= Seq(
  WorkflowStep.Sbt(
    List("${{ matrix.ci }}", "scalafixAll --check"),
    name = Some("Check Scalafix rules"),
    cond = Some(s"matrix.scala != '$scala_3'"),
  )
)

ThisBuild / githubWorkflowAddedJobs ++= Seq(
  WorkflowJob(
    "scalafix",
    "Scalafix",
    githubWorkflowJobSetup.value.toList ::: List(
      WorkflowStep.Run(
        List("cd scalafix", "sbt ci"),
        name = Some("Scalafix tests"),
        cond = Some(s"matrix.scala == '$scala_213'"),
      )
    ),
    scalas = crossScalaVersions.value.toList,
    javas = List(JavaSpec.temurin("8")),
  )
)

ThisBuild / jsEnv := {
  import org.scalajs.jsenv.nodejs.NodeJSEnv
  new NodeJSEnv(NodeJSEnv.Config().withEnv(Map("TZ" -> "UTC")))
}

lazy val modules: List[CompositeProject] = List(
  core,
  laws,
  testing,
  tests,
  server,
  prometheusMetrics,
  client,
  dropwizardMetrics,
  emberCore,
  emberServer,
  emberClient,
  blazeCore,
  blazeServer,
  blazeClient,
  asyncHttpClient,
  jettyClient,
  okHttpClient,
  nodeServerless,
  theDsl,
  jawn,
  circe,
<<<<<<< HEAD
  scalatags,
=======
  playJson,
  scalaXml,
  twirl,
>>>>>>> 4f103813
  bench,
  jsArtifactSizeTest,
  unidocs,
  examples,
  examplesBlaze,
  examplesDocker,
  examplesEmber,
  scalafixInternalRules,
  scalafixInternalInput,
  scalafixInternalOutput,
  scalafixInternalTests,
)

lazy val root = tlCrossRootProject
  .disablePlugins(ScalafixPlugin)
  .settings(
    // Root project
    name := "http4s",
    description := "A minimal, Scala-idiomatic library for HTTP",
    startYear := Some(2013),
  )
  .aggregate(modules: _*)

lazy val core = libraryCrossProject("core")
  .enablePlugins(BuildInfoPlugin)
  .jvmEnablePlugins(MimeLoaderPlugin)
  .settings(
    description := "Core http4s library for servers and clients",
    startYear := Some(2013),
    buildInfoKeys := Seq[BuildInfoKey](
      version,
      scalaVersion,
      BuildInfoKey.map(http4sApiVersion) { case (_, v) => "apiVersion" -> v },
    ),
    buildInfoPackage := organization.value,
    libraryDependencies ++= Seq(
      caseInsensitive.value,
      catsCore.value,
      catsEffectStd.value,
      catsParse.value.exclude("org.typelevel", "cats-core_2.13"),
      crypto.value,
      fs2Core.value,
      fs2Io.value,
      ip4sCore.value,
      literally.value,
      log4s.value,
      munit.value % Test,
      scodecBits.value,
      vault.value,
    ),
    libraryDependencies ++= {
      if (tlIsScala3.value) Seq.empty
      else
        Seq(
          slf4jApi, // residual dependency from macros
          scalaReflect(scalaVersion.value) % Provided,
        )
    },
    unusedCompileDependenciesFilter -= moduleFilter("org.scala-lang", "scala-reflect"),
    mimaBinaryIssueFilters ++= Seq(
      // These will only cause problems when called via Java interop
      ProblemFilters.exclude[IncompatibleMethTypeProblem]("org.http4s.HttpApp.apply"),
      ProblemFilters.exclude[IncompatibleMethTypeProblem]("org.http4s.HttpApp.local"),
      ProblemFilters
        .exclude[IncompatibleMethTypeProblem]("org.http4s.internal.Logger.logMessageWithBodyText"),

      // private constructors so effectively final already
      ProblemFilters.exclude[FinalClassProblem]("org.http4s.internal.CharPredicate$General"),
      ProblemFilters.exclude[FinalClassProblem]("org.http4s.internal.CharPredicate$ArrayBased"),
      ProblemFilters.exclude[FinalClassProblem]("org.http4s.internal.CharPredicate$RangeBased"),
      ProblemFilters.exclude[FinalClassProblem]("org.http4s.internal.CharPredicate$MaskBased"),

      // MimeDB is a private trait (effectively sealed) so we can add abstract methods to it at will
      ProblemFilters.exclude[ReversedMissingMethodProblem](
        "org.http4s.MimeDB#application_parts#application_0.org$http4s$MimeDB$application_parts$application_0$$_part_0"
      ),
      ProblemFilters.exclude[ReversedMissingMethodProblem](
        "org.http4s.MimeDB#application_parts#application_0.org$http4s$MimeDB$application_parts$application_0$$_part_0_="
      ),
      ProblemFilters.exclude[ReversedMissingMethodProblem](
        "org.http4s.MimeDB#application_parts#application_1.org$http4s$MimeDB$application_parts$application_1$$_part_1"
      ),
      ProblemFilters.exclude[ReversedMissingMethodProblem](
        "org.http4s.MimeDB#application_parts#application_1.org$http4s$MimeDB$application_parts$application_1$$_part_1_="
      ),
      ProblemFilters.exclude[ReversedMissingMethodProblem](
        "org.http4s.MimeDB#application_parts#application_2.org$http4s$MimeDB$application_parts$application_2$$_part_2"
      ),
      ProblemFilters.exclude[ReversedMissingMethodProblem](
        "org.http4s.MimeDB#application_parts#application_2.org$http4s$MimeDB$application_parts$application_2$$_part_2_="
      ),
      ProblemFilters.exclude[ReversedMissingMethodProblem](
        "org.http4s.MimeDB#application_parts#application_3.org$http4s$MimeDB$application_parts$application_3$$_part_3"
      ),
      ProblemFilters.exclude[ReversedMissingMethodProblem](
        "org.http4s.MimeDB#application_parts#application_3.org$http4s$MimeDB$application_parts$application_3$$_part_3_="
      ),
    ) ++ {
      if (tlIsScala3.value)
        Seq(
          ProblemFilters
            .exclude[IncompatibleResultTypeProblem]("org.http4s.headers.Max-Forwards.parser"),
          ProblemFilters
            .exclude[IncompatibleResultTypeProblem]("org.http4s.headers.Max-Forwards.parser"),
          ProblemFilters.exclude[IncompatibleResultTypeProblem]("org.http4s.headers.Server.parser"),
          ProblemFilters
            .exclude[IncompatibleResultTypeProblem]("org.http4s.headers.Upgrade.parser"),
          ProblemFilters.exclude[MissingClassProblem]("org.http4s.syntax.LiteralsSyntax$Validator"),
          ProblemFilters
            .exclude[MissingClassProblem]("org.http4s.syntax.LiteralsSyntax$mediatype$"),
          ProblemFilters.exclude[MissingClassProblem]("org.http4s.syntax.LiteralsSyntax$qvalue$"),
          ProblemFilters.exclude[MissingClassProblem]("org.http4s.syntax.LiteralsSyntax$uri$"),
          ProblemFilters.exclude[MissingClassProblem]("org.http4s.syntax.LiteralsSyntax$uripath$"),
          ProblemFilters.exclude[MissingClassProblem](
            "org.http4s.syntax.LiteralsSyntax$urischeme$"
          ),
          ProblemFilters.exclude[IncompatibleResultTypeProblem](
            "org.http4s.headers.Upgrade.parser"
          ),
          ProblemFilters.exclude[DirectMissingMethodProblem]("org.http4s.StaticFile.<clinit>"),
          ProblemFilters.exclude[ReversedMissingMethodProblem](
            "org.http4s.websocket.WebSocket.imapK"
          ),
          ProblemFilters.exclude[ReversedMissingMethodProblem](
            "org.http4s.MimeDB.org$http4s$MimeDB$$_allMediaTypes"
          ),
          ProblemFilters.exclude[ReversedMissingMethodProblem](
            "org.http4s.MimeDB.org$http4s$MimeDB$$_allMediaTypes_="
          ),
        )
      else Seq.empty
    },
  )
  .jvmSettings(
    libraryDependencies ++= {
      if (tlIsScala3.value) Seq.empty
      else
        Seq(
          slf4jApi // residual dependency from macros
        )
    }
  )
  .jsSettings(
    libraryDependencies ++= Seq(
      scalaJavaLocalesEnUS.value,
      scalaJavaTime.value,
    ),
    jsVersionIntroduced("0.23.5"),
  )

lazy val laws = libraryCrossProject("laws", CrossType.Pure)
  .settings(
    description := "Instances and laws for testing http4s code",
    startYear := Some(2019),
    libraryDependencies ++= Seq(
      caseInsensitiveTesting.value,
      catsEffect.value,
      catsEffectTestkit.value,
      catsLaws.value,
      disciplineCore.value,
      ip4sTestKit.value,
      scalacheck.value,
      scalacheckEffectMunit.value,
      munitCatsEffect.value,
    ),
    unusedCompileDependenciesFilter -= moduleFilter(
      organization = "org.typelevel",
      name = "scalacheck-effect-munit",
    ),
    mimaBinaryIssueFilters ++= Seq(
      ProblemFilters.exclude[IncompatibleMethTypeProblem](
        "org.http4s.laws.discipline.ArbitraryInstances#ParseResultSyntax.this"
      ) // private
    ),
  )
  .dependsOn(core)
  .jsSettings(
    jsVersionIntroduced("0.23.5")
  )

lazy val testing = libraryCrossProject("testing", CrossType.Full)
  .enablePlugins(NoPublishPlugin)
  .settings(
    description := "Internal utilities for http4s tests",
    startYear := Some(2016),
    libraryDependencies ++= Seq(
      catsEffectLaws.value,
      munitCatsEffect.value,
      munitDiscipline.value,
      scalacheck.value,
      scalacheckEffect.value,
      scalacheckEffectMunit.value,
    ).map(_ % Test),
  )
  .dependsOn(laws)

// Defined outside core/src/test so it can depend on published testing
lazy val tests = libraryCrossProject("tests")
  .enablePlugins(NoPublishPlugin)
  .settings(
    description := "Tests for core project",
    startYear := Some(2013),
  )
  .dependsOn(core, testing % "test->test")

lazy val server = libraryCrossProject("server")
  .settings(
    description := "Base library for building http4s servers",
    startYear := Some(2014),
    mimaBinaryIssueFilters ++= Seq(
      ProblemFilters.exclude[IncompatibleMethTypeProblem](
        "org.http4s.server.middleware.CSRF.this"
      ), // private[middleware]
      ProblemFilters.exclude[IncompatibleMethTypeProblem](
        "org.http4s.server.middleware.CSRF#CSRFBuilder.this"
      ), // private[middleware]
      ProblemFilters.exclude[DirectMissingMethodProblem](
        "org.http4s.server.middleware.authentication.DigestUtil.computeResponse"
      ), // private[authentication]
      ProblemFilters.exclude[MissingClassProblem](
        "org.http4s.server.middleware.GZip$TrailerGen"
      ), // private
      ProblemFilters.exclude[MissingClassProblem](
        "org.http4s.server.middleware.GZip$TrailerGen$"
      ), // private
      // the following are private[middleware]
      ProblemFilters
        .exclude[FinalClassProblem]("org.http4s.server.middleware.CORSPolicy$AllowHeaders$In"),
      ProblemFilters
        .exclude[FinalClassProblem]("org.http4s.server.middleware.CORSPolicy$AllowHeaders$Static"),
      ProblemFilters
        .exclude[FinalClassProblem]("org.http4s.server.middleware.CORSPolicy$AllowMethods$In"),
      ProblemFilters
        .exclude[FinalClassProblem]("org.http4s.server.middleware.CORSPolicy$AllowOrigin$Match"),
      ProblemFilters
        .exclude[FinalClassProblem]("org.http4s.server.middleware.CORSPolicy$ExposeHeaders$In"),
      ProblemFilters
        .exclude[FinalClassProblem]("org.http4s.server.middleware.CORSPolicy$MaxAge$Some"),
    ) ++ {
      if (tlIsScala3.value)
        Seq(
          ProblemFilters.exclude[DirectMissingMethodProblem](
            "org.http4s.server.middleware.CSRF.genTokenString"
          ),
          ProblemFilters.exclude[IncompatibleResultTypeProblem](
            "org.http4s.server.middleware.authentication.Nonce.random"
          ),
        )
      else Nil
    },
  )
  .settings(BuildInfoPlugin.buildInfoScopedSettings(Test))
  .settings(BuildInfoPlugin.buildInfoDefaultSettings)
  .settings(
    buildInfoKeys := Seq[BuildInfoKey](
      BuildInfoKey.map(Test / resourceDirectory) { case (k, v) => k -> v.toString }
    ),
    buildInfoPackage := "org.http4s.server.test",
  )
  .jsSettings(
    jsVersionIntroduced("0.23.7")
  )
  .dependsOn(core, testing % "test->test", theDsl % "test->compile")

lazy val prometheusMetrics = libraryProject("prometheus-metrics")
  .settings(
    description := "Support for Prometheus Metrics",
    startYear := Some(2018),
    libraryDependencies ++= Seq(
      prometheusClient,
      prometheusCommon,
      prometheusHotspot,
    ),
  )
  .dependsOn(
    core.jvm % "compile->compile",
    theDsl.jvm % "test->compile",
    testing.jvm % "test->test",
    server.jvm % "test->compile",
    client.jvm % "test->compile",
  )

lazy val client = libraryCrossProject("client")
  .settings(
    description := "Base library for building http4s clients",
    startYear := Some(2014),
    mimaBinaryIssueFilters ++= Seq(
      ProblemFilters
        .exclude[Problem]("org.http4s.client.oauth1.package.genAuthHeader"), // private[oauth1]
      ProblemFilters.exclude[DirectMissingMethodProblem](
        "org.http4s.client.oauth1.package.makeSHASig"
      ), // private[oauth1]
      ProblemFilters.exclude[DirectMissingMethodProblem](
        "org.http4s.client.oauth1.*.generateHMAC"
      ), // private[oauth1]
      // begin wsclient: initially private[http4s]
      ProblemFilters.exclude[IncompatibleResultTypeProblem](
        "org.http4s.client.websocket.WSConnectionHighLevel.closeFrame"
      ),
      ProblemFilters.exclude[ReversedMissingMethodProblem](
        "org.http4s.client.websocket.WSConnectionHighLevel.closeFrame"
      ),
      ProblemFilters.exclude[DirectMissingMethodProblem](
        "org.http4s.client.websocket.WSConnectionHighLevel.subprocotol"
      ),
      ProblemFilters.exclude[ReversedMissingMethodProblem](
        "org.http4s.client.websocket.WSConnectionHighLevel.subprotocol"
      ),
      ProblemFilters.exclude[DirectMissingMethodProblem](
        "org.http4s.client.websocket.WSConnectionHighLevel.sendClose"
      ),
      ProblemFilters.exclude[DirectMissingMethodProblem](
        "org.http4s.client.websocket.WSConnectionHighLevel.sendClose$default$1$"
      ),
      ProblemFilters.exclude[DirectMissingMethodProblem](
        "org.http4s.client.websocket.WSConnectionHighLevel.sendClose$default$1"
      ),
      // end wsclient
    ) ++ {
      if (tlIsScala3.value)
        Seq(
          ProblemFilters
            .exclude[DirectMissingMethodProblem]("org.http4s.client.oauth1.package.SHA1"),
          ProblemFilters
            .exclude[DirectMissingMethodProblem]("org.http4s.client.oauth1.package.UTF_8"),
          ProblemFilters
            .exclude[DirectMissingMethodProblem]("org.http4s.client.oauth1.package.bytes"),
          ProblemFilters.exclude[DirectMissingMethodProblem](
            "org.http4s.WaitQueueTimeoutException.getStackTraceDepth"
          ),
          ProblemFilters.exclude[DirectMissingMethodProblem](
            "org.http4s.WaitQueueTimeoutException.getStackTraceElement"
          ),
        )
      else Seq.empty
    },
  )
  .jvmSettings(
    libraryDependencies ++= Seq(
      nettyBuffer % Test,
      nettyCodecHttp % Test,
    )
  )
  .jsSettings(
    jsVersionIntroduced("0.23.5"),
    mimaBinaryIssueFilters ++= Seq(
      ProblemFilters.exclude[MissingClassProblem]("org.http4s.client.JavaNetClientBuilder"),
      ProblemFilters.exclude[MissingClassProblem]("org.http4s.client.JavaNetClientBuilder$"),
    ),
  )
  .dependsOn(core, server % Test, testing % "test->test", theDsl % "test->compile")
  .jsConfigure(_.dependsOn(nodeServerless % Test))

lazy val dropwizardMetrics = libraryProject("dropwizard-metrics")
  .settings(
    description := "Support for Dropwizard Metrics",
    startYear := Some(2018),
    libraryDependencies ++= Seq(
      dropwizardMetricsCore,
      dropwizardMetricsJson,
    ),
  )
  .dependsOn(
    core.jvm % "compile->compile",
    testing.jvm % "test->test",
    theDsl.jvm % "test->compile",
    client.jvm % "test->compile",
    server.jvm % "test->compile",
  )

lazy val emberCore = libraryCrossProject("ember-core", CrossType.Full)
  .settings(
    description := "Base library for ember http4s clients and servers",
    startYear := Some(2019),
    unusedCompileDependenciesFilter -= moduleFilter("io.chrisdavenport", "log4cats-core"),
    libraryDependencies ++= Seq(
      log4catsCore.value,
      log4catsTesting.value % Test,
    ),
    mimaBinaryIssueFilters ++= Seq(
      ProblemFilters
        .exclude[DirectMissingMethodProblem]("org.http4s.ember.core.Encoder.reqToBytes"),
      ProblemFilters
        .exclude[DirectMissingMethodProblem]("org.http4s.ember.core.Parser#HeaderP.apply"),
      ProblemFilters
        .exclude[DirectMissingMethodProblem]("org.http4s.ember.core.Parser#HeaderP.copy"),
      ProblemFilters
        .exclude[DirectMissingMethodProblem]("org.http4s.ember.core.Parser#HeaderP.parseHeaders"),
      ProblemFilters
        .exclude[DirectMissingMethodProblem]("org.http4s.ember.core.Parser#HeaderP.this"),
      ProblemFilters
        .exclude[DirectMissingMethodProblem]("org.http4s.ember.core.Parser#MessageP.apply"),
      ProblemFilters
        .exclude[DirectMissingMethodProblem]("org.http4s.ember.core.Parser#MessageP.parseMessage"),
      ProblemFilters
        .exclude[DirectMissingMethodProblem]("org.http4s.ember.core.Parser#MessageP.unapply"),
      ProblemFilters.exclude[DirectMissingMethodProblem](
        "org.http4s.ember.core.Parser#Request#ReqPrelude.parsePrelude"
      ),
      ProblemFilters.exclude[DirectMissingMethodProblem](
        "org.http4s.ember.core.Parser#Response#RespPrelude.parsePrelude"
      ),
      ProblemFilters.exclude[MissingClassProblem]("org.http4s.ember.core.EmptyStreamError"),
      ProblemFilters.exclude[MissingClassProblem]("org.http4s.ember.core.EmptyStreamError$"),
      ProblemFilters.exclude[MissingClassProblem]("org.http4s.ember.core.Parser$MessageP"),
      ProblemFilters
        .exclude[MissingClassProblem]("org.http4s.ember.core.Parser$MessageP$EndOfStreamError"),
      ProblemFilters
        .exclude[MissingClassProblem]("org.http4s.ember.core.Parser$MessageP$EndOfStreamError$"),
      ProblemFilters
        .exclude[MissingClassProblem]("org.http4s.ember.core.Parser$MessageP$MessageTooLongError"),
      ProblemFilters
        .exclude[MissingClassProblem]("org.http4s.ember.core.Parser$MessageP$MessageTooLongError$"),
      ProblemFilters.exclude[MissingTypesProblem]("org.http4s.ember.core.Parser$MessageP$"),
      ProblemFilters.exclude[MissingClassProblem]("org.http4s.ember.core.h2.HpackPlatform$Impl"),
    ) ++ {
      if (tlIsScala3.value)
        Seq(
          // private[ember]
          ProblemFilters
            .exclude[MissingFieldProblem](
              "org.http4s.ember.core.Parser#MessageP.MessageTooLongError"
            ),
          ProblemFilters
            .exclude[MissingFieldProblem]("org.http4s.ember.core.Parser#MessageP.EndOfStreamError"),
          ProblemFilters
            .exclude[DirectMissingMethodProblem](
              "org.http4s.ember.core.Parser#MessageP.fromProduct"
            ),
          ProblemFilters.exclude[MissingTypesProblem]("org.http4s.ember.core.h2.Hpack$"),
          ProblemFilters.exclude[IncompatibleTemplateDefProblem](
            "org.http4s.ember.core.h2.HpackPlatform"
          ),
        )
      else Seq.empty
    },
  )
  .jsSettings(
    jsVersionIntroduced("0.23.5"),
    mimaBinaryIssueFilters ++= {
      Seq(
        ProblemFilters.exclude[Problem]("org.http4s.ember.core.h2.facade.*")
      )
    },
    mimaBinaryIssueFilters ++= {
      if (tlIsScala3.value)
        Seq(
          ProblemFilters.exclude[IncompatibleTemplateDefProblem](
            "org.http4s.ember.core.h2.facade.Compressor"
          ),
          ProblemFilters.exclude[IncompatibleTemplateDefProblem](
            "org.http4s.ember.core.h2.facade.Decompressor"
          ),
        )
      else
        Seq.empty
    },
  )
  .jvmSettings(
    libraryDependencies += twitterHpack
  )
  .jsSettings(
    libraryDependencies += hpack.value
  )
  .dependsOn(core, testing % "test->test")

lazy val emberServer = libraryCrossProject("ember-server")
  .settings(
    description := "ember implementation for http4s servers",
    startYear := Some(2019),
    mimaBinaryIssueFilters ++= Seq(
      ProblemFilters.exclude[DirectMissingMethodProblem](
        "org.http4s.ember.server.EmberServerBuilder#Defaults.maxConcurrency"
      ),
      ProblemFilters.exclude[DirectMissingMethodProblem](
        "org.http4s.ember.server.internal.ServerHelpers.isKeepAlive"
      ),
      ProblemFilters.exclude[DirectMissingMethodProblem](
        "org.http4s.ember.server.EmberServerBuilder#Defaults.maxConcurrency"
      ),
      ProblemFilters.exclude[IncompatibleMethTypeProblem](
        "org.http4s.ember.server.internal.ServerHelpers.runApp"
      ),
      ProblemFilters.exclude[Problem]("org.http4s.ember.server.EmberServerBuilder.this"),
      ProblemFilters.exclude[DirectMissingMethodProblem](
        "org.http4s.ember.server.internal.ServerHelpers.runApp"
      ),
      ProblemFilters.exclude[DirectMissingMethodProblem](
        "org.http4s.ember.server.internal.ServerHelpers.runConnection"
      ),
    ) ++ {
      if (tlIsScala3.value)
        Seq(
          ProblemFilters.exclude[DirectMissingMethodProblem](
            "org.http4s.ember.server.internal.ServerHelpers.server"
          ),
          ProblemFilters.exclude[DirectMissingMethodProblem](
            "org.http4s.ember.server.internal.ServerHelpers.upgradeSocket"
          ),
          ProblemFilters.exclude[DirectMissingMethodProblem](
            "org.http4s.ember.server.internal.ServerHelpers.serverInternal"
          ),
          ProblemFilters.exclude[DirectMissingMethodProblem](
            "org.http4s.ember.server.internal.ServerHelpers.unixSocketServer"
          ),
        )
      else
        Seq.empty
    },
    Test / parallelExecution := false,
  )
  .jvmSettings(
    libraryDependencies ++= Seq(
      log4catsSlf4j,
      javaWebSocket % Test,
      jnrUnixSocket % Test, // Necessary for jdk < 16
    )
  )
  .jsSettings(
    libraryDependencies ++= Seq(
      log4catsNoop.value
    ),
    jsVersionIntroduced("0.23.7"),
  )
  .dependsOn(
    emberCore % "compile;test->test",
    server % "compile;test->test",
    emberClient % "test->compile",
  )

lazy val emberClient = libraryCrossProject("ember-client")
  .settings(
    description := "ember implementation for http4s clients",
    startYear := Some(2019),
    libraryDependencies ++= Seq(
      keypool.value
    ),
    mimaBinaryIssueFilters := Seq(
      ProblemFilters
        .exclude[DirectMissingMethodProblem]("org.http4s.ember.client.EmberClientBuilder.this")
    ),
  )
  .jvmSettings(
    libraryDependencies ++= Seq(
      log4catsSlf4j
    )
  )
  .jsSettings(
    libraryDependencies ++= Seq(
      log4catsNoop.value
    ),
    jsVersionIntroduced("0.23.5"),
  )
  .dependsOn(emberCore % "compile;test->test", client % "compile;test->test")

lazy val blazeCore = libraryProject("blaze-core")
  .settings(
    description := "Base library for binding blaze to http4s clients and servers",
    startYear := Some(2014),
    libraryDependencies ++= Seq(
      blazeHttp
    ),
    mimaBinaryIssueFilters := {
      if (tlIsScala3.value)
        Seq(
          ProblemFilters
            .exclude[DirectMissingMethodProblem]("org.http4s.blazecore.util.BodylessWriter.this"),
          ProblemFilters
            .exclude[DirectMissingMethodProblem]("org.http4s.blazecore.util.BodylessWriter.ec"),
          ProblemFilters
            .exclude[DirectMissingMethodProblem]("org.http4s.blazecore.util.EntityBodyWriter.ec"),
          ProblemFilters
            .exclude[DirectMissingMethodProblem]("org.http4s.blazecore.util.CachingChunkWriter.ec"),
          ProblemFilters.exclude[DirectMissingMethodProblem](
            "org.http4s.blazecore.util.CachingStaticWriter.this"
          ),
          ProblemFilters.exclude[DirectMissingMethodProblem](
            "org.http4s.blazecore.util.CachingStaticWriter.ec"
          ),
          ProblemFilters.exclude[DirectMissingMethodProblem](
            "org.http4s.blazecore.util.FlushingChunkWriter.ec"
          ),
          ProblemFilters
            .exclude[DirectMissingMethodProblem]("org.http4s.blazecore.util.Http2Writer.this"),
          ProblemFilters
            .exclude[DirectMissingMethodProblem]("org.http4s.blazecore.util.Http2Writer.ec"),
          ProblemFilters
            .exclude[DirectMissingMethodProblem]("org.http4s.blazecore.util.IdentityWriter.this"),
          ProblemFilters
            .exclude[DirectMissingMethodProblem]("org.http4s.blazecore.util.IdentityWriter.ec"),
        )
      else Seq.empty
    },
  )
  .dependsOn(core.jvm, testing.jvm % "test->test")

lazy val blazeServer = libraryProject("blaze-server")
  .settings(
    description := "blaze implementation for http4s servers",
    startYear := Some(2014),
    mimaBinaryIssueFilters := Seq(
      ProblemFilters.exclude[DirectMissingMethodProblem](
        "org.http4s.blaze.server.BlazeServerBuilder.this"
      ), // private
      ProblemFilters.exclude[DirectMissingMethodProblem](
        "org.http4s.blaze.server.WebSocketDecoder.this"
      ), // private
      ProblemFilters.exclude[IncompatibleMethTypeProblem](
        "org.http4s.blaze.server.BlazeServerBuilder.this"
      ), // private
      ProblemFilters.exclude[MissingClassProblem](
        "org.http4s.blaze.server.BlazeServerBuilder$ExecutionContextConfig"
      ), // private
      ProblemFilters.exclude[MissingClassProblem](
        "org.http4s.blaze.server.BlazeServerBuilder$ExecutionContextConfig$"
      ), // private
      ProblemFilters.exclude[MissingClassProblem](
        "org.http4s.blaze.server.BlazeServerBuilder$ExecutionContextConfig$DefaultContext$"
      ), // private
      ProblemFilters.exclude[MissingClassProblem](
        "org.http4s.blaze.server.BlazeServerBuilder$ExecutionContextConfig$ExplicitContext"
      ), // private
      ProblemFilters.exclude[MissingClassProblem](
        "org.http4s.blaze.server.BlazeServerBuilder$ExecutionContextConfig$ExplicitContext$"
      ), // private
      ProblemFilters
        .exclude[DirectMissingMethodProblem]("org.http4s.blaze.server.BlazeServerBuilder.this"),
      ProblemFilters
        .exclude[DirectMissingMethodProblem]("org.http4s.blaze.server.WebSocketDecoder.this"),
    ) ++ {
      if (tlIsScala3.value)
        Seq(
          ProblemFilters
            .exclude[DirectMissingMethodProblem]("org.http4s.blaze.server.Http1ServerStage.apply"),
          ProblemFilters
            .exclude[DirectMissingMethodProblem]("org.http4s.blaze.server.Http1ServerStage.apply"),
          ProblemFilters
            .exclude[DirectMissingMethodProblem]("org.http4s.blaze.server.ProtocolSelector.apply"),
          ProblemFilters
            .exclude[DirectMissingMethodProblem]("org.http4s.blaze.server.ProtocolSelector.apply"),
          ProblemFilters.exclude[ReversedMissingMethodProblem](
            "org.http4s.blaze.server.WebSocketSupport.maxBufferSize"
          ),
          ProblemFilters.exclude[ReversedMissingMethodProblem](
            "org.http4s.blaze.server.WebSocketSupport.webSocketKey"
          ),
        )
      else Seq.empty,
    },
  )
  .dependsOn(blazeCore % "compile;test->test", server.jvm % "compile;test->test")

lazy val blazeClient = libraryProject("blaze-client")
  .settings(
    description := "blaze implementation for http4s clients",
    startYear := Some(2014),
    mimaBinaryIssueFilters ++= Seq(
      // private constructor
      ProblemFilters
        .exclude[IncompatibleMethTypeProblem]("org.http4s.blaze.client.BlazeClientBuilder.this"),
      ProblemFilters
        .exclude[IncompatibleMethTypeProblem]("org.http4s.blaze.client.Http1Support.this"),
      // These are all private to blaze-client and fallout from from
      // the deprecation of org.http4s.client.Connection
      ProblemFilters
        .exclude[IncompatibleMethTypeProblem]("org.http4s.blaze.client.BasicManager.invalidate"),
      ProblemFilters
        .exclude[IncompatibleMethTypeProblem]("org.http4s.blaze.client.BasicManager.release"),
      ProblemFilters.exclude[MissingTypesProblem]("org.http4s.blaze.client.BlazeConnection"),
      ProblemFilters
        .exclude[IncompatibleMethTypeProblem]("org.http4s.blaze.client.ConnectionManager.release"),
      ProblemFilters.exclude[IncompatibleMethTypeProblem](
        "org.http4s.blaze.client.ConnectionManager.invalidate"
      ),
      ProblemFilters
        .exclude[ReversedMissingMethodProblem]("org.http4s.blaze.client.ConnectionManager.release"),
      ProblemFilters.exclude[ReversedMissingMethodProblem](
        "org.http4s.blaze.client.ConnectionManager.invalidate"
      ),
      ProblemFilters.exclude[IncompatibleResultTypeProblem](
        "org.http4s.blaze.client.ConnectionManager#NextConnection.connection"
      ),
      ProblemFilters.exclude[IncompatibleMethTypeProblem](
        "org.http4s.blaze.client.ConnectionManager#NextConnection.copy"
      ),
      ProblemFilters.exclude[IncompatibleResultTypeProblem](
        "org.http4s.blaze.client.ConnectionManager#NextConnection.copy$default$1"
      ),
      ProblemFilters.exclude[IncompatibleMethTypeProblem](
        "org.http4s.blaze.client.ConnectionManager#NextConnection.this"
      ),
      ProblemFilters.exclude[IncompatibleMethTypeProblem](
        "org.http4s.blaze.client.ConnectionManager#NextConnection.apply"
      ),
      ProblemFilters.exclude[MissingTypesProblem]("org.http4s.blaze.client.Http1Connection"),
      ProblemFilters
        .exclude[IncompatibleMethTypeProblem]("org.http4s.blaze.client.PoolManager.release"),
      ProblemFilters
        .exclude[IncompatibleMethTypeProblem]("org.http4s.blaze.client.PoolManager.invalidate"),
      ProblemFilters
        .exclude[IncompatibleMethTypeProblem]("org.http4s.blaze.client.BasicManager.this"),
      ProblemFilters
        .exclude[IncompatibleMethTypeProblem]("org.http4s.blaze.client.ConnectionManager.pool"),
      ProblemFilters
        .exclude[IncompatibleMethTypeProblem]("org.http4s.blaze.client.ConnectionManager.basic"),
      ProblemFilters
        .exclude[IncompatibleMethTypeProblem]("org.http4s.blaze.client.PoolManager.this"),
      // inside private trait/clas/object
      ProblemFilters
        .exclude[DirectMissingMethodProblem]("org.http4s.blaze.client.BlazeConnection.runRequest"),
      ProblemFilters.exclude[ReversedMissingMethodProblem](
        "org.http4s.blaze.client.BlazeConnection.runRequest"
      ),
      ProblemFilters
        .exclude[DirectMissingMethodProblem]("org.http4s.blaze.client.Http1Connection.runRequest"),
      ProblemFilters
        .exclude[DirectMissingMethodProblem]("org.http4s.blaze.client.Http1Connection.resetWrite"),
      ProblemFilters.exclude[MissingClassProblem]("org.http4s.blaze.client.Http1Connection$Idle"),
      ProblemFilters.exclude[MissingClassProblem]("org.http4s.blaze.client.Http1Connection$Idle$"),
      ProblemFilters.exclude[MissingClassProblem]("org.http4s.blaze.client.Http1Connection$Read$"),
      ProblemFilters
        .exclude[MissingClassProblem]("org.http4s.blaze.client.Http1Connection$ReadWrite$"),
      ProblemFilters.exclude[MissingClassProblem]("org.http4s.blaze.client.Http1Connection$Write$"),
      ProblemFilters.exclude[IncompatibleResultTypeProblem](
        "org.http4s.blaze.client.Http1Connection.isRecyclable"
      ),
      ProblemFilters
        .exclude[IncompatibleResultTypeProblem]("org.http4s.blaze.client.Connection.isRecyclable"),
      ProblemFilters
        .exclude[ReversedMissingMethodProblem]("org.http4s.blaze.client.Connection.isRecyclable"),
    ) ++ {
      if (tlIsScala3.value)
        Seq(
          ProblemFilters.exclude[IncompatibleResultTypeProblem](
            "org.http4s.blaze.client.ConnectionManager#NextConnection._1"
          )
        )
      else Seq.empty
    },
  )
  .dependsOn(blazeCore % "compile;test->test", client.jvm % "compile;test->test")

lazy val asyncHttpClient = libraryProject("async-http-client")
  .settings(
    description := "async http client implementation for http4s clients",
    startYear := Some(2016),
    libraryDependencies ++= Seq(
      Http4sPlugin.asyncHttpClient,
      fs2ReactiveStreams,
      nettyBuffer,
      nettyCodecHttp,
      reactiveStreams,
    ),
    Test / parallelExecution := false,
  )
  .dependsOn(core.jvm, testing.jvm % "test->test", client.jvm % "compile;test->test")

lazy val jettyClient = libraryProject("jetty-client")
  .settings(
    description := "jetty implementation for http4s clients",
    startYear := Some(2018),
    libraryDependencies ++= Seq(
      Http4sPlugin.jettyClient,
      jettyHttp,
      jettyUtil,
    ),
  )
  .dependsOn(core.jvm, testing.jvm % "test->test", client.jvm % "compile;test->test")

lazy val nodeServerless = libraryProject("node-serverless")
  .enablePlugins(ScalaJSPlugin, NoPublishPlugin)
  .settings(
    description := "Node.js serverless wrapper for http4s apps",
    startYear := Some(2021),
  )
  .dependsOn(core.js)

lazy val okHttpClient = libraryProject("okhttp-client")
  .settings(
    description := "okhttp implementation for http4s clients",
    startYear := Some(2018),
    libraryDependencies ++= Seq(
      Http4sPlugin.okhttp,
      okio,
    ),
  )
  .dependsOn(core.jvm, testing.jvm % "test->test", client.jvm % "compile;test->test")

// `dsl` name conflicts with modern SBT
lazy val theDsl = libraryCrossProject("dsl", CrossType.Pure)
  .settings(
    description := "Simple DSL for writing http4s services",
    startYear := Some(2013),
  )
  .jsSettings(
    jsVersionIntroduced("0.23.5")
  )
  .dependsOn(core, testing % "test->test")

lazy val jawn = libraryCrossProject("jawn", CrossType.Pure)
  .settings(
    description := "Base library to parse JSON to various ASTs for http4s",
    startYear := Some(2014),
    libraryDependencies ++= Seq(
      jawnFs2.value,
      jawnParser.value,
    ),
  )
  .jsSettings(
    jsVersionIntroduced("0.23.5")
  )
  .dependsOn(core, testing % "test->test")

lazy val circe = libraryCrossProject("circe", CrossType.Pure)
  .settings(
    description := "Provides Circe codecs for http4s",
    startYear := Some(2015),
    libraryDependencies ++= Seq(
      circeCore.value,
      circeTesting.value % Test,
    ),
  )
  .jsSettings(
    jsVersionIntroduced("0.23.5")
  )
  .jvmSettings(libraryDependencies += circeJawn.value)
  .jsSettings(libraryDependencies += circeJawn15.value)
  .dependsOn(core, testing % "test->test", jawn % "compile;test->test")

<<<<<<< HEAD
lazy val scalatags = http4sProject("scalatags")
  .settings(
    description := "Scalatags template support for http4s",
    startYear := Some(2018),
    libraryDependencies ++= Seq(
      if (tlIsScala3.value)
        scalatagsApi.cross(CrossVersion.for3Use2_13)
      else
        scalatagsApi
    ),
    publish / skip := tlIsScala3.value,
    skipUnusedDependenciesTestOnScala3,
    mimaPreviousArtifacts := { if (tlIsScala3.value) Set.empty else mimaPreviousArtifacts.value },
  )
=======
lazy val playJson = libraryProject("play-json")
  .settings(
    description := "Provides Play json codecs for http4s",
    startYear := Some(2018),
    libraryDependencies ++= Seq(
      if (tlIsScala3.value)
        Http4sPlugin.playJson.cross(CrossVersion.for3Use2_13)
      else
        Http4sPlugin.playJson
    ),
    publish / skip := tlIsScala3.value,
    compile / skip := tlIsScala3.value,
    skipUnusedDependenciesTestOnScala3,
    mimaPreviousArtifacts := { if (tlIsScala3.value) Set.empty else mimaPreviousArtifacts.value },
  )
  .dependsOn(jawn.jvm % "compile;test->test")

lazy val scalaXml = libraryProject("scala-xml")
  .settings(
    description := "Provides scala-xml codecs for http4s",
    startYear := Some(2014),
    libraryDependencies ++= Seq(
      Http4sPlugin.scalaXml
    ),
  )
  .dependsOn(core.jvm, testing.jvm % "test->test")

lazy val twirl = http4sProject("twirl")
  .settings(
    description := "Twirl template support for http4s",
    startYear := Some(2014),
    TwirlKeys.templateImports := Nil,
    libraryDependencies := {
      libraryDependencies.value.map {
        case module if module.name == "twirl-api" && tlIsScala3.value =>
          module.cross(CrossVersion.for3Use2_13)
        case module => module
      }
    },
    publish / skip := tlIsScala3.value,
    skipUnusedDependenciesTestOnScala3,
    mimaPreviousArtifacts := { if (tlIsScala3.value) Set.empty else mimaPreviousArtifacts.value },
  )
  .enablePlugins(SbtTwirl)
>>>>>>> 4f103813
  .dependsOn(core.jvm, testing.jvm % "test->test")

lazy val bench = http4sProject("bench")
  .enablePlugins(JmhPlugin)
  .enablePlugins(NoPublishPlugin)
  .settings(
    description := "Benchmarks for http4s",
    startYear := Some(2015),
    libraryDependencies += circeParser,
    undeclaredCompileDependenciesTest := {},
    unusedCompileDependenciesTest := {},
  )
  .dependsOn(core.jvm, circe.jvm, emberCore.jvm)

lazy val jsArtifactSizeTest = http4sProject("js-artifact-size-test")
  .enablePlugins(ScalaJSPlugin, NoPublishPlugin)
  .settings(
    // CI automatically links SJS test artifacts in a separate step, to avoid OOMs while running tests
    // By placing the app in Test scope it gets linked as part of that CI step
    Test / scalaJSUseMainModuleInitializer := true,
    Test / scalaJSUseTestModuleInitializer := false,
    Test / scalaJSStage := FullOptStage,
    Test / test := {
      val log = streams.value.log
      val file = (Test / fullOptJS).value.data
      val size = io.Using.fileInputStream(file) { in =>
        var size = 0L
        IO.gzip(in, _ => size += 1)
        size
      }
      val sizeKB = size / 1000
      // not a hard target. increase *moderately* if need be
      // linking MimeDB results in a 100 KB increase. don't let that happen :)
      val targetKB = 350
      val msg = s"fullOptJS+gzip generated ${sizeKB} KB artifact (target: <$targetKB KB)"
      if (sizeKB < targetKB)
        log.info(msg)
      else
        sys.error(msg)
    },
  )
  .dependsOn(client.js, circe.js)

lazy val unidocs = http4sProject("unidocs")
  .enablePlugins(TypelevelUnidocPlugin)
  .settings(
    moduleName := "http4s-docs",
    description := "Unified API documentation for http4s",
    ScalaUnidoc / unidoc / unidocProjectFilter := inAnyProject --
      inProjects( // TODO would be nice if these could be introspected from noPublishSettings
        (List[ProjectReference](
          bench,
          examples,
          examplesBlaze,
          examplesDocker,
          examplesEmber,
          exampleEmberServerH2,
          exampleEmberClientH2,
          scalafixInternalInput,
          scalafixInternalOutput,
          scalafixInternalRules,
          scalafixInternalTests,
          docs,
        ) ++ root.js.aggregate): _*
      ),
    apiMappings ++= {
      ScaladocApiMapping.mappings(
        (ScalaUnidoc / unidoc / unidocAllClasspaths).value,
        scalaBinaryVersion.value,
      )
    },
  )

lazy val docs = http4sProject("site")
  .enablePlugins(Http4sSitePlugin)
  .settings(
    libraryDependencies ++= Seq(
      circeGeneric,
      circeLiteral,
      cryptobits,
    ),
    description := "Documentation for http4s",
    tlFatalWarningsInCi := false,
    fork := false,
  )
  .dependsOn(
    client.jvm,
    core.jvm,
    theDsl.jvm,
    emberServer.jvm,
    emberClient.jvm,
    circe.jvm,
    dropwizardMetrics,
    prometheusMetrics,
  )

lazy val examples = http4sProject("examples")
  .enablePlugins(NoPublishPlugin)
  .settings(
    description := "Common code for http4s examples",
    startYear := Some(2013),
    libraryDependencies ++= Seq(
      circeGeneric % Runtime,
      logbackClassic % Runtime,
    ),
  )
  .dependsOn(server.jvm, dropwizardMetrics, theDsl.jvm, circe.jvm)

lazy val examplesBlaze = exampleProject("examples-blaze")
  .settings(Revolver.settings)
  .settings(
    description := "Examples of http4s server and clients on blaze",
    startYear := Some(2013),
    fork := true,
    libraryDependencies ++= Seq(
      circeGeneric
    ),
  )
  .dependsOn(blazeServer, blazeClient)

lazy val examplesEmber = exampleProject("examples-ember")
  .settings(Revolver.settings)
  .settings(
    description := "Examples of http4s server and clients on blaze",
    startYear := Some(2020),
    fork := true,
    scalacOptions -= "-Xfatal-warnings",
  )
  .dependsOn(emberServer.jvm, emberClient.jvm)

lazy val exampleEmberServerH2 = exampleJSProject("examples-ember-server-h2")
  .dependsOn(emberServer.js)
  .settings(
    scalacOptions -= "-Xfatal-warnings"
  )

lazy val exampleEmberClientH2 = exampleJSProject("examples-ember-client-h2")
  .dependsOn(emberClient.js)
  .settings(
    scalacOptions -= "-Xfatal-warnings"
  )

lazy val examplesDocker = http4sProject("examples-docker")
  .in(file("examples/docker"))
  .enablePlugins(JavaAppPackaging, DockerPlugin, NoPublishPlugin)
  .settings(
    description := "Builds a docker image for a blaze-server",
    startYear := Some(2017),
    Docker / packageName := "http4s/blaze-server",
    Docker / maintainer := "http4s",
    dockerUpdateLatest := true,
    dockerExposedPorts := List(8080),
  )
  .dependsOn(blazeServer, theDsl.jvm)

lazy val scalafixInternalRules = project
  .in(file("scalafix-internal/rules"))
  .enablePlugins(NoPublishPlugin)
  .disablePlugins(ScalafixPlugin)
  .settings(
    startYear := Some(2021),
    libraryDependencies ++= Seq(
      "ch.epfl.scala" %% "scalafix-core" % _root_.scalafix.sbt.BuildInfo.scalafixVersion
    ).filter(_ => !tlIsScala3.value),
  )

lazy val scalafixInternalInput = project
  .in(file("scalafix-internal/input"))
  .enablePlugins(NoPublishPlugin)
  .disablePlugins(ScalafixPlugin)
  .settings(headerSources / excludeFilter := AllPassFilter, scalacOptions -= "-Xfatal-warnings")
  .dependsOn(core.jvm)

lazy val scalafixInternalOutput = project
  .in(file("scalafix-internal/output"))
  .enablePlugins(NoPublishPlugin)
  .disablePlugins(ScalafixPlugin)
  .settings(headerSources / excludeFilter := AllPassFilter, scalacOptions -= "-Xfatal-warnings")
  .dependsOn(core.jvm)

lazy val scalafixInternalTests = project
  .in(file("scalafix-internal/tests"))
  .enablePlugins(NoPublishPlugin)
  .enablePlugins(ScalafixTestkitPlugin)
  .settings(
    libraryDependencies := {
      if (tlIsScala3.value)
        libraryDependencies.value.filterNot(_.name == "scalafix-testkit")
      else
        libraryDependencies.value
    },
    Compile / compile :=
      (Compile / compile).dependsOn(scalafixInternalInput / Compile / compile).value,
    scalafixTestkitOutputSourceDirectories :=
      (scalafixInternalOutput / Compile / sourceDirectories).value,
    scalafixTestkitInputSourceDirectories :=
      (scalafixInternalInput / Compile / sourceDirectories).value,
    scalafixTestkitInputClasspath :=
      (scalafixInternalInput / Compile / fullClasspath).value,
    scalafixTestkitInputScalacOptions := (scalafixInternalInput / Compile / scalacOptions).value,
    scalacOptions += "-Yrangepos",
  )
  .settings(headerSources / excludeFilter := AllPassFilter)
  .disablePlugins(ScalafixPlugin)
  .dependsOn(scalafixInternalRules)

def http4sProject(name: String) =
  Project(name, file(name))
    .settings(commonSettings)
    .settings(
      moduleName := s"http4s-$name"
    )
    .enablePlugins(Http4sPlugin)
    .dependsOn(scalafixInternalRules % ScalafixConfig)

def http4sCrossProject(name: String, crossType: CrossType) =
  sbtcrossproject
    .CrossProject(name, file(name))(JVMPlatform, JSPlatform)
    .withoutSuffixFor(JVMPlatform)
    .crossType(crossType)
    .settings(commonSettings)
    .settings(
      moduleName := s"http4s-$name",
      Test / test := {
        val result = (Test / test).value
        if (crossType == CrossType.Full) { // Check for misplaced srcs
          val dir = baseDirectory.value / ".." / "src"
          if (dir.exists) sys.error(s"Misplaced sources in ${dir.toPath().normalize()}")
        }
        result
      },
    )
    .jsSettings(
      Test / scalaJSLinkerConfig ~= (_.withModuleKind(ModuleKind.CommonJSModule))
    )
    .enablePlugins(Http4sPlugin)
    .jsConfigure(_.disablePlugins(DoctestPlugin))
    .configure(_.dependsOn(scalafixInternalRules % ScalafixConfig))

def libraryProject(name: String) = http4sProject(name)
def libraryCrossProject(name: String, crossType: CrossType = CrossType.Full) =
  http4sCrossProject(name, crossType)

def exampleProject(name: String) =
  http4sProject(name)
    .in(file(name.replace("examples-", "examples/")))
    .enablePlugins(NoPublishPlugin)
    .settings(libraryDependencies += logbackClassic % Runtime)
    .dependsOn(examples)

def exampleJSProject(name: String) =
  http4sProject(name)
    .in(file(name.replace("examples-", "examples/")))
    .enablePlugins(ScalaJSPlugin, NoPublishPlugin)
    .settings(
      scalaJSUseMainModuleInitializer := true,
      scalaJSLinkerConfig ~= (_.withModuleKind(ModuleKind.CommonJSModule)),
    )
    .dependsOn(theDsl.js)

lazy val commonSettings = Seq(
  Compile / doc / scalacOptions += "-no-link-warnings",
  libraryDependencies ++= Seq(
    catsLaws.value,
    logbackClassic,
    scalacheck.value,
  ).map(_ % Test),
)

def jsVersionIntroduced(v: String) = Seq(
  tlVersionIntroduced := List("2.12", "2.13", "3").map(_ -> v).toMap
)

lazy val skipUnusedDependenciesTestOnScala3 = Seq(
  unusedCompileDependenciesTest := Def.taskDyn {
    val skip = tlIsScala3.value
    Def.task {
      if (!skip) unusedCompileDependenciesTest.value
    }
  }
)

def initCommands(additionalImports: String*) =
  initialCommands := (List(
    "fs2._",
    "cats._",
    "cats.data._",
    "cats.effect._",
    "cats.implicits._",
  ) ++ additionalImports).mkString("import ", ", ", "")

// Everything is driven through release steps and the http4s* variables
// This won't actually release unless on Travis.
addCommandAlias("ci", ";clean ;release with-defaults")

lazy val enableFatalWarnings: String =
  """set ThisBuild / scalacOptions += "-Xfatal-warnings""""

lazy val disableFatalWarnings: String =
  """set ThisBuild / scalacOptions -= "-Xfatal-warnings""""

addCommandAlias(
  "quicklint",
  List(
    enableFatalWarnings,
    "scalafixAll --triggered",
    "scalafixAll",
    "scalafmtAll",
    "scalafmtSbt",
    disableFatalWarnings,
  ).mkString(" ;"),
)

// Use this command for checking before submitting a PR
addCommandAlias(
  "lint",
  List(
    enableFatalWarnings,
    "clean",
    "+test:compile",
    "scalafixAll --triggered",
    "scalafixAll",
    "+scalafmtAll",
    "scalafmtSbt",
    "+mimaReportBinaryIssues",
    disableFatalWarnings,
  ).mkString(" ;"),
)<|MERGE_RESOLUTION|>--- conflicted
+++ resolved
@@ -74,13 +74,6 @@
   theDsl,
   jawn,
   circe,
-<<<<<<< HEAD
-  scalatags,
-=======
-  playJson,
-  scalaXml,
-  twirl,
->>>>>>> 4f103813
   bench,
   jsArtifactSizeTest,
   unidocs,
@@ -909,69 +902,6 @@
   .jvmSettings(libraryDependencies += circeJawn.value)
   .jsSettings(libraryDependencies += circeJawn15.value)
   .dependsOn(core, testing % "test->test", jawn % "compile;test->test")
-
-<<<<<<< HEAD
-lazy val scalatags = http4sProject("scalatags")
-  .settings(
-    description := "Scalatags template support for http4s",
-    startYear := Some(2018),
-    libraryDependencies ++= Seq(
-      if (tlIsScala3.value)
-        scalatagsApi.cross(CrossVersion.for3Use2_13)
-      else
-        scalatagsApi
-    ),
-    publish / skip := tlIsScala3.value,
-    skipUnusedDependenciesTestOnScala3,
-    mimaPreviousArtifacts := { if (tlIsScala3.value) Set.empty else mimaPreviousArtifacts.value },
-  )
-=======
-lazy val playJson = libraryProject("play-json")
-  .settings(
-    description := "Provides Play json codecs for http4s",
-    startYear := Some(2018),
-    libraryDependencies ++= Seq(
-      if (tlIsScala3.value)
-        Http4sPlugin.playJson.cross(CrossVersion.for3Use2_13)
-      else
-        Http4sPlugin.playJson
-    ),
-    publish / skip := tlIsScala3.value,
-    compile / skip := tlIsScala3.value,
-    skipUnusedDependenciesTestOnScala3,
-    mimaPreviousArtifacts := { if (tlIsScala3.value) Set.empty else mimaPreviousArtifacts.value },
-  )
-  .dependsOn(jawn.jvm % "compile;test->test")
-
-lazy val scalaXml = libraryProject("scala-xml")
-  .settings(
-    description := "Provides scala-xml codecs for http4s",
-    startYear := Some(2014),
-    libraryDependencies ++= Seq(
-      Http4sPlugin.scalaXml
-    ),
-  )
-  .dependsOn(core.jvm, testing.jvm % "test->test")
-
-lazy val twirl = http4sProject("twirl")
-  .settings(
-    description := "Twirl template support for http4s",
-    startYear := Some(2014),
-    TwirlKeys.templateImports := Nil,
-    libraryDependencies := {
-      libraryDependencies.value.map {
-        case module if module.name == "twirl-api" && tlIsScala3.value =>
-          module.cross(CrossVersion.for3Use2_13)
-        case module => module
-      }
-    },
-    publish / skip := tlIsScala3.value,
-    skipUnusedDependenciesTestOnScala3,
-    mimaPreviousArtifacts := { if (tlIsScala3.value) Set.empty else mimaPreviousArtifacts.value },
-  )
-  .enablePlugins(SbtTwirl)
->>>>>>> 4f103813
-  .dependsOn(core.jvm, testing.jvm % "test->test")
 
 lazy val bench = http4sProject("bench")
   .enablePlugins(JmhPlugin)
