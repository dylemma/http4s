import com.typesafe.tools.mima.core._
import explicitdeps.ExplicitDepsPlugin.autoImport.moduleFilterRemoveValue
import org.http4s.sbt.Http4sPlugin._
import org.http4s.sbt.{ScaladocApiMapping, SiteConfig}

import scala.xml.transform.{RewriteRule, RuleTransformer}

Global / excludeLintKeys += laikaDescribe

// Global settings
<<<<<<< HEAD
ThisBuild / crossScalaVersions := Seq(scala_213, scala_212, scala_3)
ThisBuild / scalaVersion := (ThisBuild / crossScalaVersions).value.filter(_.startsWith("2.")).last
ThisBuild / baseVersion := "0.23"
ThisBuild / publishGithubUser := "rossabaker"
ThisBuild / publishFullName := "Ross A. Baker"
=======
ThisBuild / crossScalaVersions := Seq(scala_3, scala_212, scala_213)
ThisBuild / tlBaseVersion := "0.22"
ThisBuild / developers += tlGitHubDev("rossabaker", "Ross A. Baker")
>>>>>>> c6227a6d

ThisBuild / semanticdbEnabled := true
ThisBuild / semanticdbOptions ++= Seq("-P:semanticdb:synthetics:on").filter(_ => !isDotty.value)
ThisBuild / semanticdbVersion := scalafixSemanticdb.revision
ThisBuild / scalafixScalaBinaryVersion := CrossVersion.binaryScalaVersion(scalaVersion.value)
ThisBuild / scalafixDependencies += "com.github.liancheng" %% "organize-imports" % "0.5.0"

ThisBuild / tlFatalWarningsInCi := !tlIsScala3.value

<<<<<<< HEAD
ThisBuild / githubWorkflowBuild := Seq(
  // todo remove once salafmt properly supports scala3
=======
ThisBuild / scalafixAll / skip := tlIsScala3.value
ThisBuild / ScalafixConfig / skip := tlIsScala3.value

ThisBuild / githubWorkflowBuild ++= Seq(
>>>>>>> c6227a6d
  WorkflowStep.Sbt(
    List("${{ matrix.ci }}", "scalafmtCheckAll", "scalafmtSbtCheck"),
    name = Some("Check formatting"),
  ),
  WorkflowStep
    .Sbt(List("${{ matrix.ci }}", "headerCheck", "test:headerCheck"), name = Some("Check headers")),
  WorkflowStep.Sbt(List("${{ matrix.ci }}", "test:compile"), name = Some("Compile")),
  WorkflowStep.Sbt(
    List("${{ matrix.ci }}", "scalafixAll --check"),
    name = Some("Check Scalafix rules"),
    cond = Some(s"matrix.scala != '$scala_3'"),
<<<<<<< HEAD
  ),
  WorkflowStep.Sbt(
    List("${{ matrix.ci }}", "mimaReportBinaryIssues"),
    name = Some("Check binary compatibility"),
  ),
  // TODO: this gives false positives for boopickle, scalatags, twirl and play-json
  // WorkflowStep.Sbt(
  // List("${{ matrix.ci }}", "unusedCompileDependenciesTest"),
  // name = Some("Check unused compile dependencies"), cond = Some(s"matrix.scala != '$scala_3'")), // todo disable on dotty for now
  WorkflowStep.Sbt(
    List("${{ matrix.ci }}", "fastOptJS", "test:fastOptJS"),
    name = Some("FastOptJS"),
    cond = Some("matrix.ci != 'ciJVM'"),
  ),
  WorkflowStep.Sbt(List("${{ matrix.ci }}", "test"), name = Some("Run tests")),
  WorkflowStep.Sbt(
    List("${{ matrix.ci }}", "doc"),
    name = Some("Build docs"),
    cond = Some("matrix.ci == 'ciJVM'"),
  ),
=======
  )
>>>>>>> c6227a6d
)

ThisBuild / githubWorkflowAddedJobs ++= Seq(
  WorkflowJob(
    "scalafix",
    "Scalafix",
    githubWorkflowJobSetup.value.toList ::: List(
      WorkflowStep.Run(
        List("cd scalafix", "sbt ci"),
        name = Some("Scalafix tests"),
        cond = Some(s"matrix.scala == '$scala_213'"),
      )
    ),
    scalas = crossScalaVersions.value.toList,
    javas = List(JavaSpec.temurin("8")),
  )
)

<<<<<<< HEAD
val ciVariants = List("ciJVM", "ciNodeJS")
ThisBuild / githubWorkflowBuildMatrixAdditions += "ci" -> ciVariants

// Only one Java version necessary for the Node builds
ThisBuild / githubWorkflowBuildMatrixExclusions ++= {
  for {
    java <- (ThisBuild / githubWorkflowJavaVersions).value.tail
  } yield MatrixExclude(Map("ci" -> "ciNodeJS", "java" -> java.render))
}

// On the JVM Build all Javas for one Scala, and all Scalas for one Java
ThisBuild / githubWorkflowBuildMatrixExclusions ++= {
  for {
    scala <- (ThisBuild / crossScalaVersions).value.tail
    java <- (ThisBuild / githubWorkflowJavaVersions).value.tail
  } yield MatrixExclude(Map("ci" -> "ciJVM", "scala" -> scala, "java" -> java.render))
}

addCommandAlias("ciJVM", "; project rootJVM")
addCommandAlias("ciNodeJS", "; project rootJS")

enablePlugins(SonatypeCiReleasePlugin)

versionIntroduced.withRank(KeyRanks.Invisible) := Map(
  scala_3 -> "0.22.0"
)

lazy val modules: List[ProjectReference] = jvmModules ++ jsModules

lazy val jvmModules: List[ProjectReference] = List(
  core.jvm,
  laws.jvm,
  testing.jvm,
  tests.jvm,
  server.jvm,
=======
lazy val modules: List[ProjectReference] = List(
  core,
  laws,
  testing,
  tests,
  server,
>>>>>>> c6227a6d
  prometheusMetrics,
  client.jvm,
  dropwizardMetrics,
  emberCore.jvm,
  emberServer.jvm,
  emberClient.jvm,
  blazeCore,
  blazeServer,
  blazeClient,
  asyncHttpClient,
  jettyServer,
  jettyClient,
  okHttpClient,
  servlet,
  tomcatServer,
  theDsl.jvm,
  jawn.jvm,
  boopickle.jvm,
  circe.jvm,
  playJson,
  scalaXml,
  twirl,
  scalatags,
  bench,
  examples,
  examplesBlaze,
  examplesDocker,
  examplesEmber,
  examplesJetty,
  examplesTomcat,
  examplesWar,
  scalafixInternalRules,
  scalafixInternalInput,
  scalafixInternalOutput,
  scalafixInternalTests,
)

lazy val jsModules: List[ProjectReference] = List(
  core.js,
  laws.js,
  testing.js,
  tests.js,
  server.js,
  client.js,
  emberCore.js,
  emberServer.js,
  emberClient.js,
  nodeServerless,
  theDsl.js,
  jawn.js,
  boopickle.js,
  circe.js,
)

lazy val root = project
  .in(file("."))
  .enablePlugins(NoPublishPlugin)
  .disablePlugins(ScalafixPlugin)
  .settings(
    // Root project
    name := "http4s",
    description := "A minimal, Scala-idiomatic library for HTTP",
    startYear := Some(2013),
  )
  .aggregate(modules: _*)

lazy val rootJVM = project
  .enablePlugins(NoPublishPlugin)
  .disablePlugins(ScalafixPlugin)
  .aggregate(jvmModules: _*)

lazy val rootJS = project
  .enablePlugins(NoPublishPlugin)
  .disablePlugins(ScalafixPlugin)
  .aggregate(jsModules: _*)

lazy val core = libraryCrossProject("core")
  .enablePlugins(
    BuildInfoPlugin,
    MimeLoaderPlugin,
  )
  .settings(
    description := "Core http4s library for servers and clients",
    startYear := Some(2013),
    buildInfoKeys := Seq[BuildInfoKey](
      version,
      scalaVersion,
      BuildInfoKey.map(http4sApiVersion) { case (_, v) => "apiVersion" -> v },
    ),
    buildInfoPackage := organization.value,
    libraryDependencies ++= Seq(
<<<<<<< HEAD
      caseInsensitive.value,
      catsCore.value,
      catsEffectStd.value,
      catsParse.value.exclude("org.typelevel", "cats-core_2.13"),
      crypto.value,
      fs2Core.value,
      fs2Io.value,
      ip4sCore.value,
      literally.value,
      log4s.value,
      munit.value % Test,
      scodecBits.value,
      vault.value,
=======
      caseInsensitive,
      catsCore,
      catsEffect,
      catsParse.exclude("org.typelevel", "cats-core_2.13"),
      crypto,
      fs2Core,
      fs2Io,
      ip4sCore,
      literally,
      log4s,
      munit % Test,
      scodecBits,
      vault,
>>>>>>> c6227a6d
    ),
    libraryDependencies ++= {
      if (tlIsScala3.value) Seq.empty
      else
        Seq(
          slf4jApi, // residual dependency from macros
          scalaReflect(scalaVersion.value) % Provided,
        )
    },
    unusedCompileDependenciesFilter -= moduleFilter("org.scala-lang", "scala-reflect"),
    mimaBinaryIssueFilters ++= Seq(
      // These will only cause problems when called via Java interop
      ProblemFilters.exclude[IncompatibleMethTypeProblem]("org.http4s.HttpApp.apply"),
      ProblemFilters.exclude[IncompatibleMethTypeProblem]("org.http4s.HttpApp.local"),
      ProblemFilters
        .exclude[IncompatibleMethTypeProblem]("org.http4s.internal.Logger.logMessageWithBodyText"),

      // private constructors so effectively final already
      ProblemFilters.exclude[FinalClassProblem]("org.http4s.internal.CharPredicate$General"),
      ProblemFilters.exclude[FinalClassProblem]("org.http4s.internal.CharPredicate$ArrayBased"),
      ProblemFilters.exclude[FinalClassProblem]("org.http4s.internal.CharPredicate$RangeBased"),
      ProblemFilters.exclude[FinalClassProblem]("org.http4s.internal.CharPredicate$MaskBased"),
    ) ++ {
      if (tlIsScala3.value)
        Seq(
          // private[syntax]
          ProblemFilters.exclude[MissingFieldProblem]("org.http4s.syntax.LiteralsSyntax.uri"),
          ProblemFilters.exclude[MissingFieldProblem]("org.http4s.syntax.LiteralsSyntax.urischeme"),
          ProblemFilters.exclude[MissingFieldProblem]("org.http4s.syntax.LiteralsSyntax.uripath"),
          ProblemFilters.exclude[MissingFieldProblem]("org.http4s.syntax.LiteralsSyntax.mediatype"),
          ProblemFilters.exclude[MissingFieldProblem]("org.http4s.syntax.LiteralsSyntax.qvalue"),
          ProblemFilters
            .exclude[DirectMissingMethodProblem]("org.http4s.syntax.LiteralsSyntax.validateUri"),
          ProblemFilters
            .exclude[DirectMissingMethodProblem](
              "org.http4s.syntax.LiteralsSyntax.validateUriScheme"
            ),
          ProblemFilters
            .exclude[DirectMissingMethodProblem]("org.http4s.syntax.LiteralsSyntax.validatePath"),
          ProblemFilters
            .exclude[DirectMissingMethodProblem](
              "org.http4s.syntax.LiteralsSyntax.validateMediatype"
            ),
          ProblemFilters
            .exclude[DirectMissingMethodProblem]("org.http4s.syntax.LiteralsSyntax.validateQvalue"),
          ProblemFilters
            .exclude[DirectMissingMethodProblem]("org.http4s.syntax.LiteralsSyntax.validate"),
          ProblemFilters.exclude[MissingClassProblem]("org.http4s.syntax.LiteralsSyntax$Validator"),
          ProblemFilters
            .exclude[MissingClassProblem]("org.http4s.syntax.LiteralsSyntax$mediatype$"),
          ProblemFilters.exclude[MissingClassProblem]("org.http4s.syntax.LiteralsSyntax$qvalue$"),
          ProblemFilters.exclude[MissingClassProblem]("org.http4s.syntax.LiteralsSyntax$uri$"),
          ProblemFilters.exclude[MissingClassProblem]("org.http4s.syntax.LiteralsSyntax$uripath$"),
          ProblemFilters
            .exclude[MissingClassProblem]("org.http4s.syntax.LiteralsSyntax$urischeme$"),
          ProblemFilters
            .exclude[IncompatibleResultTypeProblem]("org.http4s.headers.Max-Forwards.parser"),
          ProblemFilters
            .exclude[IncompatibleResultTypeProblem]("org.http4s.headers.Max-Forwards.parser"),
          ProblemFilters.exclude[IncompatibleResultTypeProblem]("org.http4s.headers.Server.parser"),
          ProblemFilters.exclude[IncompatibleResultTypeProblem]("org.http4s.headers.Server.parser"),
          ProblemFilters
            .exclude[IncompatibleResultTypeProblem]("org.http4s.headers.Upgrade.parser"),
          ProblemFilters.exclude[IncompatibleResultTypeProblem]("org.http4s.headers.Upgrade.parser"),
        )
      else Seq.empty
    },
  )
  .jvmSettings(
    libraryDependencies ++= Seq(
      slf4jApi // residual dependency from macros
    )
  )
  .jsSettings(
    libraryDependencies ++= Seq(
      scalaJavaLocalesEnUS.value,
      scalaJavaTime.value,
    )
  )

lazy val laws = libraryCrossProject("laws", CrossType.Pure)
  .settings(
    description := "Instances and laws for testing http4s code",
    startYear := Some(2019),
    libraryDependencies ++= Seq(
      caseInsensitiveTesting.value,
      catsEffect.value,
      catsEffectTestkit.value,
      catsLaws.value,
      disciplineCore.value,
      ip4sTestKit.value,
      scalacheck.value,
      scalacheckEffectMunit.value,
      munitCatsEffect.value,
    ),
    unusedCompileDependenciesFilter -= moduleFilter(
      organization = "org.typelevel",
      name = "scalacheck-effect-munit",
    ),
    mimaBinaryIssueFilters ++= Seq(
      ProblemFilters.exclude[IncompatibleMethTypeProblem](
        "org.http4s.laws.discipline.ArbitraryInstances#ParseResultSyntax.this"
      ) // private
    ) ++ {
      if (tlIsScala3.value)
        Seq(
          // private[discipline]
          ProblemFilters.exclude[ReversedMissingMethodProblem](
            "org.http4s.laws.discipline.ArbitraryInstances.http4sGenMediaType"
          ),
          ProblemFilters.exclude[ReversedMissingMethodProblem](
            "org.http4s.laws.discipline.ArbitraryInstances.org$http4s$laws$discipline$ArbitraryInstances$_setter_$http4sGenMediaType_="
          ),
          ProblemFilters.exclude[ReversedMissingMethodProblem](
            "org.http4s.laws.discipline.ArbitraryInstances.http4sTestingArbitraryForAccessControlAllowMethodsHeader"
          ),
          ProblemFilters.exclude[ReversedMissingMethodProblem](
            "org.http4s.laws.discipline.ArbitraryInstances.org$http4s$laws$discipline$ArbitraryInstances$_setter_$http4sTestingArbitraryForAccessControlAllowMethodsHeader_="
          ),
          ProblemFilters.exclude[ReversedMissingMethodProblem](
            "org.http4s.laws.discipline.ArbitraryInstancesBinCompat0.genObsText"
          ),
          ProblemFilters.exclude[ReversedMissingMethodProblem](
            "org.http4s.laws.discipline.ArbitraryInstancesBinCompat0.org$http4s$laws$discipline$ArbitraryInstancesBinCompat0$_setter_$genObsText_="
          ),
          ProblemFilters.exclude[ReversedMissingMethodProblem](
            "org.http4s.laws.discipline.ArbitraryInstancesBinCompat0.genVcharExceptDquote"
          ),
          ProblemFilters.exclude[ReversedMissingMethodProblem](
            "org.http4s.laws.discipline.ArbitraryInstancesBinCompat0.org$http4s$laws$discipline$ArbitraryInstancesBinCompat0$_setter_$genVcharExceptDquote_="
          ),
          ProblemFilters.exclude[ReversedMissingMethodProblem](
            "org.http4s.laws.discipline.ArbitraryInstancesBinCompat0.genEntityTag"
          ),
          ProblemFilters.exclude[ReversedMissingMethodProblem](
            "org.http4s.laws.discipline.ArbitraryInstancesBinCompat0.org$http4s$laws$discipline$ArbitraryInstancesBinCompat0$_setter_$genEntityTag_="
          ),
          ProblemFilters.exclude[ReversedMissingMethodProblem](
            "org.http4s.laws.discipline.ArbitraryInstancesBinCompat0.http4sTestingArbitraryForIfRangeLastModified"
          ),
          ProblemFilters.exclude[ReversedMissingMethodProblem](
            "org.http4s.laws.discipline.ArbitraryInstancesBinCompat0.org$http4s$laws$discipline$ArbitraryInstancesBinCompat0$_setter_$http4sTestingArbitraryForIfRangeLastModified_="
          ),
          ProblemFilters.exclude[ReversedMissingMethodProblem](
            "org.http4s.laws.discipline.ArbitraryInstancesBinCompat0.http4sTestingArbitraryTrailer"
          ),
          ProblemFilters.exclude[ReversedMissingMethodProblem](
            "org.http4s.laws.discipline.ArbitraryInstancesBinCompat0.org$http4s$laws$discipline$ArbitraryInstancesBinCompat0$_setter_$http4sTestingArbitraryTrailer_="
          ),
          ProblemFilters.exclude[ReversedMissingMethodProblem](
            "org.http4s.laws.discipline.ArbitraryInstancesBinCompat0.http4sTestingArbitraryForKeepAlive"
          ),
          ProblemFilters.exclude[ReversedMissingMethodProblem](
            "org.http4s.laws.discipline.ArbitraryInstancesBinCompat0.org$http4s$laws$discipline$ArbitraryInstancesBinCompat0$_setter_$http4sTestingArbitraryForKeepAlive_="
          ),
        )
      else Seq.empty
    },
  )
  .dependsOn(core)

lazy val testing = libraryCrossProject("testing", CrossType.Full)
  .enablePlugins(NoPublishPlugin)
  .settings(
    description := "Internal utilities for http4s tests",
    startYear := Some(2016),
    libraryDependencies ++= Seq(
<<<<<<< HEAD
      catsEffectLaws.value,
      munitCatsEffect.value,
      munitDiscipline.value,
      scalacheck.value,
      scalacheckEffect.value,
      scalacheckEffectMunit.value,
    ).map(_ % Test),
  )
  .jsSettings(
    libraryDependencies ++= Seq(
      scalaJavaTimeTzdb.value
    ).map(_ % Test)
=======
      catsEffectLaws,
      scalacheck,
      munitCatsEffect,
      munitDiscipline,
      scalacheckEffect,
      scalacheckEffectMunit,
    ).map(_ % Test),
>>>>>>> c6227a6d
  )
  .dependsOn(laws)

// Defined outside core/src/test so it can depend on published testing
lazy val tests = libraryCrossProject("tests")
  .enablePlugins(NoPublishPlugin)
  .settings(
    description := "Tests for core project",
    startYear := Some(2013),
  )
  .dependsOn(core, testing % "test->test")

lazy val server = libraryCrossProject("server")
  .settings(
    description := "Base library for building http4s servers",
    startYear := Some(2014),
    mimaBinaryIssueFilters ++= Seq(
      ProblemFilters.exclude[IncompatibleMethTypeProblem](
        "org.http4s.server.middleware.CSRF.this"
      ), // private[middleware]
      ProblemFilters.exclude[IncompatibleMethTypeProblem](
        "org.http4s.server.middleware.CSRF#CSRFBuilder.this"
      ), // private[middleware]
      ProblemFilters.exclude[DirectMissingMethodProblem](
        "org.http4s.server.middleware.authentication.DigestUtil.computeResponse"
      ), // private[authentication]
      ProblemFilters.exclude[MissingClassProblem](
        "org.http4s.server.middleware.GZip$TrailerGen"
      ), // private
      ProblemFilters.exclude[MissingClassProblem](
        "org.http4s.server.middleware.GZip$TrailerGen$"
      ), // private
      // the following are private[middleware]
      ProblemFilters
        .exclude[FinalClassProblem]("org.http4s.server.middleware.CORSPolicy$AllowHeaders$In"),
      ProblemFilters
        .exclude[FinalClassProblem]("org.http4s.server.middleware.CORSPolicy$AllowHeaders$Static"),
      ProblemFilters
        .exclude[FinalClassProblem]("org.http4s.server.middleware.CORSPolicy$AllowMethods$In"),
      ProblemFilters
        .exclude[FinalClassProblem]("org.http4s.server.middleware.CORSPolicy$AllowOrigin$Match"),
      ProblemFilters
        .exclude[FinalClassProblem]("org.http4s.server.middleware.CORSPolicy$ExposeHeaders$In"),
      ProblemFilters
        .exclude[FinalClassProblem]("org.http4s.server.middleware.CORSPolicy$MaxAge$Some"),
    ),
  )
  .settings(BuildInfoPlugin.buildInfoScopedSettings(Test))
  .settings(BuildInfoPlugin.buildInfoDefaultSettings)
  .settings(
    buildInfoKeys := Seq[BuildInfoKey](
      BuildInfoKey.map(Test / resourceDirectory) { case (k, v) => k -> v.toString }
    ),
    buildInfoPackage := "org.http4s.server.test",
  )
  .dependsOn(core, testing % "test->test", theDsl % "test->compile")

lazy val prometheusMetrics = libraryProject("prometheus-metrics")
  .settings(
    description := "Support for Prometheus Metrics",
    startYear := Some(2018),
    libraryDependencies ++= Seq(
      prometheusClient,
      prometheusCommon,
      prometheusHotspot,
    ),
  )
  .dependsOn(
    core.jvm % "compile->compile",
    theDsl.jvm % "test->compile",
    testing.jvm % "test->test",
    server.jvm % "test->compile",
    client.jvm % "test->compile",
  )

lazy val client = libraryCrossProject("client")
  .settings(
    description := "Base library for building http4s clients",
    startYear := Some(2014),
    mimaBinaryIssueFilters ++= Seq(
      ProblemFilters
        .exclude[Problem]("org.http4s.client.oauth1.package.genAuthHeader"), // private[oauth1]
      ProblemFilters.exclude[DirectMissingMethodProblem](
        "org.http4s.client.oauth1.package.makeSHASig"
      ), // private[oauth1]
      ProblemFilters.exclude[DirectMissingMethodProblem](
        "org.http4s.client.oauth1.*.generateHMAC"
      ), // private[oauth1]
    ) ++ {
      if (tlIsScala3.value)
        Seq( // private[oauth1]
          ProblemFilters
            .exclude[DirectMissingMethodProblem]("org.http4s.client.oauth1.package.SHA1"),
          ProblemFilters
            .exclude[DirectMissingMethodProblem]("org.http4s.client.oauth1.package.UTF_8"),
          ProblemFilters
            .exclude[DirectMissingMethodProblem]("org.http4s.client.oauth1.package.bytes"),
          ProblemFilters
            .exclude[DirectMissingMethodProblem]("org.http4s.client.oauth1.package.SHA1"),
          ProblemFilters
            .exclude[DirectMissingMethodProblem]("org.http4s.client.oauth1.package.UTF_8"),
          ProblemFilters
            .exclude[DirectMissingMethodProblem]("org.http4s.client.oauth1.package.bytes"),
          ProblemFilters.exclude[DirectMissingMethodProblem](
            "org.http4s.WaitQueueTimeoutException.getStackTraceDepth"
          ),
          ProblemFilters.exclude[DirectMissingMethodProblem](
            "org.http4s.WaitQueueTimeoutException.getStackTraceElement"
          ),
        )
      else Seq.empty
    },
  )
  .jvmSettings(
    libraryDependencies ++= Seq(
      nettyBuffer % Test,
      nettyCodecHttp % Test,
    )
  )
  .dependsOn(core, server % Test, testing % "test->test", theDsl % "test->compile")
  .jsConfigure(_.dependsOn(nodeServerless % Test))

lazy val dropwizardMetrics = libraryProject("dropwizard-metrics")
  .settings(
    description := "Support for Dropwizard Metrics",
    startYear := Some(2018),
    libraryDependencies ++= Seq(
      dropwizardMetricsCore,
      dropwizardMetricsJson,
    ),
  )
  .dependsOn(
    core.jvm % "compile->compile",
    testing.jvm % "test->test",
    theDsl.jvm % "test->compile",
    client.jvm % "test->compile",
    server.jvm % "test->compile",
  )

lazy val emberCore = libraryCrossProject("ember-core", CrossType.Pure)
  .settings(
    description := "Base library for ember http4s clients and servers",
    startYear := Some(2019),
    unusedCompileDependenciesFilter -= moduleFilter("io.chrisdavenport", "log4cats-core"),
    libraryDependencies ++= Seq(
      log4catsTesting.value % Test
    ),
    mimaBinaryIssueFilters ++= Seq(
      ProblemFilters
        .exclude[DirectMissingMethodProblem]("org.http4s.ember.core.Encoder.reqToBytes"),
      ProblemFilters
        .exclude[DirectMissingMethodProblem]("org.http4s.ember.core.Parser#HeaderP.apply"),
      ProblemFilters
        .exclude[DirectMissingMethodProblem]("org.http4s.ember.core.Parser#HeaderP.copy"),
      ProblemFilters
        .exclude[DirectMissingMethodProblem]("org.http4s.ember.core.Parser#HeaderP.parseHeaders"),
      ProblemFilters
        .exclude[DirectMissingMethodProblem]("org.http4s.ember.core.Parser#HeaderP.this"),
      ProblemFilters
        .exclude[DirectMissingMethodProblem]("org.http4s.ember.core.Parser#MessageP.apply"),
      ProblemFilters
        .exclude[DirectMissingMethodProblem]("org.http4s.ember.core.Parser#MessageP.parseMessage"),
      ProblemFilters
        .exclude[DirectMissingMethodProblem]("org.http4s.ember.core.Parser#MessageP.unapply"),
      ProblemFilters.exclude[DirectMissingMethodProblem](
        "org.http4s.ember.core.Parser#Request#ReqPrelude.parsePrelude"
      ),
      ProblemFilters.exclude[DirectMissingMethodProblem](
        "org.http4s.ember.core.Parser#Response#RespPrelude.parsePrelude"
      ),
      ProblemFilters.exclude[MissingClassProblem]("org.http4s.ember.core.EmptyStreamError"),
      ProblemFilters.exclude[MissingClassProblem]("org.http4s.ember.core.EmptyStreamError$"),
      ProblemFilters.exclude[MissingClassProblem]("org.http4s.ember.core.Parser$MessageP"),
      ProblemFilters
        .exclude[MissingClassProblem]("org.http4s.ember.core.Parser$MessageP$EndOfStreamError"),
      ProblemFilters
        .exclude[MissingClassProblem]("org.http4s.ember.core.Parser$MessageP$EndOfStreamError$"),
      ProblemFilters
        .exclude[MissingClassProblem]("org.http4s.ember.core.Parser$MessageP$MessageTooLongError"),
      ProblemFilters
        .exclude[MissingClassProblem]("org.http4s.ember.core.Parser$MessageP$MessageTooLongError$"),
      ProblemFilters.exclude[MissingTypesProblem]("org.http4s.ember.core.Parser$MessageP$"),
    ) ++ {
      if (tlIsScala3.value)
        Seq(
          // private[ember]
          ProblemFilters
            .exclude[MissingFieldProblem](
              "org.http4s.ember.core.Parser#MessageP.MessageTooLongError"
            ),
          ProblemFilters
            .exclude[MissingFieldProblem]("org.http4s.ember.core.Parser#MessageP.EndOfStreamError"),
          ProblemFilters
            .exclude[DirectMissingMethodProblem](
              "org.http4s.ember.core.Parser#MessageP.fromProduct"
            ),
        )
      else Seq.empty
    },
  )
  .dependsOn(core, testing % "test->test")

lazy val emberServer = libraryCrossProject("ember-server")
  .settings(
    description := "ember implementation for http4s servers",
    startYear := Some(2019),
    mimaBinaryIssueFilters ++= Seq(
      ProblemFilters.exclude[DirectMissingMethodProblem](
        "org.http4s.ember.server.EmberServerBuilder#Defaults.maxConcurrency"
      ),
      ProblemFilters.exclude[DirectMissingMethodProblem](
        "org.http4s.ember.server.internal.ServerHelpers.isKeepAlive"
      ),
      ProblemFilters.exclude[DirectMissingMethodProblem](
        "org.http4s.ember.server.EmberServerBuilder#Defaults.maxConcurrency"
      ),
      ProblemFilters.exclude[IncompatibleMethTypeProblem](
        "org.http4s.ember.server.internal.ServerHelpers.runApp"
      ),
      ProblemFilters.exclude[Problem]("org.http4s.ember.server.EmberServerBuilder.this"),
      ProblemFilters.exclude[DirectMissingMethodProblem](
        "org.http4s.ember.server.internal.ServerHelpers.runApp"
      ),
      ProblemFilters.exclude[DirectMissingMethodProblem](
        "org.http4s.ember.server.internal.ServerHelpers.runConnection"
      ),
    ),
    Test / parallelExecution := false,
  )
  .jvmSettings(
    libraryDependencies ++= Seq(
      log4catsSlf4j,
      javaWebSocket % Test,
      jnrUnixSocket % Test, // Necessary for jdk < 16
    )
  )
  .jsSettings(
    libraryDependencies ++= Seq(
      log4catsNoop.value
    )
  )
  .dependsOn(
    emberCore % "compile;test->test",
    server % "compile;test->test",
    emberClient % "test->compile",
  )

lazy val emberClient = libraryCrossProject("ember-client")
  .settings(
    description := "ember implementation for http4s clients",
    startYear := Some(2019),
    libraryDependencies ++= Seq(
      keypool.value
    ),
    mimaBinaryIssueFilters := Seq(
      ProblemFilters
        .exclude[DirectMissingMethodProblem]("org.http4s.ember.client.EmberClientBuilder.this")
    ) ++ {
      if (tlIsScala3.value)
        Seq(
          ProblemFilters.exclude[DirectMissingMethodProblem](
            "org.http4s.ember.client.internal.ClientHelpers#RetryLogic.isEmptyStreamError"
          )
        )
      else Seq.empty
    },
  )
  .jvmSettings(
    libraryDependencies ++= Seq(
      log4catsSlf4j
    )
  )
  .jsSettings(
    libraryDependencies ++= Seq(
      log4catsNoop.value
    )
  )
  .dependsOn(emberCore % "compile;test->test", client % "compile;test->test")

lazy val blazeCore = libraryProject("blaze-core")
  .settings(
    description := "Base library for binding blaze to http4s clients and servers",
    startYear := Some(2014),
    libraryDependencies ++= Seq(
      blazeHttp
    ),
  )
  .dependsOn(core.jvm, testing.jvm % "test->test")

lazy val blazeServer = libraryProject("blaze-server")
  .settings(
    description := "blaze implementation for http4s servers",
    startYear := Some(2014),
<<<<<<< HEAD
    mimaBinaryIssueFilters := Seq(
      ProblemFilters.exclude[DirectMissingMethodProblem](
        "org.http4s.blaze.server.BlazeServerBuilder.this"
      ), // private
      ProblemFilters.exclude[DirectMissingMethodProblem](
        "org.http4s.blaze.server.WebSocketDecoder.this"
      ), // private
      ProblemFilters.exclude[IncompatibleMethTypeProblem](
        "org.http4s.blaze.server.BlazeServerBuilder.this"
      ), // private
      ProblemFilters.exclude[MissingClassProblem](
        "org.http4s.blaze.server.BlazeServerBuilder$ExecutionContextConfig"
      ), // private
      ProblemFilters.exclude[MissingClassProblem](
        "org.http4s.blaze.server.BlazeServerBuilder$ExecutionContextConfig$"
      ), // private
      ProblemFilters.exclude[MissingClassProblem](
        "org.http4s.blaze.server.BlazeServerBuilder$ExecutionContextConfig$DefaultContext$"
      ), // private
      ProblemFilters.exclude[MissingClassProblem](
        "org.http4s.blaze.server.BlazeServerBuilder$ExecutionContextConfig$ExplicitContext"
      ), // private
      ProblemFilters.exclude[MissingClassProblem](
        "org.http4s.blaze.server.BlazeServerBuilder$ExecutionContextConfig$ExplicitContext$"
      ), // private
    ),
=======
    mimaBinaryIssueFilters ++= Seq(
      ProblemFilters
        .exclude[DirectMissingMethodProblem]("org.http4s.blaze.server.BlazeServerBuilder.this"),
      ProblemFilters
        .exclude[DirectMissingMethodProblem]("org.http4s.blaze.server.WebSocketDecoder.this"),
    ) ++ {
      if (tlIsScala3.value)
        Seq(
          ProblemFilters
            .exclude[DirectMissingMethodProblem]("org.http4s.blaze.server.Http1ServerStage.apply"),
          ProblemFilters
            .exclude[DirectMissingMethodProblem]("org.http4s.blaze.server.Http1ServerStage.apply"),
          ProblemFilters
            .exclude[DirectMissingMethodProblem]("org.http4s.blaze.server.ProtocolSelector.apply"),
          ProblemFilters
            .exclude[DirectMissingMethodProblem]("org.http4s.blaze.server.ProtocolSelector.apply"),
          ProblemFilters.exclude[ReversedMissingMethodProblem](
            "org.http4s.blaze.server.WebSocketSupport.maxBufferSize"
          ),
        )
      else Seq.empty,
    },
>>>>>>> c6227a6d
  )
  .dependsOn(blazeCore % "compile;test->test", server.jvm % "compile;test->test")

lazy val blazeClient = libraryProject("blaze-client")
  .settings(
    description := "blaze implementation for http4s clients",
    startYear := Some(2014),
    mimaBinaryIssueFilters ++= Seq(
      // private constructor
      ProblemFilters
        .exclude[IncompatibleMethTypeProblem]("org.http4s.blaze.client.BlazeClientBuilder.this"),
      ProblemFilters
        .exclude[IncompatibleMethTypeProblem]("org.http4s.blaze.client.Http1Support.this"),
      // These are all private to blaze-client and fallout from from
      // the deprecation of org.http4s.client.Connection
      ProblemFilters
        .exclude[IncompatibleMethTypeProblem]("org.http4s.blaze.client.BasicManager.invalidate"),
      ProblemFilters
        .exclude[IncompatibleMethTypeProblem]("org.http4s.blaze.client.BasicManager.release"),
      ProblemFilters.exclude[MissingTypesProblem]("org.http4s.blaze.client.BlazeConnection"),
      ProblemFilters
        .exclude[IncompatibleMethTypeProblem]("org.http4s.blaze.client.ConnectionManager.release"),
      ProblemFilters.exclude[IncompatibleMethTypeProblem](
        "org.http4s.blaze.client.ConnectionManager.invalidate"
      ),
      ProblemFilters
        .exclude[ReversedMissingMethodProblem]("org.http4s.blaze.client.ConnectionManager.release"),
      ProblemFilters.exclude[ReversedMissingMethodProblem](
        "org.http4s.blaze.client.ConnectionManager.invalidate"
      ),
      ProblemFilters.exclude[IncompatibleResultTypeProblem](
        "org.http4s.blaze.client.ConnectionManager#NextConnection.connection"
      ),
      ProblemFilters.exclude[IncompatibleMethTypeProblem](
        "org.http4s.blaze.client.ConnectionManager#NextConnection.copy"
      ),
      ProblemFilters.exclude[IncompatibleResultTypeProblem](
        "org.http4s.blaze.client.ConnectionManager#NextConnection.copy$default$1"
      ),
      ProblemFilters.exclude[IncompatibleMethTypeProblem](
        "org.http4s.blaze.client.ConnectionManager#NextConnection.this"
      ),
      ProblemFilters.exclude[IncompatibleMethTypeProblem](
        "org.http4s.blaze.client.ConnectionManager#NextConnection.apply"
      ),
      ProblemFilters.exclude[MissingTypesProblem]("org.http4s.blaze.client.Http1Connection"),
      ProblemFilters
        .exclude[IncompatibleMethTypeProblem]("org.http4s.blaze.client.PoolManager.release"),
      ProblemFilters
        .exclude[IncompatibleMethTypeProblem]("org.http4s.blaze.client.PoolManager.invalidate"),
      ProblemFilters
        .exclude[IncompatibleMethTypeProblem]("org.http4s.blaze.client.BasicManager.this"),
      ProblemFilters
        .exclude[IncompatibleMethTypeProblem]("org.http4s.blaze.client.ConnectionManager.pool"),
      ProblemFilters
        .exclude[IncompatibleMethTypeProblem]("org.http4s.blaze.client.ConnectionManager.basic"),
      ProblemFilters
        .exclude[IncompatibleMethTypeProblem]("org.http4s.blaze.client.PoolManager.this"),
    ) ++ {
      if (tlIsScala3.value)
        Seq(
          ProblemFilters.exclude[IncompatibleResultTypeProblem](
            "org.http4s.blaze.client.ConnectionManager#NextConnection._1"
          ),
          ProblemFilters
            .exclude[DirectMissingMethodProblem]("org.http4s.blaze.client.BlazeClient.makeClient"),
        )
      else Seq.empty
    },
  )
  .dependsOn(blazeCore % "compile;test->test", client.jvm % "compile;test->test")

lazy val asyncHttpClient = libraryProject("async-http-client")
  .settings(
    description := "async http client implementation for http4s clients",
    startYear := Some(2016),
    libraryDependencies ++= Seq(
      Http4sPlugin.asyncHttpClient,
      fs2ReactiveStreams,
      nettyBuffer,
      nettyCodecHttp,
      reactiveStreams,
    ),
    Test / parallelExecution := false,
  )
  .dependsOn(core.jvm, testing.jvm % "test->test", client.jvm % "compile;test->test")

lazy val jettyClient = libraryProject("jetty-client")
  .settings(
    description := "jetty implementation for http4s clients",
    startYear := Some(2018),
    libraryDependencies ++= Seq(
      Http4sPlugin.jettyClient,
      jettyHttp,
      jettyUtil,
    ),
  )
  .dependsOn(core.jvm, testing.jvm % "test->test", client.jvm % "compile;test->test")

lazy val nodeServerless = libraryProject("node-serverless")
  .enablePlugins(ScalaJSPlugin, NoPublishPlugin)
  .settings(
    description := "Node.js serverless wrapper for http4s apps",
    startYear := Some(2021),
  )
  .dependsOn(core.js)

lazy val okHttpClient = libraryProject("okhttp-client")
  .settings(
    description := "okhttp implementation for http4s clients",
    startYear := Some(2018),
    libraryDependencies ++= Seq(
      Http4sPlugin.okhttp,
      okio,
    ),
  )
  .dependsOn(core.jvm, testing.jvm % "test->test", client.jvm % "compile;test->test")

lazy val servlet = libraryProject("servlet")
  .settings(
    description := "Portable servlet implementation for http4s servers",
    startYear := Some(2013),
    libraryDependencies ++= Seq(
      javaxServletApi % Provided,
      Http4sPlugin.jettyServer % Test,
      jettyServlet % Test,
      Http4sPlugin.asyncHttpClient % Test,
    ),
  )
  .dependsOn(server.jvm % "compile;test->test")

lazy val jettyServer = libraryProject("jetty-server")
  .settings(
    description := "Jetty implementation for http4s servers",
    startYear := Some(2014),
    libraryDependencies ++= Seq(
      jettyHttp2Server,
      Http4sPlugin.jettyServer,
      jettyServlet,
      jettyUtil,
    ),
  )
  .dependsOn(servlet % "compile;test->test", theDsl.jvm % "test->test")

lazy val tomcatServer = libraryProject("tomcat-server")
  .settings(
    description := "Tomcat implementation for http4s servers",
    startYear := Some(2014),
    libraryDependencies ++= Seq(
      tomcatCatalina,
      tomcatCoyote,
      tomcatUtilScan,
    ),
  )
  .dependsOn(servlet % "compile;test->test")

// `dsl` name conflicts with modern SBT
lazy val theDsl = libraryCrossProject("dsl", CrossType.Pure)
  .settings(
    description := "Simple DSL for writing http4s services",
    startYear := Some(2013),
  )
  .dependsOn(core, testing % "test->test")

lazy val jawn = libraryCrossProject("jawn", CrossType.Pure)
  .settings(
    description := "Base library to parse JSON to various ASTs for http4s",
    startYear := Some(2014),
    libraryDependencies ++= Seq(
      jawnFs2.value,
      jawnParser.value,
    ),
  )
  .dependsOn(core, testing % "test->test")

lazy val boopickle = libraryCrossProject("boopickle", CrossType.Pure)
  .settings(
    description := "Provides Boopickle codecs for http4s",
    startYear := Some(2018),
    libraryDependencies ++= Seq(
      Http4sPlugin.boopickle.value
    ),
    tlVersionIntroduced ~= { _.updated("3", "0.22.1") },
  )
  .dependsOn(core, testing % "test->test")

lazy val circe = libraryCrossProject("circe", CrossType.Pure)
  .settings(
    description := "Provides Circe codecs for http4s",
    startYear := Some(2015),
    libraryDependencies ++= Seq(
      circeCore.value,
      circeTesting.value % Test,
    ),
  )
  .jvmSettings(libraryDependencies += circeJawn.value)
  .jsSettings(libraryDependencies += circeJawn15.value)
  .dependsOn(core, testing % "test->test", jawn % "compile;test->test")

lazy val playJson = libraryProject("play-json")
  .settings(
    description := "Provides Play json codecs for http4s",
    startYear := Some(2018),
    libraryDependencies ++= Seq(
      if (tlIsScala3.value)
        Http4sPlugin.playJson.cross(CrossVersion.for3Use2_13)
      else
        Http4sPlugin.playJson
    ),
    publish / skip := tlIsScala3.value,
    compile / skip := tlIsScala3.value,
    skipUnusedDependenciesTestOnScala3,
    mimaPreviousArtifacts := { if (tlIsScala3.value) Set.empty else mimaPreviousArtifacts.value },
  )
  .dependsOn(jawn.jvm % "compile;test->test")

lazy val scalaXml = libraryProject("scala-xml")
  .settings(
    description := "Provides scala-xml codecs for http4s",
    startYear := Some(2014),
    libraryDependencies ++= Seq(
      Http4sPlugin.scalaXml
    ),
  )
  .dependsOn(core.jvm, testing.jvm % "test->test")

lazy val twirl = http4sProject("twirl")
  .settings(
    description := "Twirl template support for http4s",
    startYear := Some(2014),
    TwirlKeys.templateImports := Nil,
    libraryDependencies := {
      libraryDependencies.value.map {
        case module if module.name == "twirl-api" && tlIsScala3.value =>
          module.cross(CrossVersion.for3Use2_13)
        case module => module
      }
    },
    publish / skip := tlIsScala3.value,
    skipUnusedDependenciesTestOnScala3,
    mimaPreviousArtifacts := { if (tlIsScala3.value) Set.empty else mimaPreviousArtifacts.value },
  )
  .enablePlugins(SbtTwirl)
  .dependsOn(core.jvm, testing.jvm % "test->test")

lazy val scalatags = http4sProject("scalatags")
  .settings(
    description := "Scalatags template support for http4s",
    startYear := Some(2018),
    libraryDependencies ++= Seq(
      if (tlIsScala3.value)
        scalatagsApi.cross(CrossVersion.for3Use2_13)
      else
        scalatagsApi
    ),
    publish / skip := tlIsScala3.value,
    skipUnusedDependenciesTestOnScala3,
    mimaPreviousArtifacts := { if (tlIsScala3.value) Set.empty else mimaPreviousArtifacts.value },
  )
  .dependsOn(core.jvm, testing.jvm % "test->test")

lazy val bench = http4sProject("bench")
  .enablePlugins(JmhPlugin)
  .enablePlugins(NoPublishPlugin)
  .settings(
    description := "Benchmarks for http4s",
    startYear := Some(2015),
    libraryDependencies += circeParser,
    undeclaredCompileDependenciesTest := {},
    unusedCompileDependenciesTest := {},
  )
  .dependsOn(core.jvm, circe.jvm, emberCore.jvm)

lazy val docs = http4sProject("docs")
  .enablePlugins(
    GhpagesPlugin,
    NoPublishPlugin,
    ScalaUnidocPlugin,
    MdocPlugin,
    LaikaPlugin,
  )
  .settings(docsProjectSettings)
  .settings(
    libraryDependencies ++= Seq(
      circeGeneric,
      circeLiteral,
      cryptobits,
    ),
    description := "Documentation for http4s",
    startYear := Some(2013),
    autoAPIMappings := true,
    ScalaUnidoc / unidoc / unidocProjectFilter := inAnyProject --
      inProjects( // TODO would be nice if these could be introspected from noPublishSettings
        (List[ProjectReference](
          bench,
          examples,
          examplesBlaze,
          examplesDocker,
          examplesJetty,
          examplesTomcat,
          examplesWar,
          scalafixInternalInput,
          scalafixInternalOutput,
          scalafixInternalRules,
          scalafixInternalTests,
        ) ++ jsModules): _*
      ),
    mdocIn := (Compile / sourceDirectory).value / "mdoc",
    tlFatalWarningsInCi := false,
    laikaExtensions := SiteConfig.extensions,
    laikaConfig := SiteConfig.config(versioned = true).value,
    laikaTheme := SiteConfig.theme(
      currentVersion = SiteConfig.versions.current,
      SiteConfig.variables.value,
      SiteConfig.homeURL.value,
      includeLandingPage = false,
    ),
    laikaDescribe := "<disabled>",
    laikaIncludeEPUB := true,
    laikaIncludePDF := false,
    Laika / sourceDirectories := Seq(mdocOut.value),
    ghpagesPrivateMappings := (laikaSite / mappings).value ++ {
      val docsPrefix = extractDocsPrefix(version.value)
      for ((f, d) <- (ScalaUnidoc / packageDoc / mappings).value)
        yield (f, s"$docsPrefix/api/$d")
    },
    ghpagesCleanSite / includeFilter := {
      new FileFilter {
        val docsPrefix = extractDocsPrefix(version.value)
        def accept(f: File): Boolean = f.getCanonicalPath.startsWith(
          (ghpagesRepository.value / s"${docsPrefix}").getCanonicalPath
        )
      }
    },
    apiMappings ++= {
      ScaladocApiMapping.mappings(
        (ScalaUnidoc / unidoc / unidocAllClasspaths).value,
        scalaBinaryVersion.value,
      )
    },
  )
  .dependsOn(
    client.jvm,
    core.jvm,
    theDsl.jvm,
    blazeServer,
    blazeClient,
    circe.jvm,
    dropwizardMetrics,
    prometheusMetrics,
  )

lazy val website = http4sProject("website")
  .enablePlugins(GhpagesPlugin, LaikaPlugin, NoPublishPlugin)
  .settings(docsProjectSettings)
  .settings(
    description := "Common area of http4s.org",
    startYear := Some(2013),
    laikaExtensions := SiteConfig.extensions,
    laikaConfig := SiteConfig.config(versioned = false).value,
    laikaTheme := SiteConfig.theme(
      currentVersion = SiteConfig.versions.current,
      SiteConfig.variables.value,
      SiteConfig.homeURL.value,
      includeLandingPage = false,
    ),
    laikaDescribe := "<disabled>",
    Laika / sourceDirectories := Seq(
      baseDirectory.value / "src" / "hugo" / "content",
      baseDirectory.value / "src" / "hugo" / "static",
    ),
    ghpagesNoJekyll := true,
    ghpagesPrivateMappings := (laikaSite / mappings).value,
    ghpagesCleanSite / excludeFilter :=
      new FileFilter {
        val v = ghpagesRepository.value.getCanonicalPath + "/v"
        def accept(f: File) =
          f.getCanonicalPath.startsWith(v) &&
            f.getCanonicalPath.charAt(v.size).isDigit
      },
  )

lazy val examples = http4sProject("examples")
  .enablePlugins(NoPublishPlugin)
  .settings(
    description := "Common code for http4s examples",
    startYear := Some(2013),
    libraryDependencies ++= Seq(
      circeGeneric % Runtime,
      logbackClassic % Runtime,
    ),
    // todo enable when twirl supports dotty TwirlKeys.templateImports := Nil,
  )
  .dependsOn(server.jvm, dropwizardMetrics, theDsl.jvm, circe.jvm, scalaXml /*, twirl*/ )
// todo enable when twirl supports dotty .enablePlugins(SbtTwirl)

lazy val examplesBlaze = exampleProject("examples-blaze")
  .settings(Revolver.settings)
  .settings(
    description := "Examples of http4s server and clients on blaze",
    startYear := Some(2013),
    fork := true,
    libraryDependencies ++= Seq(
      circeGeneric
    ),
  )
  .dependsOn(blazeServer, blazeClient)

lazy val examplesEmber = exampleProject("examples-ember")
  .settings(Revolver.settings)
  .settings(
    description := "Examples of http4s server and clients on blaze",
    startYear := Some(2020),
    fork := true,
  )
  .dependsOn(emberServer.jvm, emberClient.jvm)

lazy val examplesDocker = http4sProject("examples-docker")
  .in(file("examples/docker"))
  .enablePlugins(JavaAppPackaging, DockerPlugin, NoPublishPlugin)
  .settings(
    description := "Builds a docker image for a blaze-server",
    startYear := Some(2017),
    Docker / packageName := "http4s/blaze-server",
    Docker / maintainer := "http4s",
    dockerUpdateLatest := true,
    dockerExposedPorts := List(8080),
  )
  .dependsOn(blazeServer, theDsl.jvm)

lazy val examplesJetty = exampleProject("examples-jetty")
  .settings(Revolver.settings)
  .settings(
    description := "Example of http4s server on Jetty",
    startYear := Some(2014),
    fork := true,
    reStart / mainClass := Some("com.example.http4s.jetty.JettyExample"),
  )
  .dependsOn(jettyServer)

lazy val examplesTomcat = exampleProject("examples-tomcat")
  .settings(Revolver.settings)
  .settings(
    description := "Example of http4s server on Tomcat",
    startYear := Some(2014),
    fork := true,
    reStart / mainClass := Some("com.example.http4s.tomcat.TomcatExample"),
  )
  .dependsOn(tomcatServer)

// Run this with jetty:start
lazy val examplesWar = exampleProject("examples-war")
  .enablePlugins(JettyPlugin)
  .settings(
    description := "Example of a WAR deployment of an http4s service",
    startYear := Some(2014),
    fork := true,
    libraryDependencies += javaxServletApi % Provided,
    Jetty / containerLibs := List(jettyRunner),
  )
  .dependsOn(servlet)

lazy val scalafixInternalRules = project
  .in(file("scalafix-internal/rules"))
  .enablePlugins(NoPublishPlugin)
  .disablePlugins(ScalafixPlugin)
  .settings(
    startYear := Some(2021),
    libraryDependencies ++= Seq(
      "ch.epfl.scala" %% "scalafix-core" % _root_.scalafix.sbt.BuildInfo.scalafixVersion
    ).filter(_ => !tlIsScala3.value),
  )

lazy val scalafixInternalInput = project
  .in(file("scalafix-internal/input"))
  .enablePlugins(NoPublishPlugin)
  .disablePlugins(ScalafixPlugin)
  .settings(headerSources / excludeFilter := AllPassFilter, scalacOptions -= "-Xfatal-warnings")
  .dependsOn(core.jvm)

lazy val scalafixInternalOutput = project
  .in(file("scalafix-internal/output"))
  .enablePlugins(NoPublishPlugin)
  .disablePlugins(ScalafixPlugin)
  .settings(headerSources / excludeFilter := AllPassFilter, scalacOptions -= "-Xfatal-warnings")
  .dependsOn(core.jvm)

lazy val scalafixInternalTests = project
  .in(file("scalafix-internal/tests"))
  .enablePlugins(NoPublishPlugin)
  .enablePlugins(ScalafixTestkitPlugin)
  .settings(
    libraryDependencies ++= Seq(
      ("ch.epfl.scala" %% "scalafix-testkit" % _root_.scalafix.sbt.BuildInfo.scalafixVersion % Test)
        .cross(CrossVersion.full)
    ).filter(_ => !tlIsScala3.value),
    Compile / compile :=
      (Compile / compile).dependsOn(scalafixInternalInput / Compile / compile).value,
    scalafixTestkitOutputSourceDirectories :=
      (scalafixInternalOutput / Compile / sourceDirectories).value,
    scalafixTestkitInputSourceDirectories :=
      (scalafixInternalInput / Compile / sourceDirectories).value,
    scalafixTestkitInputClasspath :=
      (scalafixInternalInput / Compile / fullClasspath).value,
    scalafixTestkitInputScalacOptions := (scalafixInternalInput / Compile / scalacOptions).value,
    scalacOptions += "-Yrangepos",
  )
  .settings(headerSources / excludeFilter := AllPassFilter)
  .disablePlugins(ScalafixPlugin)
  .dependsOn(scalafixInternalRules)

def http4sProject(name: String) =
  Project(name, file(name))
    .settings(commonSettings)
    .settings(
      moduleName := s"http4s-$name"
    )
    .enablePlugins(Http4sPlugin)
    .dependsOn(scalafixInternalRules % ScalafixConfig)

def http4sCrossProject(name: String, crossType: CrossType) =
  sbtcrossproject
    .CrossProject(name, file(name))(JVMPlatform, JSPlatform)
    .withoutSuffixFor(JVMPlatform)
    .crossType(crossType)
    .settings(commonSettings)
    .settings(
      moduleName := s"http4s-$name",
      Test / test := {
        val result = (Test / test).value
        if (crossType == CrossType.Full) { // Check for misplaced srcs
          val dir = baseDirectory.value / ".." / "src"
          if (dir.exists) sys.error(s"Misplaced sources in ${dir.toPath().normalize()}")
        }
        result
      },
    )
    .jsSettings(
      Test / scalaJSLinkerConfig ~= (_.withModuleKind(ModuleKind.CommonJSModule))
    )
    .enablePlugins(Http4sPlugin)
    .jsConfigure(_.disablePlugins(DoctestPlugin))
    .configure(_.dependsOn(scalafixInternalRules % ScalafixConfig))

def libraryProject(name: String) = http4sProject(name)
def libraryCrossProject(name: String, crossType: CrossType = CrossType.Full) =
  http4sCrossProject(name, crossType)

def exampleProject(name: String) =
  http4sProject(name)
    .in(file(name.replace("examples-", "examples/")))
    .enablePlugins(NoPublishPlugin)
    .settings(libraryDependencies += logbackClassic % Runtime)
    .dependsOn(examples)

lazy val commonSettings = Seq(
  Compile / doc / scalacOptions += "-no-link-warnings",
  scalacOptions ++= {
    // Enables fatal warnings for Scala 3 in CI
    if (isDotty.value && githubIsWorkflowBuild.value)
      Seq("-Xfatal-warnings")
    else
      Seq.empty
  },
  libraryDependencies ++= Seq(
    catsLaws.value,
    logbackClassic,
    scalacheck.value,
  ).map(_ % Test),
  apiURL := Some(url(s"https://http4s.org/v${tlBaseVersion.value}/api")),
)

lazy val skipUnusedDependenciesTestOnScala3 = Seq(
  unusedCompileDependenciesTest := Def.taskDyn {
    val skip = tlIsScala3.value
    Def.task {
      if (!skip) unusedCompileDependenciesTest.value
    }
  }
)

def initCommands(additionalImports: String*) =
  initialCommands := (List(
    "fs2._",
    "cats._",
    "cats.data._",
    "cats.effect._",
    "cats.implicits._",
  ) ++ additionalImports).mkString("import ", ", ", "")

// Everything is driven through release steps and the http4s* variables
// This won't actually release unless on Travis.
addCommandAlias("ci", ";clean ;release with-defaults")

lazy val enableFatalWarnings: String =
  """set ThisBuild / scalacOptions += "-Xfatal-warnings""""

lazy val disableFatalWarnings: String =
  """set ThisBuild / scalacOptions -= "-Xfatal-warnings""""

addCommandAlias(
  "quicklint",
  List(
    enableFatalWarnings,
    "scalafixAll --triggered",
    "scalafixAll",
    "scalafmtAll",
    "scalafmtSbt",
    disableFatalWarnings,
  ).mkString(" ;"),
)

// Use this command for checking before submitting a PR
addCommandAlias(
  "lint",
  List(
    enableFatalWarnings,
    "clean",
    "+test:compile",
    "scalafixAll --triggered",
    "scalafixAll",
    "+scalafmtAll",
    "scalafmtSbt",
    "+mimaReportBinaryIssues",
    disableFatalWarnings,
  ).mkString(" ;"),
)<|MERGE_RESOLUTION|>--- conflicted
+++ resolved
@@ -8,70 +8,27 @@
 Global / excludeLintKeys += laikaDescribe
 
 // Global settings
-<<<<<<< HEAD
-ThisBuild / crossScalaVersions := Seq(scala_213, scala_212, scala_3)
-ThisBuild / scalaVersion := (ThisBuild / crossScalaVersions).value.filter(_.startsWith("2.")).last
-ThisBuild / baseVersion := "0.23"
-ThisBuild / publishGithubUser := "rossabaker"
-ThisBuild / publishFullName := "Ross A. Baker"
-=======
 ThisBuild / crossScalaVersions := Seq(scala_3, scala_212, scala_213)
-ThisBuild / tlBaseVersion := "0.22"
+ThisBuild / tlBaseVersion := "0.23"
 ThisBuild / developers += tlGitHubDev("rossabaker", "Ross A. Baker")
->>>>>>> c6227a6d
 
 ThisBuild / semanticdbEnabled := true
-ThisBuild / semanticdbOptions ++= Seq("-P:semanticdb:synthetics:on").filter(_ => !isDotty.value)
+ThisBuild / semanticdbOptions ++= Seq("-P:semanticdb:synthetics:on").filter(_ => !tlIsScala3.value)
 ThisBuild / semanticdbVersion := scalafixSemanticdb.revision
 ThisBuild / scalafixScalaBinaryVersion := CrossVersion.binaryScalaVersion(scalaVersion.value)
 ThisBuild / scalafixDependencies += "com.github.liancheng" %% "organize-imports" % "0.5.0"
 
 ThisBuild / tlFatalWarningsInCi := !tlIsScala3.value
 
-<<<<<<< HEAD
-ThisBuild / githubWorkflowBuild := Seq(
-  // todo remove once salafmt properly supports scala3
-=======
 ThisBuild / scalafixAll / skip := tlIsScala3.value
 ThisBuild / ScalafixConfig / skip := tlIsScala3.value
 
 ThisBuild / githubWorkflowBuild ++= Seq(
->>>>>>> c6227a6d
-  WorkflowStep.Sbt(
-    List("${{ matrix.ci }}", "scalafmtCheckAll", "scalafmtSbtCheck"),
-    name = Some("Check formatting"),
-  ),
-  WorkflowStep
-    .Sbt(List("${{ matrix.ci }}", "headerCheck", "test:headerCheck"), name = Some("Check headers")),
-  WorkflowStep.Sbt(List("${{ matrix.ci }}", "test:compile"), name = Some("Compile")),
   WorkflowStep.Sbt(
     List("${{ matrix.ci }}", "scalafixAll --check"),
     name = Some("Check Scalafix rules"),
     cond = Some(s"matrix.scala != '$scala_3'"),
-<<<<<<< HEAD
-  ),
-  WorkflowStep.Sbt(
-    List("${{ matrix.ci }}", "mimaReportBinaryIssues"),
-    name = Some("Check binary compatibility"),
-  ),
-  // TODO: this gives false positives for boopickle, scalatags, twirl and play-json
-  // WorkflowStep.Sbt(
-  // List("${{ matrix.ci }}", "unusedCompileDependenciesTest"),
-  // name = Some("Check unused compile dependencies"), cond = Some(s"matrix.scala != '$scala_3'")), // todo disable on dotty for now
-  WorkflowStep.Sbt(
-    List("${{ matrix.ci }}", "fastOptJS", "test:fastOptJS"),
-    name = Some("FastOptJS"),
-    cond = Some("matrix.ci != 'ciJVM'"),
-  ),
-  WorkflowStep.Sbt(List("${{ matrix.ci }}", "test"), name = Some("Run tests")),
-  WorkflowStep.Sbt(
-    List("${{ matrix.ci }}", "doc"),
-    name = Some("Build docs"),
-    cond = Some("matrix.ci == 'ciJVM'"),
-  ),
-=======
-  )
->>>>>>> c6227a6d
+  )
 )
 
 ThisBuild / githubWorkflowAddedJobs ++= Seq(
@@ -90,50 +47,12 @@
   )
 )
 
-<<<<<<< HEAD
-val ciVariants = List("ciJVM", "ciNodeJS")
-ThisBuild / githubWorkflowBuildMatrixAdditions += "ci" -> ciVariants
-
-// Only one Java version necessary for the Node builds
-ThisBuild / githubWorkflowBuildMatrixExclusions ++= {
-  for {
-    java <- (ThisBuild / githubWorkflowJavaVersions).value.tail
-  } yield MatrixExclude(Map("ci" -> "ciNodeJS", "java" -> java.render))
-}
-
-// On the JVM Build all Javas for one Scala, and all Scalas for one Java
-ThisBuild / githubWorkflowBuildMatrixExclusions ++= {
-  for {
-    scala <- (ThisBuild / crossScalaVersions).value.tail
-    java <- (ThisBuild / githubWorkflowJavaVersions).value.tail
-  } yield MatrixExclude(Map("ci" -> "ciJVM", "scala" -> scala, "java" -> java.render))
-}
-
-addCommandAlias("ciJVM", "; project rootJVM")
-addCommandAlias("ciNodeJS", "; project rootJS")
-
-enablePlugins(SonatypeCiReleasePlugin)
-
-versionIntroduced.withRank(KeyRanks.Invisible) := Map(
-  scala_3 -> "0.22.0"
-)
-
-lazy val modules: List[ProjectReference] = jvmModules ++ jsModules
-
 lazy val jvmModules: List[ProjectReference] = List(
   core.jvm,
   laws.jvm,
   testing.jvm,
   tests.jvm,
   server.jvm,
-=======
-lazy val modules: List[ProjectReference] = List(
-  core,
-  laws,
-  testing,
-  tests,
-  server,
->>>>>>> c6227a6d
   prometheusMetrics,
   client.jvm,
   dropwizardMetrics,
@@ -198,7 +117,7 @@
     description := "A minimal, Scala-idiomatic library for HTTP",
     startYear := Some(2013),
   )
-  .aggregate(modules: _*)
+  .aggregate(rootJVM, rootJS)
 
 lazy val rootJVM = project
   .enablePlugins(NoPublishPlugin)
@@ -225,7 +144,6 @@
     ),
     buildInfoPackage := organization.value,
     libraryDependencies ++= Seq(
-<<<<<<< HEAD
       caseInsensitive.value,
       catsCore.value,
       catsEffectStd.value,
@@ -239,21 +157,6 @@
       munit.value % Test,
       scodecBits.value,
       vault.value,
-=======
-      caseInsensitive,
-      catsCore,
-      catsEffect,
-      catsParse.exclude("org.typelevel", "cats-core_2.13"),
-      crypto,
-      fs2Core,
-      fs2Io,
-      ip4sCore,
-      literally,
-      log4s,
-      munit % Test,
-      scodecBits,
-      vault,
->>>>>>> c6227a6d
     ),
     libraryDependencies ++= {
       if (tlIsScala3.value) Seq.empty
@@ -421,7 +324,6 @@
     description := "Internal utilities for http4s tests",
     startYear := Some(2016),
     libraryDependencies ++= Seq(
-<<<<<<< HEAD
       catsEffectLaws.value,
       munitCatsEffect.value,
       munitDiscipline.value,
@@ -434,15 +336,6 @@
     libraryDependencies ++= Seq(
       scalaJavaTimeTzdb.value
     ).map(_ % Test)
-=======
-      catsEffectLaws,
-      scalacheck,
-      munitCatsEffect,
-      munitDiscipline,
-      scalacheckEffect,
-      scalacheckEffectMunit,
-    ).map(_ % Test),
->>>>>>> c6227a6d
   )
   .dependsOn(laws)
 
@@ -736,7 +629,6 @@
   .settings(
     description := "blaze implementation for http4s servers",
     startYear := Some(2014),
-<<<<<<< HEAD
     mimaBinaryIssueFilters := Seq(
       ProblemFilters.exclude[DirectMissingMethodProblem](
         "org.http4s.blaze.server.BlazeServerBuilder.this"
@@ -762,9 +654,6 @@
       ProblemFilters.exclude[MissingClassProblem](
         "org.http4s.blaze.server.BlazeServerBuilder$ExecutionContextConfig$ExplicitContext$"
       ), // private
-    ),
-=======
-    mimaBinaryIssueFilters ++= Seq(
       ProblemFilters
         .exclude[DirectMissingMethodProblem]("org.http4s.blaze.server.BlazeServerBuilder.this"),
       ProblemFilters
@@ -786,7 +675,6 @@
         )
       else Seq.empty,
     },
->>>>>>> c6227a6d
   )
   .dependsOn(blazeCore % "compile;test->test", server.jvm % "compile;test->test")
 
@@ -1344,13 +1232,6 @@
 
 lazy val commonSettings = Seq(
   Compile / doc / scalacOptions += "-no-link-warnings",
-  scalacOptions ++= {
-    // Enables fatal warnings for Scala 3 in CI
-    if (isDotty.value && githubIsWorkflowBuild.value)
-      Seq("-Xfatal-warnings")
-    else
-      Seq.empty
-  },
   libraryDependencies ++= Seq(
     catsLaws.value,
     logbackClassic,
