--- conflicted
+++ resolved
@@ -583,8 +583,52 @@
   .settings(
     description := "blaze implementation for http4s clients",
     startYear := Some(2014),
-<<<<<<< HEAD
-    mimaBinaryIssueFilters := Seq(
+    mimaBinaryIssueFilters ++= Seq(
+      // These are all private to blaze-client and fallout from from
+      // the deprecation of org.http4s.client.Connection
+      ProblemFilters
+        .exclude[IncompatibleMethTypeProblem]("org.http4s.blaze.client.BasicManager.invalidate"),
+      ProblemFilters
+        .exclude[IncompatibleMethTypeProblem]("org.http4s.blaze.client.BasicManager.release"),
+      ProblemFilters.exclude[MissingTypesProblem]("org.http4s.blaze.client.BlazeConnection"),
+      ProblemFilters
+        .exclude[IncompatibleMethTypeProblem]("org.http4s.blaze.client.ConnectionManager.release"),
+      ProblemFilters.exclude[IncompatibleMethTypeProblem](
+        "org.http4s.blaze.client.ConnectionManager.invalidate"
+      ),
+      ProblemFilters
+        .exclude[ReversedMissingMethodProblem]("org.http4s.blaze.client.ConnectionManager.release"),
+      ProblemFilters.exclude[ReversedMissingMethodProblem](
+        "org.http4s.blaze.client.ConnectionManager.invalidate"
+      ),
+      ProblemFilters.exclude[IncompatibleResultTypeProblem](
+        "org.http4s.blaze.client.ConnectionManager#NextConnection.connection"
+      ),
+      ProblemFilters.exclude[IncompatibleMethTypeProblem](
+        "org.http4s.blaze.client.ConnectionManager#NextConnection.copy"
+      ),
+      ProblemFilters.exclude[IncompatibleResultTypeProblem](
+        "org.http4s.blaze.client.ConnectionManager#NextConnection.copy$default$1"
+      ),
+      ProblemFilters.exclude[IncompatibleMethTypeProblem](
+        "org.http4s.blaze.client.ConnectionManager#NextConnection.this"
+      ),
+      ProblemFilters.exclude[IncompatibleMethTypeProblem](
+        "org.http4s.blaze.client.ConnectionManager#NextConnection.apply"
+      ),
+      ProblemFilters.exclude[MissingTypesProblem]("org.http4s.blaze.client.Http1Connection"),
+      ProblemFilters
+        .exclude[IncompatibleMethTypeProblem]("org.http4s.blaze.client.PoolManager.release"),
+      ProblemFilters
+        .exclude[IncompatibleMethTypeProblem]("org.http4s.blaze.client.PoolManager.invalidate"),
+      ProblemFilters
+        .exclude[IncompatibleMethTypeProblem]("org.http4s.blaze.client.BasicManager.this"),
+      ProblemFilters
+        .exclude[IncompatibleMethTypeProblem]("org.http4s.blaze.client.ConnectionManager.pool"),
+      ProblemFilters
+        .exclude[IncompatibleMethTypeProblem]("org.http4s.blaze.client.ConnectionManager.basic"),
+      ProblemFilters
+        .exclude[IncompatibleMethTypeProblem]("org.http4s.blaze.client.PoolManager.this"),
       // inside private trait/clas/object
       ProblemFilters
         .exclude[DirectMissingMethodProblem]("org.http4s.blaze.client.BlazeConnection.runRequest"),
@@ -601,54 +645,6 @@
       ProblemFilters
         .exclude[MissingClassProblem]("org.http4s.blaze.client.Http1Connection$ReadWrite$"),
       ProblemFilters.exclude[MissingClassProblem]("org.http4s.blaze.client.Http1Connection$Write$"),
-    ),
-=======
-    mimaBinaryIssueFilters ++= Seq(
-      // These are all private to blaze-client and fallout from from
-      // the deprecation of org.http4s.client.Connection
-      ProblemFilters
-        .exclude[IncompatibleMethTypeProblem]("org.http4s.blaze.client.BasicManager.invalidate"),
-      ProblemFilters
-        .exclude[IncompatibleMethTypeProblem]("org.http4s.blaze.client.BasicManager.release"),
-      ProblemFilters.exclude[MissingTypesProblem]("org.http4s.blaze.client.BlazeConnection"),
-      ProblemFilters
-        .exclude[IncompatibleMethTypeProblem]("org.http4s.blaze.client.ConnectionManager.release"),
-      ProblemFilters.exclude[IncompatibleMethTypeProblem](
-        "org.http4s.blaze.client.ConnectionManager.invalidate"
-      ),
-      ProblemFilters
-        .exclude[ReversedMissingMethodProblem]("org.http4s.blaze.client.ConnectionManager.release"),
-      ProblemFilters.exclude[ReversedMissingMethodProblem](
-        "org.http4s.blaze.client.ConnectionManager.invalidate"
-      ),
-      ProblemFilters.exclude[IncompatibleResultTypeProblem](
-        "org.http4s.blaze.client.ConnectionManager#NextConnection.connection"
-      ),
-      ProblemFilters.exclude[IncompatibleMethTypeProblem](
-        "org.http4s.blaze.client.ConnectionManager#NextConnection.copy"
-      ),
-      ProblemFilters.exclude[IncompatibleResultTypeProblem](
-        "org.http4s.blaze.client.ConnectionManager#NextConnection.copy$default$1"
-      ),
-      ProblemFilters.exclude[IncompatibleMethTypeProblem](
-        "org.http4s.blaze.client.ConnectionManager#NextConnection.this"
-      ),
-      ProblemFilters.exclude[IncompatibleMethTypeProblem](
-        "org.http4s.blaze.client.ConnectionManager#NextConnection.apply"
-      ),
-      ProblemFilters.exclude[MissingTypesProblem]("org.http4s.blaze.client.Http1Connection"),
-      ProblemFilters
-        .exclude[IncompatibleMethTypeProblem]("org.http4s.blaze.client.PoolManager.release"),
-      ProblemFilters
-        .exclude[IncompatibleMethTypeProblem]("org.http4s.blaze.client.PoolManager.invalidate"),
-      ProblemFilters
-        .exclude[IncompatibleMethTypeProblem]("org.http4s.blaze.client.BasicManager.this"),
-      ProblemFilters
-        .exclude[IncompatibleMethTypeProblem]("org.http4s.blaze.client.ConnectionManager.pool"),
-      ProblemFilters
-        .exclude[IncompatibleMethTypeProblem]("org.http4s.blaze.client.ConnectionManager.basic"),
-      ProblemFilters
-        .exclude[IncompatibleMethTypeProblem]("org.http4s.blaze.client.PoolManager.this"),
     ) ++ {
       if (tlIsScala3.value)
         Seq(
@@ -660,7 +656,6 @@
         )
       else Seq.empty
     },
->>>>>>> f3ddd542
   )
   .dependsOn(blazeCore % "compile;test->test", client % "compile;test->test")
 
