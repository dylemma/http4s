import org.http4s.build.Http4sPlugin._
import scala.xml.transform.{RewriteRule, RuleTransformer}

// Global settings
ThisBuild / organization := "org.http4s"
ThisBuild / scalaVersion := scala_213
Global / cancelable := true

lazy val modules: List[ProjectReference] = List(
  core,
  testing,
  tests,
  server,
  prometheusMetrics,
  client,
  dropwizardMetrics,
  blazeCore,
  blazeServer,
  blazeClient,
  asyncHttpClient,
  jettyClient,
  okHttpClient,
  servlet,
  jetty,
  tomcat,
  theDsl,
  jawn,
  argonaut,
  boopickle,
  circe,
  json4s,
  json4sNative,
  json4sJackson,
  playJson,
  scalaXml,
  twirl,
  scalatags,
  bench,
  examples,
  examplesBlaze,
  examplesDocker,
  examplesJetty,
  examplesTomcat,
  examplesWar
)

lazy val root = project.in(file("."))
  .enablePlugins(PrivateProjectPlugin)
  .settings(
    // Root project
    name := "http4s",
    description := "A minimal, Scala-idiomatic library for HTTP",
    crossScalaVersions := Nil
  )
  .aggregate(modules: _*)

lazy val thirteen = project
  .enablePlugins(PrivateProjectPlugin)
  .settings(
    crossScalaVersions := Nil
  )
  .aggregate(
    modules.filterNot {
<<<<<<< HEAD
      case LocalProject("mimedb-generator") => true
=======
      case LocalProject("boopickle") => true
>>>>>>> 0f4563f5
      case _ => false
    }: _*
  )

val scala_213 = "2.13.0"
val scala_212 = "2.12.8"
val scala_211 = "2.11.12"

lazy val crossScalaAll = Seq(
  crossScalaVersions := Seq(scala_213, scala_212, scala_211)
)

lazy val crossScalaNo213 = Seq(
  crossScalaVersions := Seq(scala_212, scala_211)
)

lazy val core = libraryProject("core")
  .enablePlugins(
    BuildInfoPlugin,
    MimeLoaderPlugin
  )
  .settings(crossScalaAll)
  .settings(
    description := "Core http4s library for servers and clients",
    buildInfoKeys := Seq[BuildInfoKey](
      version,
      scalaVersion,
      BuildInfoKey.map(http4sApiVersion) { case (_, v) => "apiVersion" -> v }
    ),
    buildInfoPackage := organization.value,
    resolvers += "Sonatype OSS Snapshots".at(
      "https://oss.sonatype.org/content/repositories/snapshots"),
    libraryDependencies ++= Seq(
      cats,
      catsEffect,
      fs2Io,
      log4s,
      parboiled,
      vault,
    ),
    unmanagedSourceDirectories in Compile ++= {
      (unmanagedSourceDirectories in Compile).value.map { dir =>
        val sv = scalaVersion.value
        CrossVersion.partialVersion(sv) match {
          case Some((2, 13)) => file(dir.getPath ++ "-2.13")
          case _             => file(dir.getPath ++ "-2.11-2.12")
        }
      }
    },
  )

lazy val testing = libraryProject("testing")
  .settings(crossScalaAll)
  .settings(
    description := "Instances and laws for testing http4s code",
    libraryDependencies ++= Seq(
      catsEffectLaws,
      scalacheck,
      specs2Matcher
    ),
  )
  .dependsOn(core)

// Defined outside core/src/test so it can depend on published testing
lazy val tests = libraryProject("tests")
  .settings(crossScalaAll)
  .enablePlugins(PrivateProjectPlugin)
  .settings(
    description := "Tests for core project",
  )
  .dependsOn(core, testing % "test->test")

lazy val server = libraryProject("server")
  .settings(crossScalaAll)
  .settings(
    description := "Base library for building http4s servers"
  )
  .dependsOn(core, testing % "test->test", theDsl % "test->compile")

lazy val prometheusMetrics = libraryProject("prometheus-metrics")
  .settings(crossScalaAll)
  .settings(
    description := "Support for Prometheus Metrics",
    libraryDependencies ++= Seq(
      prometheusCommon,
      prometheusHotspot,
      prometheusClient
    ),
  )
  .dependsOn(
    core % "compile->compile",
    theDsl % "compile->compile",
    testing % "test->test",
    server % "test->compile",
    client % "test->compile"
  )
lazy val client = libraryProject("client")
  .settings(crossScalaAll)
  .settings(
    description := "Base library for building http4s clients",
    libraryDependencies += jettyServlet % "test"
  )
  .dependsOn(
    core,
    testing % "test->test",
    server % "test->compile",
    theDsl % "test->compile",
    scalaXml % "test->compile")

lazy val dropwizardMetrics = libraryProject("dropwizard-metrics")
  .settings(crossScalaAll)
  .settings(
    description := "Support for Dropwizard Metrics",
    libraryDependencies ++= Seq(
      dropwizardMetricsCore,
      dropwizardMetricsJson
    ))
  .dependsOn(
    core % "compile->compile",
    testing % "test->test",
    theDsl % "test->compile",
    client % "test->compile",
    server % "test->compile"
  )

lazy val blazeCore = libraryProject("blaze-core")
  .settings(crossScalaAll)
  .settings(
    description := "Base library for binding blaze to http4s clients and servers",
    libraryDependencies += blaze,
  )
  .dependsOn(core, testing % "test->test")

lazy val blazeServer = libraryProject("blaze-server")
  .settings(crossScalaAll)
  .settings(
    description := "blaze implementation for http4s servers"
  )
  .dependsOn(blazeCore % "compile;test->test", server % "compile;test->test")

lazy val blazeClient = libraryProject("blaze-client")
  .settings(crossScalaAll)
  .settings(
    description := "blaze implementation for http4s clients"
  )
  .dependsOn(blazeCore % "compile;test->test", client % "compile;test->test")

lazy val asyncHttpClient = libraryProject("async-http-client")
  .settings(crossScalaAll)
  .settings(
    description := "async http client implementation for http4s clients",
    libraryDependencies ++= Seq(
      Http4sPlugin.asyncHttpClient,
      fs2ReactiveStreams,
    )
  )
  .dependsOn(core, testing % "test->test", client % "compile;test->test")

lazy val jettyClient = libraryProject("jetty-client")
  .settings(crossScalaAll)
  .settings(
    description := "jetty implementation for http4s clients",
    libraryDependencies ++= Seq(
      Http4sPlugin.jettyClient
    ),
    mimaPreviousArtifacts := Set.empty // remove me once merged
  )
  .dependsOn(core, testing % "test->test", client % "compile;test->test")

lazy val okHttpClient = libraryProject("okhttp-client")
  .settings(crossScalaAll)
  .settings(
    description := "okhttp implementation for http4s clients",
    libraryDependencies ++= Seq(
      Http4sPlugin.okhttp
    ),
  )
  .dependsOn(core, testing % "test->test", client % "compile;test->test")

lazy val servlet = libraryProject("servlet")
  .settings(crossScalaAll)
  .settings(
    description := "Portable servlet implementation for http4s servers",
    libraryDependencies ++= Seq(
      javaxServletApi % "provided",
      jettyServer % "test",
      jettyServlet % "test",
      mockito % "test"
    ),
  )
  .dependsOn(server % "compile;test->test")

lazy val jetty = libraryProject("jetty")
  .settings(crossScalaAll)
  .settings(
    description := "Jetty implementation for http4s servers",
    libraryDependencies ++= Seq(
      jettyServlet
    )
  )
  .dependsOn(servlet % "compile;test->test", theDsl % "test->test")

lazy val tomcat = libraryProject("tomcat")
  .settings(crossScalaAll)
  .settings(
    description := "Tomcat implementation for http4s servers",
    libraryDependencies ++= Seq(
      tomcatCatalina,
      tomcatCoyote
    )
  )
  .dependsOn(servlet % "compile;test->test")

// `dsl` name conflicts with modern SBT
lazy val theDsl = libraryProject("dsl")
  .settings(crossScalaAll)
  .settings(
    description := "Simple DSL for writing http4s services"
  )
  .dependsOn(core, testing % "test->test")

lazy val jawn = libraryProject("jawn")
  .settings(crossScalaAll)
  .settings(
    description := "Base library to parse JSON to various ASTs for http4s",
    libraryDependencies += jawnFs2
  )
  .dependsOn(core, testing % "test->test")

lazy val argonaut = libraryProject("argonaut")
  .settings(crossScalaAll)
  .settings(
    description := "Provides Argonaut codecs for http4s",
    libraryDependencies ++= Seq(
      Http4sPlugin.argonaut
    )
  )
  .dependsOn(core, testing % "test->test", jawn % "compile;test->test")

lazy val boopickle = libraryProject("boopickle")
  .settings(crossScalaNo213)
  .settings(
    description := "Provides Boopickle codecs for http4s",
    libraryDependencies ++= Seq(
      Http4sPlugin.boopickle
    )
  )
  .dependsOn(core, testing % "test->test")

lazy val circe = libraryProject("circe")
  .settings(crossScalaAll)
  .settings(
    description := "Provides Circe codecs for http4s",
    libraryDependencies ++= Seq(
      circeJawn,
      circeTesting % "test"
    )
  )
  .dependsOn(core, testing % "test->test", jawn % "compile;test->test")

lazy val json4s = libraryProject("json4s")
  .settings(crossScalaAll)
  .settings(
    description := "Base library for json4s codecs for http4s",
    libraryDependencies ++= Seq(
      jawnJson4s,
      json4sCore
    ),
  )
  .dependsOn(jawn % "compile;test->test")

lazy val json4sNative = libraryProject("json4s-native")
  .settings(crossScalaAll)
  .settings(
    description := "Provides json4s-native codecs for http4s",
    libraryDependencies += Http4sPlugin.json4sNative
  )
  .dependsOn(json4s % "compile;test->test")

lazy val json4sJackson = libraryProject("json4s-jackson")
  .settings(crossScalaAll)
  .settings(
    description := "Provides json4s-jackson codecs for http4s",
    libraryDependencies += Http4sPlugin.json4sJackson
  )
  .dependsOn(json4s % "compile;test->test")

lazy val playJson = libraryProject("play-json")
  .settings(crossScalaAll)
  .settings(
    description := "Provides Play json codecs for http4s",
    libraryDependencies ++= Seq(
      jawnPlay,
      Http4sPlugin.playJson
    ),
  )
  .dependsOn(jawn % "compile;test->test")

lazy val scalaXml = libraryProject("scala-xml")
  .settings(crossScalaAll)
  .settings(
    description := "Provides scala-xml codecs for http4s",
    libraryDependencies ++= scalaVersion(VersionNumber(_).numbers match {
      case Seq(2, scalaMajor, _*) if scalaMajor >= 11 => Seq(Http4sPlugin.scalaXml)
      case _ => Seq.empty
    }).value,
  )
  .dependsOn(core, testing % "test->test")

lazy val twirl = http4sProject("twirl")
  .settings(crossScalaAll)
  .settings(
    description := "Twirl template support for http4s",
    TwirlKeys.templateImports := Nil
  )
  .enablePlugins(SbtTwirl)
  .dependsOn(core, testing % "test->test")

lazy val scalatags = http4sProject("scalatags")
  .settings(crossScalaAll)
  .settings(
    description := "Scalatags template support for http4s",
    libraryDependencies += scalatagsApi,
  )
  .dependsOn(core, testing % "test->test")

lazy val bench = http4sProject("bench")
  .settings(crossScalaAll)
  .enablePlugins(JmhPlugin)
  .enablePlugins(PrivateProjectPlugin)
  .settings(
    description := "Benchmarks for http4s",
    libraryDependencies += circeParser,
  )
  .dependsOn(core, circe)

lazy val docs = http4sProject("docs")
  .enablePlugins(
    GhpagesPlugin,
    HugoPlugin,
    PrivateProjectPlugin,
    ScalaUnidocPlugin,
    TutPlugin
  )
  .settings(
    crossScalaVersions := List(scala_212),
    libraryDependencies ++= Seq(
      circeGeneric,
      circeLiteral,
      cryptobits
    ),
    description := "Documentation for http4s",
    autoAPIMappings := true,
    ScalaUnidoc / unidoc / unidocProjectFilter := inAnyProject --
      inProjects( // TODO would be nice if these could be introspected from noPublishSettings
        bench,
        examples,
        examplesBlaze,
        examplesDocker,
        examplesJetty,
        examplesTomcat,
        examplesWar,
      ),
    Tut / scalacOptions ~= {
      val unwanted = Set("-Ywarn-unused:params", "-Ywarn-unused:imports")
      // unused params warnings are disabled due to undefined functions in the doc
      _.filterNot(unwanted) :+ "-Xfatal-warnings"
    },
    Compile / doc / scalacOptions ++= {
      scmInfo.value match {
        case Some(s) =>
          val isMaster = git.gitCurrentBranch.value == "master"
          val isSnapshot =
            git.gitCurrentTags.value.map(git.gitTagToVersionNumber.value).flatten.isEmpty
          val gitHeadCommit = git.gitHeadCommit.value
          val v = version.value
          val path =
            if (isSnapshot && isMaster)
              s"${s.browseUrl}/tree/master€{FILE_PATH}.scala"
            else if (isSnapshot)
              s"${s.browseUrl}/blob/${gitHeadCommit.get}€{FILE_PATH}.scala"
            else
              s"${s.browseUrl}/blob/v${v}€{FILE_PATH}.scala"

          Seq(
            "-implicits",
            "-doc-source-url",
            path,
            "-sourcepath",
            (ThisBuild / baseDirectory).value.getAbsolutePath
          )
        case _ => Seq.empty
      }
    },
    Compile / doc / scalacOptions -= "-Ywarn-unused:imports",
    makeSite := makeSite.dependsOn(tutQuick, http4sBuildData).value,
    Hugo / baseURL := {
      val docsPrefix = extractDocsPrefix(version.value)
      if (isTravisBuild.value) new URI(s"https://http4s.org${docsPrefix}")
      else new URI(s"http://127.0.0.1:${previewFixedPort.value.getOrElse(4000)}${docsPrefix}")
    },
    siteMappings := {
      val docsPrefix = extractDocsPrefix(version.value)
      for ((f, d) <- siteMappings.value) yield (f, docsPrefix + "/" + d)
    },
    siteMappings ++= {
      val docsPrefix = extractDocsPrefix(version.value)
      for ((f, d) <- (ScalaUnidoc / packageDoc / mappings).value)
        yield (f, s"$docsPrefix/api/$d")
    },
    ghpagesCleanSite / includeFilter := {
      new FileFilter {
        val docsPrefix = extractDocsPrefix(version.value)
        def accept(f: File) =
          f.getCanonicalPath.startsWith(
            (ghpagesRepository.value / s"${docsPrefix}").getCanonicalPath)
      }
    },
  )
  .dependsOn(client, core, theDsl, blazeServer, blazeClient, circe, dropwizardMetrics, prometheusMetrics)

lazy val website = http4sProject("website")
  .settings(crossScalaAll)
  .enablePlugins(HugoPlugin, GhpagesPlugin, PrivateProjectPlugin)
  .settings(
    description := "Common area of http4s.org",
    Hugo / baseURL := {
      if (isTravisBuild.value) new URI(s"https://http4s.org")
      else new URI(s"http://127.0.0.1:${previewFixedPort.value.getOrElse(4000)}")
    },
    makeSite := makeSite.dependsOn(http4sBuildData).value,
    // all .md|markdown files go into `content` dir for hugo processing
    ghpagesNoJekyll := true,
    ghpagesCleanSite / excludeFilter  :=
      new FileFilter {
        val v = ghpagesRepository.value.getCanonicalPath + "/v"
        def accept(f: File) =
          f.getCanonicalPath.startsWith(v) &&
            f.getCanonicalPath.charAt(v.size).isDigit
      }
  )

lazy val examples = http4sProject("examples")
  .enablePlugins(PrivateProjectPlugin)
  .settings(crossScalaAll)
  .settings(
    description := "Common code for http4s examples",
    libraryDependencies ++= Seq(
      circeGeneric,
      logbackClassic % "runtime",
      jspApi % "runtime" // http://forums.yourkit.com/viewtopic.php?f=2&t=3733
    ),
    TwirlKeys.templateImports := Nil
  )
  .dependsOn(server, dropwizardMetrics, theDsl, circe, scalaXml, twirl)
  .enablePlugins(SbtTwirl)

lazy val examplesBlaze = exampleProject("examples-blaze")
  .settings(crossScalaAll)
  .settings(Revolver.settings)
  .settings(
    description := "Examples of http4s server and clients on blaze",
    fork := true,
    libraryDependencies ++= Seq(alpnBoot, dropwizardMetricsJson),
    run / javaOptions ++= addAlpnPath((Runtime / managedClasspath).value)
  )
  .dependsOn(blazeServer, blazeClient)

lazy val examplesDocker = http4sProject("examples-docker")
  .in(file("examples/docker"))
  .settings(crossScalaAll)
  .enablePlugins(JavaAppPackaging, DockerPlugin, PrivateProjectPlugin)
  .settings(
    description := "Builds a docker image for a blaze-server",
    Docker / packageName := "http4s/blaze-server",
    Docker / maintainer := "http4s",
    dockerUpdateLatest := true,
    dockerExposedPorts := List(8080),
  )
  .dependsOn(blazeServer, theDsl)

lazy val examplesJetty = exampleProject("examples-jetty")
  .settings(crossScalaAll)
  .settings(Revolver.settings)
  .settings(
    description := "Example of http4s server on Jetty",
    fork := true,
    reStart / mainClass := Some("com.example.http4s.jetty.JettyExample")
  )
  .dependsOn(jetty)

lazy val examplesTomcat = exampleProject("examples-tomcat")
  .settings(crossScalaAll)
  .settings(Revolver.settings)
  .settings(
    description := "Example of http4s server on Tomcat",
    fork := true,
    reStart / mainClass := Some("com.example.http4s.tomcat.TomcatExample")
  )
  .dependsOn(tomcat)

// Run this with jetty:start
lazy val examplesWar = exampleProject("examples-war")
  .settings(crossScalaAll)
  .enablePlugins(JettyPlugin)
  .settings(
    description := "Example of a WAR deployment of an http4s service",
    fork := true,
    libraryDependencies += javaxServletApi % "provided",
    Jetty / containerLibs := List(jettyRunner),
  )
  .dependsOn(servlet)

def http4sProject(name: String) =
  Project(name, file(name))
    .settings(commonSettings)
    .settings(
      moduleName := s"http4s-$name",
      Test / testOptions += Tests.Argument(TestFrameworks.Specs2, "showtimes", "failtrace"),
      initCommands()
    )

def libraryProject(name: String) = http4sProject(name)

def exampleProject(name: String) =
  http4sProject(name)
    .in(file(name.replace("examples-", "examples/")))
    .enablePlugins(PrivateProjectPlugin)
    .settings(libraryDependencies += logbackClassic % "runtime")
    .dependsOn(examples)

lazy val commonSettings = Seq(
  http4sJvmTarget := scalaVersion.map {
    VersionNumber(_).numbers match {
      case Seq(2, 10, _*) => "1.7"
      case _ => "1.8"
    }
  }.value,
  Compile / scalacOptions ++= Seq(
    s"-target:jvm-${http4sJvmTarget.value}"
  ),
  Compile / doc / scalacOptions += "-no-link-warnings",
  javacOptions ++= Seq(
    "-source",
    http4sJvmTarget.value,
    "-target",
    http4sJvmTarget.value,
    "-Xlint:deprecation",
    "-Xlint:unchecked"
  ),
  libraryDependencies ++= Seq(
    catsLaws,
    catsKernelLaws,
    disciplineSpecs2,
    logbackClassic,
    scalacheck,
    specs2Core,
    specs2MatcherExtra,
    specs2Scalacheck
  ).map(_ % "test"),
  ivyLoggingLevel := UpdateLogging.Quiet, // This doesn't seem to work? We see this in MiMa
  git.remoteRepo := "git@github.com:http4s/http4s.git",
  Hugo / includeFilter := (
    "*.html" | "*.png" | "*.jpg" | "*.gif" | "*.ico" | "*.svg" |
      "*.js" | "*.swf" | "*.json" | "*.md" |
      "*.css" | "*.woff" | "*.woff2" | "*.ttf" |
      "CNAME" | "_config.yml" | "_redirects"
  )
)

def initCommands(additionalImports: String*) =
  initialCommands := (List(
    "fs2._",
    "cats._",
    "cats.data._",
    "cats.effect._",
    "cats.implicits._"
  ) ++ additionalImports).mkString("import ", ", ", "")

// Everything is driven through release steps and the http4s* variables
// This won't actually release unless on Travis.
addCommandAlias("ci", ";clean ;release with-defaults")<|MERGE_RESOLUTION|>--- conflicted
+++ resolved
@@ -54,22 +54,6 @@
   )
   .aggregate(modules: _*)
 
-lazy val thirteen = project
-  .enablePlugins(PrivateProjectPlugin)
-  .settings(
-    crossScalaVersions := Nil
-  )
-  .aggregate(
-    modules.filterNot {
-<<<<<<< HEAD
-      case LocalProject("mimedb-generator") => true
-=======
-      case LocalProject("boopickle") => true
->>>>>>> 0f4563f5
-      case _ => false
-    }: _*
-  )
-
 val scala_213 = "2.13.0"
 val scala_212 = "2.12.8"
 val scala_211 = "2.11.12"
