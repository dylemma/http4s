import com.typesafe.tools.mima.core._
import explicitdeps.ExplicitDepsPlugin.autoImport.moduleFilterRemoveValue
import org.http4s.sbt.Http4sPlugin._
import scala.xml.transform.{RewriteRule, RuleTransformer}

// Global settings
ThisBuild / scalaVersion := scala_213

lazy val modules: List[ProjectReference] = List(
  core,
  laws,
  testing,
  tests,
  server,
  prometheusMetrics,
  client,
  dropwizardMetrics,
  emberCore,
  emberServer,
  emberClient,
  blazeCore,
  blazeServer,
  blazeClient,
  asyncHttpClient,
  jettyClient,
  okHttpClient,
  servlet,
  jetty,
  tomcat,
  theDsl,
  jawn,
  argonaut,
  boopickle,
  circe,
  json4s,
  json4sNative,
  json4sJackson,
  playJson,
  scalaXml,
  twirl,
  scalatags,
  bench,
  examples,
  examplesBlaze,
  examplesDocker,
  examplesEmber,
  examplesJetty,
  examplesTomcat,
  examplesWar,
  scalafixInput,
  scalafixOutput,
  scalafixRules,
  scalafixTests
)

lazy val root = project.in(file("."))
  .enablePlugins(PrivateProjectPlugin)
  .settings(
    // Root project
    name := "http4s",
    description := "A minimal, Scala-idiomatic library for HTTP",
  )
  .aggregate(modules: _*)

lazy val core = libraryProject("core")
  .enablePlugins(
    BuildInfoPlugin,
    MimeLoaderPlugin,
    SilencerPlugin
  )
  .settings(
    description := "Core http4s library for servers and clients",
    buildInfoKeys := Seq[BuildInfoKey](
      version,
      scalaVersion,
      BuildInfoKey.map(http4sApiVersion) { case (_, v) => "apiVersion" -> v }
    ),
    buildInfoPackage := organization.value,
    libraryDependencies ++= Seq(
      caseInsensitive,
      cats,
      catsEffect,
      fs2Io,
      log4s,
      parboiled,
      scalaReflect(scalaVersion.value) % Provided,
      vault,
    ),
  )

lazy val laws = libraryProject("laws")
  .settings(
    description := "Instances and laws for testing http4s code",
    libraryDependencies ++= Seq(
      caseInsensitiveTesting,
      catsEffectLaws,
    ),
  )
  .dependsOn(core)

lazy val testing = libraryProject("testing")
  .settings(
    description := "Instances and laws for testing http4s code",
    libraryDependencies ++= Seq(
      catsEffectLaws,
      specs2Matcher,
    ),
  )
  .dependsOn(laws)

// Defined outside core/src/test so it can depend on published testing
lazy val tests = libraryProject("tests")
  .enablePlugins(PrivateProjectPlugin)
  .settings(
    description := "Tests for core project",
  )
  .dependsOn(core, testing % "test->test")

lazy val server = libraryProject("server")
  .enablePlugins(SilencerPlugin)
  .settings(
    description := "Base library for building http4s servers"
  )
  .settings(BuildInfoPlugin.buildInfoScopedSettings(Test))
  .settings(BuildInfoPlugin.buildInfoDefaultSettings)
  .settings(
    buildInfoKeys := Seq[BuildInfoKey](
      resourceDirectory in Test,
    ),
    buildInfoPackage := "org.http4s.server.test"
  )
  .dependsOn(core, testing % "test->test", theDsl % "test->compile")

lazy val prometheusMetrics = libraryProject("prometheus-metrics")
  .settings(
    description := "Support for Prometheus Metrics",
    libraryDependencies ++= Seq(
      prometheusCommon,
      prometheusHotspot,
      prometheusClient
    ),
  )
  .dependsOn(
    core % "compile->compile",
    theDsl % "test->compile",
    testing % "test->test",
    server % "test->compile",
    client % "test->compile"
  )

lazy val client = libraryProject("client")
  .enablePlugins(SilencerPlugin)
  .settings(
    description := "Base library for building http4s clients",
    libraryDependencies += jettyServlet % Test
  )
  .dependsOn(
    core,
    testing % "test->test",
    server % "test->compile",
    theDsl % "test->compile",
    scalaXml % "test->compile")

lazy val dropwizardMetrics = libraryProject("dropwizard-metrics")
  .settings(
    description := "Support for Dropwizard Metrics",
    libraryDependencies ++= Seq(
      dropwizardMetricsCore,
      dropwizardMetricsJson
    ))
  .dependsOn(
    core % "compile->compile",
    testing % "test->test",
    theDsl % "test->compile",
    client % "test->compile",
    server % "test->compile"
  )

lazy val emberCore = libraryProject("ember-core")
  .settings(
    description := "Base library for ember http4s clients and servers",
    unusedCompileDependenciesFilter -= moduleFilter("io.chrisdavenport", "log4cats-core"),
    libraryDependencies ++= Seq(log4catsCore, log4catsTesting % Test),
    mimaBinaryIssueFilters ++= Seq(
      ProblemFilters.exclude[DirectMissingMethodProblem]("org.http4s.ember.core.ChunkedEncoding.decode"),
      ProblemFilters.exclude[DirectMissingMethodProblem]("org.http4s.ember.core.ChunkedEncoding.decode"),
      ProblemFilters.exclude[DirectMissingMethodProblem]("org.http4s.ember.core.Shared.chunk2ByteVector"),
      ProblemFilters.exclude[IncompatibleMethTypeProblem]("org.http4s.ember.core.Parser#Request.parser"),
      ProblemFilters.exclude[IncompatibleMethTypeProblem]("org.http4s.ember.core.Parser#Response.parser"),
      ProblemFilters.exclude[IncompatibleResultTypeProblem]("org.http4s.ember.core.Parser#Response.parser"),
      ProblemFilters.exclude[DirectMissingMethodProblem]("org.http4s.ember.core.Encoder.respToBytes"),
      ProblemFilters.exclude[DirectMissingMethodProblem]("org.http4s.ember.core.Encoder.reqToBytes"),
      ProblemFilters.exclude[DirectMissingMethodProblem]("org.http4s.ember.core.Parser#Request.parser"),
      ProblemFilters.exclude[DirectMissingMethodProblem]("org.http4s.ember.core.Encoder.reqToBytes"),
      ProblemFilters.exclude[DirectMissingMethodProblem]("org.http4s.ember.core.Encoder.respToBytes"),
      ProblemFilters.exclude[DirectMissingMethodProblem]("org.http4s.ember.core.Parser.httpHeaderAndBody"),
      ProblemFilters.exclude[DirectMissingMethodProblem]("org.http4s.ember.core.Parser.generateHeaders"),
      ProblemFilters.exclude[DirectMissingMethodProblem]("org.http4s.ember.core.Parser.splitHeader"),
      ProblemFilters.exclude[DirectMissingMethodProblem]("org.http4s.ember.core.Parser.generateHeaders"),
      ProblemFilters.exclude[DirectMissingMethodProblem]("org.http4s.ember.core.Parser.httpHeaderAndBody"),
      ProblemFilters.exclude[DirectMissingMethodProblem]("org.http4s.ember.core.Parser#Response.parser")
    )
  )
  .dependsOn(core, testing % "test->test")

lazy val emberServer = libraryProject("ember-server")
  .settings(
    description := "ember implementation for http4s servers",
    libraryDependencies ++= Seq(log4catsSlf4j),
    mimaBinaryIssueFilters ++= Seq(
      ProblemFilters.exclude[DirectMissingMethodProblem]("org.http4s.ember.server.internal.ServerHelpers.server"),
      ProblemFilters.exclude[IncompatibleResultTypeProblem]("org.http4s.ember.server.internal.ServerHelpers.server$default$12"),
      ProblemFilters.exclude[IncompatibleResultTypeProblem]("org.http4s.ember.server.internal.ServerHelpers.server$default$12"),
    )
  )
  .dependsOn(emberCore % "compile;test->test", server % "compile;test->test")

lazy val emberClient = libraryProject("ember-client")
  .settings(
    description := "ember implementation for http4s clients",
    libraryDependencies ++= Seq(keypool, log4catsSlf4j),
    mimaBinaryIssueFilters ++= Seq(
      ProblemFilters.exclude[DirectMissingMethodProblem]("org.http4s.ember.client.internal.ClientHelpers.request"),
      ProblemFilters.exclude[IncompatibleResultTypeProblem]("org.http4s.ember.client.internal.ClientHelpers.request"),
      ProblemFilters.exclude[IncompatibleResultTypeProblem]("org.http4s.ember.core.Parser#Response.parser"),
    )
  )
  .dependsOn(emberCore % "compile;test->test", client % "compile;test->test")

lazy val blazeCore = libraryProject("blaze-core")
  .settings(
    description := "Base library for binding blaze to http4s clients and servers",
    libraryDependencies += blaze,
  )
  .dependsOn(core, testing % "test->test")

lazy val blazeServer = libraryProject("blaze-server")
  .settings(
    description := "blaze implementation for http4s servers"
  )
  .dependsOn(blazeCore % "compile;test->test", server % "compile;test->test")

lazy val blazeClient = libraryProject("blaze-client")
  .settings(
    description := "blaze implementation for http4s clients"
  )
  .dependsOn(blazeCore % "compile;test->test", client % "compile;test->test")

lazy val asyncHttpClient = libraryProject("async-http-client")
  .settings(
    description := "async http client implementation for http4s clients",
    libraryDependencies ++= Seq(
      Http4sPlugin.asyncHttpClient,
      fs2ReactiveStreams,
    )
  )
  .dependsOn(core, testing % "test->test", client % "compile;test->test")

lazy val jettyClient = libraryProject("jetty-client")
  .settings(
    description := "jetty implementation for http4s clients",
    libraryDependencies ++= Seq(
      Http4sPlugin.jettyClient
    ),
  )
  .dependsOn(core, testing % "test->test", client % "compile;test->test")

lazy val okHttpClient = libraryProject("okhttp-client")
  .settings(
    description := "okhttp implementation for http4s clients",
    libraryDependencies ++= Seq(
      Http4sPlugin.okhttp
    ),
  )
  .dependsOn(core, testing % "test->test", client % "compile;test->test")

lazy val servlet = libraryProject("servlet")
  .settings(
    description := "Portable servlet implementation for http4s servers",
    libraryDependencies ++= Seq(
      javaxServletApi % Provided,
      jettyServer % Test,
      jettyServlet % Test,
      mockito % Test
    ),
  )
  .dependsOn(server % "compile;test->test")

lazy val jetty = libraryProject("jetty")
  .settings(
    description := "Jetty implementation for http4s servers",
    libraryDependencies ++= Seq(
      jettyServlet,
      jettyHttp2Server
    )
  )
  .dependsOn(servlet % "compile;test->test", theDsl % "test->test")

lazy val tomcat = libraryProject("tomcat")
  .settings(
    description := "Tomcat implementation for http4s servers",
    libraryDependencies ++= Seq(
      tomcatCatalina,
      tomcatCoyote
    )
  )
  .dependsOn(servlet % "compile;test->test")

// `dsl` name conflicts with modern SBT
lazy val theDsl = libraryProject("dsl")
  .settings(
    description := "Simple DSL for writing http4s services"
  )
  .dependsOn(core, testing % "test->test")

lazy val jawn = libraryProject("jawn")
  .settings(
    description := "Base library to parse JSON to various ASTs for http4s",
    libraryDependencies += jawnFs2
  )
  .dependsOn(core, testing % "test->test")

lazy val argonaut = libraryProject("argonaut")
  .settings(
    description := "Provides Argonaut codecs for http4s",
    libraryDependencies ++= Seq(
      Http4sPlugin.argonaut,
      Http4sPlugin.argonautJawn
    )
  )
  .dependsOn(core, testing % "test->test", jawn % "compile;test->test")

lazy val boopickle = libraryProject("boopickle")
  .settings(
    description := "Provides Boopickle codecs for http4s",
    libraryDependencies ++= Seq(
      Http4sPlugin.boopickle
    )
  )
  .dependsOn(core, testing % "test->test")

lazy val circe = libraryProject("circe")
  .settings(
    description := "Provides Circe codecs for http4s",
    libraryDependencies ++= Seq(
      circeJawn,
      circeTesting % Test
    )
  )
  .dependsOn(core, testing % "test->test", jawn % "compile;test->test")

lazy val json4s = libraryProject("json4s")
  .settings(
    description := "Base library for json4s codecs for http4s",
    libraryDependencies ++= Seq(
      jawnJson4s,
      json4sCore
    ),
  )
  .dependsOn(jawn % "compile;test->test")

lazy val json4sNative = libraryProject("json4s-native")
  .settings(
    description := "Provides json4s-native codecs for http4s",
    libraryDependencies += Http4sPlugin.json4sNative
  )
  .dependsOn(json4s % "compile;test->test")

lazy val json4sJackson = libraryProject("json4s-jackson")
  .settings(
    description := "Provides json4s-jackson codecs for http4s",
    libraryDependencies += Http4sPlugin.json4sJackson
  )
  .dependsOn(json4s % "compile;test->test")

lazy val playJson = libraryProject("play-json")
  .settings(
    description := "Provides Play json codecs for http4s",
    libraryDependencies ++= Seq(
      jawnPlay,
      Http4sPlugin.playJson
    ),
  )
  .dependsOn(jawn % "compile;test->test")

lazy val scalaXml = libraryProject("scala-xml")
  .settings(
    description := "Provides scala-xml codecs for http4s",
    libraryDependencies ++= Seq(
      Http4sPlugin.scalaXml
    ),
  )
  .dependsOn(core, testing % "test->test")

lazy val twirl = http4sProject("twirl")
  .settings(
    description := "Twirl template support for http4s",
    TwirlKeys.templateImports := Nil
  )
  .enablePlugins(SbtTwirl)
  .dependsOn(core, testing % "test->test")

lazy val scalatags = http4sProject("scalatags")
  .settings(
    description := "Scalatags template support for http4s",
    libraryDependencies += scalatagsApi,
  )
  .dependsOn(core, testing % "test->test")

lazy val bench = http4sProject("bench")
  .enablePlugins(JmhPlugin)
  .enablePlugins(PrivateProjectPlugin)
  .settings(
    description := "Benchmarks for http4s",
    libraryDependencies += circeParser,
    unusedCompileDependenciesFilter -= moduleFilter(organization = "org.openjdk.jmh"),
    unusedCompileDependenciesFilter -= moduleFilter(organization = "pl.project13.scala", name = "sbt-jmh-extras"),
  )
  .dependsOn(core, circe)

lazy val docs = http4sProject("docs")
  .enablePlugins(
    GhpagesPlugin,
    HugoPlugin,
    PrivateProjectPlugin,
    ScalaUnidocPlugin,
    MdocPlugin
  )
  .settings(
    crossScalaVersions := List(scala_212),
    libraryDependencies ++= Seq(
      circeGeneric,
      circeLiteral,
      cryptobits
    ),
    description := "Documentation for http4s",
    autoAPIMappings := true,
    ScalaUnidoc / unidoc / unidocProjectFilter := inAnyProject --
      inProjects( // TODO would be nice if these could be introspected from noPublishSettings
        bench,
        examples,
        examplesBlaze,
        examplesDocker,
        examplesJetty,
        examplesTomcat,
        examplesWar,
        scalafixInput,
        scalafixOutput,
        scalafixRules,
        scalafixTests
      ),
    Compile / scalacOptions ~= {
      val unwanted = Set("-Ywarn-unused:params", "-Xlint:missing-interpolator", "-Ywarn-unused:imports")
      // unused params warnings are disabled due to undefined functions in the doc
      _.filterNot(unwanted) :+ "-Xfatal-warnings"
    },
    mdocIn := (sourceDirectory in Compile).value / "mdoc",
    makeSite := makeSite.dependsOn(mdoc.toTask(""), http4sBuildData).value,
    Hugo / baseURL := {
      val docsPrefix = extractDocsPrefix(version.value)
      if (isCi.value) new URI(s"https://http4s.org${docsPrefix}")
      else new URI(s"http://127.0.0.1:${previewFixedPort.value.getOrElse(4000)}${docsPrefix}")
    },
    siteMappings := {
      val docsPrefix = extractDocsPrefix(version.value)
      for ((f, d) <- siteMappings.value) yield (f, docsPrefix + "/" + d)
    },
    siteMappings ++= {
      val docsPrefix = extractDocsPrefix(version.value)
      for ((f, d) <- (ScalaUnidoc / packageDoc / mappings).value)
        yield (f, s"$docsPrefix/api/$d")
    },
    ghpagesCleanSite / includeFilter := {
      new FileFilter {
        val docsPrefix = extractDocsPrefix(version.value)
        def accept(f: File) =
          f.getCanonicalPath.startsWith(
            (ghpagesRepository.value / s"${docsPrefix}").getCanonicalPath)
      }
    },
  )
  .dependsOn(client, core, theDsl, blazeServer, blazeClient, circe, dropwizardMetrics, prometheusMetrics)

lazy val website = http4sProject("website")
  .enablePlugins(HugoPlugin, GhpagesPlugin, PrivateProjectPlugin)
  .settings(
    description := "Common area of http4s.org",
    Hugo / baseURL := {
      if (isCi.value) new URI(s"https://http4s.org")
      else new URI(s"http://127.0.0.1:${previewFixedPort.value.getOrElse(4000)}")
    },
    makeSite := makeSite.dependsOn(http4sBuildData).value,
    // all .md|markdown files go into `content` dir for hugo processing
    ghpagesNoJekyll := true,
    ghpagesCleanSite / excludeFilter  :=
      new FileFilter {
        val v = ghpagesRepository.value.getCanonicalPath + "/v"
        def accept(f: File) =
          f.getCanonicalPath.startsWith(v) &&
            f.getCanonicalPath.charAt(v.size).isDigit
      }
  )

lazy val examples = http4sProject("examples")
  .enablePlugins(PrivateProjectPlugin)
  .settings(
    description := "Common code for http4s examples",
    libraryDependencies ++= Seq(
      circeGeneric % Runtime,
      logbackClassic % Runtime
    ),
    TwirlKeys.templateImports := Nil
  )
  .dependsOn(server, dropwizardMetrics, theDsl, circe, scalaXml, twirl)
  .enablePlugins(SbtTwirl)

lazy val examplesBlaze = exampleProject("examples-blaze")
  .enablePlugins(AlpnBootPlugin)
  .settings(Revolver.settings)
  .settings(
    description := "Examples of http4s server and clients on blaze",
    fork := true,
    libraryDependencies ++= Seq(
      circeGeneric,
    ),
  )
  .dependsOn(blazeServer, blazeClient)

lazy val examplesEmber = exampleProject("examples-ember")
  .settings(Revolver.settings)
  .settings(
    description := "Examples of http4s server and clients on blaze",
    fork := true
  )
  .dependsOn(emberServer, emberClient)

lazy val examplesDocker = http4sProject("examples-docker")
  .in(file("examples/docker"))
  .enablePlugins(JavaAppPackaging, DockerPlugin, PrivateProjectPlugin)
  .settings(
    description := "Builds a docker image for a blaze-server",
    Docker / packageName := "http4s/blaze-server",
    Docker / maintainer := "http4s",
    dockerUpdateLatest := true,
    dockerExposedPorts := List(8080),
  )
  .dependsOn(blazeServer, theDsl)

lazy val examplesJetty = exampleProject("examples-jetty")
  .settings(Revolver.settings)
  .settings(
    description := "Example of http4s server on Jetty",
    fork := true,
    reStart / mainClass := Some("com.example.http4s.jetty.JettyExample")
  )
  .dependsOn(jetty)

lazy val examplesTomcat = exampleProject("examples-tomcat")
  .settings(Revolver.settings)
  .settings(
    description := "Example of http4s server on Tomcat",
    fork := true,
    reStart / mainClass := Some("com.example.http4s.tomcat.TomcatExample")
  )
  .dependsOn(tomcat)

// Run this with jetty:start
lazy val examplesWar = exampleProject("examples-war")
  .enablePlugins(JettyPlugin)
  .settings(
    description := "Example of a WAR deployment of an http4s service",
    fork := true,
    libraryDependencies += javaxServletApi % Provided,
    Jetty / containerLibs := List(jettyRunner),
  )
  .dependsOn(servlet)

lazy val scalafixSettings: Seq[Setting[_]] = Seq(
  developers ++= List(
    Developer(
      "amarrella",
      "Alessandro Marrella",
      "hello@alessandromarrella.com",
      url("https://alessandromarrella.com")
    ),
    Developer(
      "satorg",
      "Sergey Torgashov",
      "satorg@gmail.com",
      url("https://github.com/satorg")
    ),
  ),
  addCompilerPlugin(scalafixSemanticdb),
  scalacOptions += "-Yrangepos",
  mimaPreviousArtifacts := Set.empty,
)

lazy val scalafixRules = project
  .in(file("scalafix/rules"))
  .settings(scalafixSettings)
  .settings(
    moduleName := "http4s-scalafix",
    libraryDependencies += "ch.epfl.scala" %% "scalafix-core" % V.scalafix,
  )
  .enablePlugins(AutomateHeaderPlugin)

lazy val scalafixInput = project
  .in(file("scalafix/input"))
  .settings(scalafixSettings)
  .settings(
    skip in publish := true,
    libraryDependencies ++= List(
      "http4s-blaze-client",
      "http4s-blaze-server",
      "http4s-dsl",
<<<<<<< HEAD
    ).map("org.http4s" %% _ % "0.21.6"),
=======
    ).map("org.http4s" %% _ % "0.21.7"),
>>>>>>> 99412839
    // TODO: I think these are false positives
    unusedCompileDependenciesFilter -= moduleFilter(organization = "org.http4s"),
    scalacOptions -= "-Xfatal-warnings",
    scalacOptions ~= { _.filterNot(_.startsWith("-Wunused:")) }
  )
  // Syntax matters as much as semantics here.
  .disablePlugins(HeaderPlugin, ScalafmtPlugin)

lazy val scalafixOutput = project
  .in(file("scalafix/output"))
  .settings(scalafixSettings)
  .settings(
    skip in publish := true,
    skip in compile := true,
    Compile / doc / sources := Nil
  )
  // Auto-formatting prevents the tests from passing
  .disablePlugins(HeaderPlugin, ScalafmtPlugin)

lazy val scalafixTests = project
  .in(file("scalafix/tests"))
  .settings(commonSettings)
  .settings(scalafixSettings)
  .settings(
    skip in publish := true,
    libraryDependencies += "ch.epfl.scala" % "scalafix-testkit" % V.scalafix % Test cross CrossVersion.full,
    Compile / compile :=
      (Compile / compile).dependsOn(scalafixInput / Compile / compile).value,
    scalafixTestkitOutputSourceDirectories :=
      (scalafixOutput / Compile / sourceDirectories).value,
    scalafixTestkitInputSourceDirectories :=
      (scalafixInput / Compile / sourceDirectories).value,
    scalafixTestkitInputClasspath :=
      (scalafixInput / Compile / fullClasspath).value,
  )
  .dependsOn(scalafixRules)
  .enablePlugins(ScalafixTestkitPlugin)
  .enablePlugins(AutomateHeaderPlugin)

def http4sProject(name: String) =
  Project(name, file(name))
    .settings(commonSettings)
    .settings(
      moduleName := s"http4s-$name",
      Test / testOptions += Tests.Argument(TestFrameworks.Specs2, "showtimes", "failtrace"),
      initCommands()
    )
    .enablePlugins(AutomateHeaderPlugin)

def libraryProject(name: String) = http4sProject(name)

def exampleProject(name: String) =
  http4sProject(name)
    .in(file(name.replace("examples-", "examples/")))
    .enablePlugins(PrivateProjectPlugin)
    .settings(libraryDependencies += logbackClassic % Runtime)
    .dependsOn(examples)

lazy val commonSettings = Seq(
  Compile / doc / scalacOptions += "-no-link-warnings",
  javacOptions ++= Seq(
    "-Xlint:deprecation",
    "-Xlint:unchecked"
  ),
  libraryDependencies ++= Seq(
    catsEffectTestingSpecs2,
    catsLaws,
    catsKernelLaws,
    disciplineSpecs2,
    logbackClassic,
    scalacheck,
    specs2Cats,
    specs2Core,
    specs2MatcherExtra,
    specs2Scalacheck
  ).map(_ % Test),
  git.remoteRepo := "git@github.com:http4s/http4s.git",
  Hugo / includeFilter := (
    "*.html" | "*.png" | "*.jpg" | "*.gif" | "*.ico" | "*.svg" |
      "*.js" | "*.swf" | "*.json" | "*.md" |
      "*.css" | "*.woff" | "*.woff2" | "*.ttf" |
      "CNAME" | "_config.yml" | "_redirects"
  )
)

def initCommands(additionalImports: String*) =
  initialCommands := (List(
    "fs2._",
    "cats._",
    "cats.data._",
    "cats.effect._",
    "cats.implicits._"
  ) ++ additionalImports).mkString("import ", ", ", "")

// Everything is driven through release steps and the http4s* variables
// This won't actually release unless on Travis.
addCommandAlias("ci", ";clean ;release with-defaults")<|MERGE_RESOLUTION|>--- conflicted
+++ resolved
@@ -613,11 +613,7 @@
       "http4s-blaze-client",
       "http4s-blaze-server",
       "http4s-dsl",
-<<<<<<< HEAD
-    ).map("org.http4s" %% _ % "0.21.6"),
-=======
     ).map("org.http4s" %% _ % "0.21.7"),
->>>>>>> 99412839
     // TODO: I think these are false positives
     unusedCompileDependenciesFilter -= moduleFilter(organization = "org.http4s"),
     scalacOptions -= "-Xfatal-warnings",
