import com.typesafe.tools.mima.core._
import explicitdeps.ExplicitDepsPlugin.autoImport.moduleFilterRemoveValue
import org.http4s.sbt.Http4sPlugin._
import org.http4s.sbt.ScaladocApiMapping
import scala.xml.transform.{RewriteRule, RuleTransformer}

// Global settings
ThisBuild / crossScalaVersions := Seq(scala_212, scala_213)
ThisBuild / scalaVersion := (ThisBuild / crossScalaVersions).value.filter(_.startsWith("2.")).last
ThisBuild / baseVersion := "0.22"
ThisBuild / publishGithubUser := "rossabaker"
ThisBuild / publishFullName   := "Ross A. Baker"

enablePlugins(SonatypeCiReleasePlugin)

versionIntroduced := Map(
  // There is, and will hopefully not be, an 0.22.0. But this hushes
  // MiMa for now while we bootstrap Dotty support.
  "3.0.0-M2" -> "0.22.0",
  "3.0.0-M3" -> "0.22.0",
)

lazy val modules: List[ProjectReference] = List(
  core,
  laws,
  testing,
  server,
  tests,
  prometheusMetrics,
  client,
  dropwizardMetrics,
  emberCore,
  // emberServer,
  // emberClient,
  blazeCore,
  blazeServer,
  blazeClient,
  asyncHttpClient,
  jettyClient,
  okHttpClient,
  servlet,
  jetty,
  tomcat,
  theDsl,
   jawn,
   argonaut,
   boopickle,
   circe,
   json4s,
   json4sNative,
   json4sJackson,
   playJson,
  scalaXml,
  twirl,
  scalatags,
  bench,
  examples,
  examplesBlaze,
  examplesDocker,
  // examplesEmber,
  examplesJetty,
  examplesTomcat,
  examplesWar,
  scalafixInput,
  scalafixOutput,
  scalafixRules,
  // TODO: broken on scalafix-0.9.24
  // scalafixTests,
)

lazy val root = project.in(file("."))
  .enablePlugins(NoPublishPlugin)
  .settings(
    // Root project
    name := "http4s",
    description := "A minimal, Scala-idiomatic library for HTTP",
    startYear := Some(2013),
  )
  .aggregate(modules: _*)

lazy val core = libraryProject("core")
  .enablePlugins(
    BuildInfoPlugin,
    MimeLoaderPlugin,
    NowarnCompatPlugin,
  )
  .settings(
    description := "Core http4s library for servers and clients",
    startYear := Some(2013),
    buildInfoKeys := Seq[BuildInfoKey](
      version,
      scalaVersion,
      BuildInfoKey.map(http4sApiVersion) { case (_, v) => "apiVersion" -> v }
    ),
    buildInfoPackage := organization.value,
    libraryDependencies ++= Seq(
      caseInsensitive,
      catsCore,
      catsEffect,
      catsParse.exclude("org.typelevel", "cats-core_2.13"),
      fs2Core,
      fs2Io,
      log4s,
      scodecBits,
      slf4jApi, // residual dependency from macros
      // unique, // temporarily inlined
      // vault,  // temporarily inlined
    ),
    libraryDependencies ++= {
      if (isDotty.value) Seq.empty
      else Seq(
<<<<<<< HEAD
        scalaReflect(scalaVersion.value) % Provided,
        parboiled,
=======
        scalaReflect(scalaVersion.value) % Provided
>>>>>>> af845498
      )
    },
    unusedCompileDependenciesFilter -= moduleFilter("org.scala-lang", "scala-reflect"),
    Compile / packageBin / mappings ~= { _.filterNot(_._2.startsWith("scala/")) },
  )

lazy val laws = libraryProject("laws")
  .settings(
    description := "Instances and laws for testing http4s code",
    startYear := Some(2019),
    libraryDependencies ++= Seq(
      caseInsensitiveTesting,
<<<<<<< HEAD
      catsEffectTestkit,
=======
      catsEffectLaws,
>>>>>>> af845498
      catsLaws,
      disciplineCore,
      scalacheck,
      scalacheckEffectMunit,
      munitCatsEffect
    ),
    unusedCompileDependenciesFilter -= moduleFilter(organization = "org.typelevel", name = "scalacheck-effect-munit"),
  )
  .dependsOn(core)

lazy val testing = libraryProject("testing")
  .enablePlugins(NoPublishPlugin)
  .settings(
    description := "Internal utilities for http4s tests",
    startYear := Some(2016),
    libraryDependencies ++= Seq(
<<<<<<< HEAD
      specs2Common,
      specs2Matcher,
=======
      catsEffectLaws,
      scalacheck,
      specs2Common.withDottyCompat(scalaVersion.value),
      specs2Matcher.withDottyCompat(scalaVersion.value),
>>>>>>> af845498
      munitCatsEffect,
      munitDiscipline,
      scalacheckEffect,
      scalacheckEffectMunit,
    ),
  )
  .dependsOn(laws)

// Defined outside core/src/test so it can depend on published testing
lazy val tests = libraryProject("tests")
  .enablePlugins(NoPublishPlugin)
  .settings(
    description := "Tests for core project",
    startYear := Some(2013),
  )
  .dependsOn(core, testing % "test->test")

lazy val server = libraryProject("server")
  .enablePlugins(NowarnCompatPlugin)
  .settings(
    description := "Base library for building http4s servers",
    startYear := Some(2014),
  )
  .settings(BuildInfoPlugin.buildInfoScopedSettings(Test))
  .settings(BuildInfoPlugin.buildInfoDefaultSettings)
  .settings(
    buildInfoKeys := Seq[BuildInfoKey](
      resourceDirectory in Test,
    ),
    buildInfoPackage := "org.http4s.server.test",
  )
  .dependsOn(core, testing % "test->test", theDsl % "test->compile")

lazy val prometheusMetrics = libraryProject("prometheus-metrics")
  .settings(
    description := "Support for Prometheus Metrics",
    startYear := Some(2018),
    libraryDependencies ++= Seq(
      prometheusClient,
      prometheusCommon,
      prometheusHotspot,
    ),
  )
  .dependsOn(
    core % "compile->compile",
    theDsl % "test->compile",
    testing % "test->test",
    server % "test->compile",
    client % "test->compile"
  )

lazy val client = libraryProject("client")
  .enablePlugins(NowarnCompatPlugin)
  .settings(
    description := "Base library for building http4s clients",
    startYear := Some(2014),
    libraryDependencies ++= Seq(
      jettyServlet % Test,
    )
  )
  .dependsOn(
    core,
    testing % "test->test",
    server % "test->compile",
    theDsl % "test->compile",
    scalaXml % "test->compile")

lazy val dropwizardMetrics = libraryProject("dropwizard-metrics")
  .settings(
    description := "Support for Dropwizard Metrics",
    startYear := Some(2018),
    libraryDependencies ++= Seq(
      dropwizardMetricsCore,
      dropwizardMetricsJson,
      jacksonDatabind,
    ))
  .dependsOn(
    core % "compile->compile",
    testing % "test->test",
    theDsl % "test->compile",
    client % "test->compile",
    server % "test->compile"
  )

lazy val emberCore = libraryProject("ember-core")
  .settings(
    description := "Base library for ember http4s clients and servers",
    startYear := Some(2019),
    unusedCompileDependenciesFilter -= moduleFilter("io.chrisdavenport", "log4cats-core"),
    libraryDependencies ++= Seq(
      log4catsTesting % Test,
    ),
  )
  .dependsOn(core, testing % "test->test")

lazy val emberServer = libraryProject("ember-server")
  .settings(
    description := "ember implementation for http4s servers",
    startYear := Some(2019),
    libraryDependencies ++= Seq(
      log4catsSlf4j,
    ),
  )
  .dependsOn(emberCore % "compile;test->test", server % "compile;test->test", emberClient % "test->compile")

lazy val emberClient = libraryProject("ember-client")
  .settings(
    description := "ember implementation for http4s clients",
    startYear := Some(2019),
    libraryDependencies ++= Seq(
      keypool,
      log4catsSlf4j,
    ),
  )
  .dependsOn(emberCore % "compile;test->test", client % "compile;test->test")

lazy val blazeCore = libraryProject("blaze-core")
  .settings(
    description := "Base library for binding blaze to http4s clients and servers",
    startYear := Some(2014),
    libraryDependencies ++= Seq(
      blazeHttp,
    )
  )
  .dependsOn(core, testing % "test->test")

lazy val blazeServer = libraryProject("blaze-server")
  .settings(
    description := "blaze implementation for http4s servers",
    startYear := Some(2014),
  )
  .dependsOn(blazeCore % "compile;test->test", server % "compile;test->test")

lazy val blazeClient = libraryProject("blaze-client")
  .settings(
    description := "blaze implementation for http4s clients",
    startYear := Some(2014),
    mimaBinaryIssueFilters ++= Seq(
      ProblemFilters.exclude[DirectMissingMethodProblem]("org.http4s.client.blaze.Http1Connection.reset"),
      ProblemFilters.exclude[MissingClassProblem]("org.http4s.client.blaze.Http1Connection$Running$"),
    ),
  )
  .dependsOn(blazeCore % "compile;test->test", client % "compile;test->test")

lazy val asyncHttpClient = libraryProject("async-http-client")
  .settings(
    description := "async http client implementation for http4s clients",
    startYear := Some(2016),
    libraryDependencies ++= Seq(
      Http4sPlugin.asyncHttpClient,
      fs2ReactiveStreams,
      nettyBuffer,
      nettyCodecHttp,
      reactiveStreams,
    )
  )
  .dependsOn(core, testing % "test->test", client % "compile;test->test")

lazy val jettyClient = libraryProject("jetty-client")
  .settings(
    description := "jetty implementation for http4s clients",
    startYear := Some(2018),
    libraryDependencies ++= Seq(
      Http4sPlugin.jettyClient,
      jettyHttp,
      jettyUtil,
    ),
  )
  .dependsOn(core, testing % "test->test", client % "compile;test->test")

lazy val okHttpClient = libraryProject("okhttp-client")
  .settings(
    description := "okhttp implementation for http4s clients",
    startYear := Some(2018),
    libraryDependencies ++= Seq(
      Http4sPlugin.okhttp,
      okio,
    ),
  )
  .dependsOn(core, testing % "test->test", client % "compile;test->test")

lazy val servlet = libraryProject("servlet")
  .settings(
    description := "Portable servlet implementation for http4s servers",
    startYear := Some(2013),
    libraryDependencies ++= Seq(
      javaxServletApi % Provided,
      jettyServer % Test,
      jettyServlet % Test,
    ),
  )
  .dependsOn(server % "compile;test->test")

lazy val jetty = libraryProject("jetty")
  .settings(
    description := "Jetty implementation for http4s servers",
    startYear := Some(2014),
    libraryDependencies ++= Seq(
      jettyHttp2Server,
      jettyServer,
      jettyServlet,
      jettyUtil,
    )
  )
  .dependsOn(servlet % "compile;test->test", theDsl % "test->test")

lazy val tomcat = libraryProject("tomcat")
  .settings(
    description := "Tomcat implementation for http4s servers",
    startYear := Some(2014),
    libraryDependencies ++= Seq(
      tomcatCatalina,
      tomcatCoyote,
      tomcatUtilScan,
    )
  )
  .dependsOn(servlet % "compile;test->test")

// `dsl` name conflicts with modern SBT
lazy val theDsl = libraryProject("dsl")
  .settings(
    description := "Simple DSL for writing http4s services",
    startYear := Some(2013),
  )
  .dependsOn(core, testing % "test->test")

lazy val jawn = libraryProject("jawn")
  .settings(
    description := "Base library to parse JSON to various ASTs for http4s",
    startYear := Some(2014),
    libraryDependencies ++= Seq(
      jawnFs2,
      jawnParser,
    )
  )
  .dependsOn(core, testing % "test->test")

lazy val argonaut = libraryProject("argonaut")
  .settings(
    description := "Provides Argonaut codecs for http4s",
    startYear := Some(2014),
    libraryDependencies ++= Seq(
      Http4sPlugin.argonaut,
      argonautJawn
    )
  )
  .dependsOn(core, testing % "test->test", jawn % "compile;test->test")

lazy val boopickle = libraryProject("boopickle")
  .settings(
    description := "Provides Boopickle codecs for http4s",
    startYear := Some(2018),
    libraryDependencies ++= Seq(
      Http4sPlugin.boopickle,
    )
  )
  .dependsOn(core, testing % "test->test")

lazy val circe = libraryProject("circe")
  .settings(
    description := "Provides Circe codecs for http4s",
    startYear := Some(2015),
    libraryDependencies ++= Seq(
      circeCore,
      circeJawn,
      circeTesting % Test
    )
  )
  .dependsOn(core, testing % "test->test", jawn % "compile;test->test")

lazy val json4s = libraryProject("json4s")
  .settings(
    description := "Base library for json4s codecs for http4s",
    startYear := Some(2014),
    libraryDependencies ++= Seq(
      jawnJson4s,
      json4sCore,
    ),
  )
  .dependsOn(jawn % "compile;test->test")

lazy val json4sNative = libraryProject("json4s-native")
  .settings(
    description := "Provides json4s-native codecs for http4s",
    startYear := Some(2014),
    libraryDependencies ++= Seq(
      Http4sPlugin.json4sNative,
    )
  )
  .dependsOn(json4s % "compile;test->test")

lazy val json4sJackson = libraryProject("json4s-jackson")
  .settings(
    description := "Provides json4s-jackson codecs for http4s",
    startYear := Some(2014),
    libraryDependencies ++= Seq(
      Http4sPlugin.json4sJackson,
    )
  )
  .dependsOn(json4s % "compile;test->test")

lazy val playJson = libraryProject("play-json")
  .settings(
    description := "Provides Play json codecs for http4s",
    startYear := Some(2018),
    libraryDependencies ++= Seq(
      jawnPlay,
      Http4sPlugin.playJson,
    ),
  )
  .dependsOn(jawn % "compile;test->test")

lazy val scalaXml = libraryProject("scala-xml")
  .settings(
    description := "Provides scala-xml codecs for http4s",
    startYear := Some(2014),
    libraryDependencies ++= Seq(
      Http4sPlugin.scalaXml,
    ),
  )
  .dependsOn(core, testing % "test->test")

lazy val twirl = http4sProject("twirl")
  .settings(
    description := "Twirl template support for http4s",
    startYear := Some(2014),
    TwirlKeys.templateImports := Nil
  )
  .enablePlugins(SbtTwirl)
  .dependsOn(core, testing % "test->test")

lazy val scalatags = http4sProject("scalatags")
  .settings(
    description := "Scalatags template support for http4s",
    startYear := Some(2018),
    libraryDependencies ++= Seq(
      scalatagsApi,
    )
  )
  .dependsOn(core, testing % "test->test")

lazy val bench = http4sProject("bench")
  .enablePlugins(JmhPlugin)
  .enablePlugins(NoPublishPlugin)
  .settings(
    description := "Benchmarks for http4s",
    startYear := Some(2015),
    libraryDependencies += circeParser,
    undeclaredCompileDependenciesTest := {},
    unusedCompileDependenciesTest := {},
  )
  .dependsOn(core, circe)

lazy val docs = http4sProject("docs")
  .enablePlugins(
    GhpagesPlugin,
    HugoPlugin,
    NoPublishPlugin,
    ScalaUnidocPlugin,
    MdocPlugin
  )
  .settings(docsProjectSettings)
  .settings(
    libraryDependencies ++= Seq(
      circeGeneric,
      circeLiteral,
      cryptobits
    ),
    description := "Documentation for http4s",
    startYear := Some(2013),
    autoAPIMappings := true,
    ScalaUnidoc / unidoc / unidocProjectFilter := inAnyProject --
      inProjects( // TODO would be nice if these could be introspected from noPublishSettings
        bench,
        examples,
        examplesBlaze,
        examplesDocker,
        examplesJetty,
        examplesTomcat,
        examplesWar,
        scalafixInput,
        scalafixOutput,
        scalafixRules,
        scalafixTests
      ),
    mdocIn := (sourceDirectory in Compile).value / "mdoc",
    makeSite := makeSite.dependsOn(mdoc.toTask(""), http4sBuildData).value,
    fatalWarningsInCI := false,
    Hugo / baseURL := {
      val docsPrefix = extractDocsPrefix(version.value)
      if (isCi.value) new URI(s"https://http4s.org${docsPrefix}")
      else new URI(s"http://127.0.0.1:${previewFixedPort.value.getOrElse(4000)}${docsPrefix}")
    },
    siteMappings := {
      val docsPrefix = extractDocsPrefix(version.value)
      for ((f, d) <- siteMappings.value) yield (f, docsPrefix + "/" + d)
    },
    siteMappings ++= {
      val docsPrefix = extractDocsPrefix(version.value)
      for ((f, d) <- (ScalaUnidoc / packageDoc / mappings).value)
        yield (f, s"$docsPrefix/api/$d")
    },
    ghpagesCleanSite / includeFilter := {
      new FileFilter {
        val docsPrefix = extractDocsPrefix(version.value)
        def accept(f: File) =
          f.getCanonicalPath.startsWith(
            (ghpagesRepository.value / s"${docsPrefix}").getCanonicalPath)
      }
    },
    apiMappings ++= {
      ScaladocApiMapping.mappings(
        (ScalaUnidoc / unidoc / unidocAllClasspaths).value, scalaBinaryVersion.value
      )
    }
  )
  .dependsOn(client, core, theDsl, blazeServer, blazeClient, circe, dropwizardMetrics, prometheusMetrics)

lazy val website = http4sProject("website")
  .enablePlugins(HugoPlugin, GhpagesPlugin, NoPublishPlugin)
  .settings(docsProjectSettings)
  .settings(
    description := "Common area of http4s.org",
    startYear := Some(2013),
    Hugo / baseURL := {
      if (isCi.value) new URI(s"https://http4s.org")
      else new URI(s"http://127.0.0.1:${previewFixedPort.value.getOrElse(4000)}")
    },
    makeSite := makeSite.dependsOn(http4sBuildData).value,
    // all .md|markdown files go into `content` dir for hugo processing
    ghpagesNoJekyll := true,
    ghpagesCleanSite / excludeFilter  :=
      new FileFilter {
        val v = ghpagesRepository.value.getCanonicalPath + "/v"
        def accept(f: File) =
          f.getCanonicalPath.startsWith(v) &&
            f.getCanonicalPath.charAt(v.size).isDigit
      }
  )

lazy val examples = http4sProject("examples")
  .enablePlugins(NoPublishPlugin)
  .settings(
    description := "Common code for http4s examples",
    startYear := Some(2013),
    libraryDependencies ++= Seq(
      circeGeneric % Runtime,
      logbackClassic % Runtime
    ),
    TwirlKeys.templateImports := Nil,
  )
  .dependsOn(server, dropwizardMetrics, theDsl, circe, scalaXml, twirl)
  .enablePlugins(SbtTwirl)

lazy val examplesBlaze = exampleProject("examples-blaze")
  .enablePlugins(AlpnBootPlugin)
  .settings(Revolver.settings)
  .settings(
    description := "Examples of http4s server and clients on blaze",
    startYear := Some(2013),
    fork := true,
    libraryDependencies ++= Seq(
      circeGeneric,
    ),
  )
  .dependsOn(blazeServer, blazeClient)

lazy val examplesEmber = exampleProject("examples-ember")
  .settings(Revolver.settings)
  .settings(
    description := "Examples of http4s server and clients on blaze",
    startYear := Some(2020),
    fork := true,
  )
  .dependsOn(emberServer, emberClient)

lazy val examplesDocker = http4sProject("examples-docker")
  .in(file("examples/docker"))
  .enablePlugins(JavaAppPackaging, DockerPlugin, NoPublishPlugin)
  .settings(
    description := "Builds a docker image for a blaze-server",
    startYear := Some(2017),
    Docker / packageName := "http4s/blaze-server",
    Docker / maintainer := "http4s",
    dockerUpdateLatest := true,
    dockerExposedPorts := List(8080),
  )
  .dependsOn(blazeServer, theDsl)

lazy val examplesJetty = exampleProject("examples-jetty")
  .settings(Revolver.settings)
  .settings(
    description := "Example of http4s server on Jetty",
    startYear := Some(2014),
    fork := true,
    reStart / mainClass := Some("com.example.http4s.jetty.JettyExample"),
  )
  .dependsOn(jetty)

lazy val examplesTomcat = exampleProject("examples-tomcat")
  .settings(Revolver.settings)
  .settings(
    description := "Example of http4s server on Tomcat",
    startYear := Some(2014),
    fork := true,
    reStart / mainClass := Some("com.example.http4s.tomcat.TomcatExample"),
  )
  .dependsOn(tomcat)

// Run this with jetty:start
lazy val examplesWar = exampleProject("examples-war")
  .enablePlugins(JettyPlugin)
  .settings(
    description := "Example of a WAR deployment of an http4s service",
    startYear := Some(2014),
    fork := true,
    libraryDependencies += javaxServletApi % Provided,
    Jetty / containerLibs := List(jettyRunner),
  )
  .dependsOn(servlet)

lazy val scalafixSettings: Seq[Setting[_]] = Seq(
  developers ++= List(
    Developer(
      "amarrella",
      "Alessandro Marrella",
      "hello@alessandromarrella.com",
      url("https://alessandromarrella.com")
    ),
    Developer(
      "satorg",
      "Sergey Torgashov",
      "satorg@gmail.com",
      url("https://github.com/satorg")
    ),
  ),
  addCompilerPlugin(scalafixSemanticdb),
  scalacOptions += "-Yrangepos",
  mimaPreviousArtifacts := Set.empty,
  startYear := Some(2018)
)

lazy val scalafixRules = project
  .in(file("scalafix/rules"))
  .settings(scalafixSettings)
  .settings(
    moduleName := "http4s-scalafix",
    libraryDependencies += "ch.epfl.scala" %% "scalafix-core" % V.scalafix,
  )
  .enablePlugins(AutomateHeaderPlugin)

lazy val scalafixInput = project
  .in(file("scalafix/input"))
  .settings(scalafixSettings)
  .settings(
    libraryDependencies ++= List(
      "http4s-blaze-client",
      "http4s-blaze-server",
      "http4s-client",
      "http4s-core",
      "http4s-dsl",
    ).map("org.http4s" %% _ % "0.21.15"),
    // TODO: I think these are false positives
    unusedCompileDependenciesFilter -= moduleFilter(organization = "org.http4s"),
    scalacOptions -= "-Xfatal-warnings",
    scalacOptions ~= { _.filterNot(_.startsWith("-Wunused:")) },
    excludeFilter in headerSources := { _ => true },
  )
  // Syntax matters as much as semantics here.
  .enablePlugins(NoPublishPlugin)
  .disablePlugins(ScalafmtPlugin)

lazy val scalafixOutput = project
  .in(file("scalafix/output"))
  .settings(scalafixSettings)
  .settings(
    skip in compile := true,
    Compile / doc / sources := Nil,
    excludeFilter in headerSources := { _ => true },
  )
  // Auto-formatting prevents the tests from passing
  .enablePlugins(NoPublishPlugin)
  .disablePlugins(ScalafmtPlugin)

lazy val scalafixTests = project
  .in(file("scalafix/tests"))
  .settings(commonSettings)
  .settings(scalafixSettings)
  .settings(
    skip in publish := true,
    libraryDependencies += "ch.epfl.scala" % "scalafix-testkit" % V.scalafix % Test cross CrossVersion.full,
    Compile / compile :=
      (Compile / compile).dependsOn(scalafixInput / Compile / compile).value,
    scalafixTestkitOutputSourceDirectories :=
      (scalafixOutput / Compile / sourceDirectories).value,
    scalafixTestkitInputSourceDirectories :=
      (scalafixInput / Compile / sourceDirectories).value,
    scalafixTestkitInputClasspath :=
      (scalafixInput / Compile / fullClasspath).value,
  )
  .dependsOn(scalafixRules)
  .enablePlugins(NoPublishPlugin)
  .enablePlugins(ScalafixTestkitPlugin)
  .enablePlugins(AutomateHeaderPlugin)

def http4sProject(name: String) =
  Project(name, file(name))
    .settings(commonSettings)
    .settings(
      moduleName := s"http4s-$name",
      Test / testOptions += Tests.Argument(TestFrameworks.Specs2, "showtimes", "failtrace"),
      testFrameworks += new TestFramework("munit.Framework"),
      initCommands()
    )
    .enablePlugins(Http4sPlugin)

def libraryProject(name: String) = http4sProject(name)

def exampleProject(name: String) =
  http4sProject(name)
    .in(file(name.replace("examples-", "examples/")))
    .enablePlugins(NoPublishPlugin)
    .settings(libraryDependencies += logbackClassic % Runtime)
    .dependsOn(examples)

lazy val commonSettings = Seq(
  Compile / doc / scalacOptions += "-no-link-warnings",
  libraryDependencies ++= Seq(
    catsEffectTestingSpecs2,
    catsLaws,
    disciplineSpecs2,
    logbackClassic,
    scalacheck,
    specs2Core.withDottyCompat(scalaVersion.value),
    specs2MatcherExtra.withDottyCompat(scalaVersion.value),
  ).map(_ % Test),
  libraryDependencies ++= {
    if (isDotty.value)
      libraryDependencies.value
    else
      // These are going to be a problem
      Seq(
        specs2Cats,
        specs2Scalacheck
      ).map(_ % Test)
  },
  apiURL := Some(url(s"https://http4s.org/v${baseVersion.value}/api")),
)

def initCommands(additionalImports: String*) =
  initialCommands := (List(
    "fs2._",
    "cats._",
    "cats.data._",
    "cats.effect._",
    "cats.implicits._"
  ) ++ additionalImports).mkString("import ", ", ", "")

// Everything is driven through release steps and the http4s* variables
// This won't actually release unless on Travis.
addCommandAlias("ci", ";clean ;release with-defaults")<|MERGE_RESOLUTION|>--- conflicted
+++ resolved
@@ -109,12 +109,7 @@
     libraryDependencies ++= {
       if (isDotty.value) Seq.empty
       else Seq(
-<<<<<<< HEAD
-        scalaReflect(scalaVersion.value) % Provided,
-        parboiled,
-=======
         scalaReflect(scalaVersion.value) % Provided
->>>>>>> af845498
       )
     },
     unusedCompileDependenciesFilter -= moduleFilter("org.scala-lang", "scala-reflect"),
@@ -127,11 +122,7 @@
     startYear := Some(2019),
     libraryDependencies ++= Seq(
       caseInsensitiveTesting,
-<<<<<<< HEAD
       catsEffectTestkit,
-=======
-      catsEffectLaws,
->>>>>>> af845498
       catsLaws,
       disciplineCore,
       scalacheck,
@@ -148,19 +139,14 @@
     description := "Internal utilities for http4s tests",
     startYear := Some(2016),
     libraryDependencies ++= Seq(
-<<<<<<< HEAD
-      specs2Common,
-      specs2Matcher,
-=======
       catsEffectLaws,
+      munitCatsEffect,
+      munitDiscipline,
       scalacheck,
+      scalacheckEffect,
+      scalacheckEffectMunit,
       specs2Common.withDottyCompat(scalaVersion.value),
       specs2Matcher.withDottyCompat(scalaVersion.value),
->>>>>>> af845498
-      munitCatsEffect,
-      munitDiscipline,
-      scalacheckEffect,
-      scalacheckEffectMunit,
     ),
   )
   .dependsOn(laws)
