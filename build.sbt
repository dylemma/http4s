import com.typesafe.tools.mima.core._
import explicitdeps.ExplicitDepsPlugin.autoImport.moduleFilterRemoveValue
import org.http4s.sbt.Http4sPlugin._
import org.http4s.sbt.ScaladocApiMapping

import scala.xml.transform.{RewriteRule, RuleTransformer}

// Global settings
ThisBuild / crossScalaVersions := Seq(scala_3, scala_212, scala_213)
ThisBuild / tlBaseVersion := "0.23"
ThisBuild / developers += tlGitHubDev("rossabaker", "Ross A. Baker")

ThisBuild / tlCiReleaseBranches := Seq("series/0.23")
ThisBuild / tlSitePublishBranch := Some("series/0.23")

ThisBuild / semanticdbEnabled := true
ThisBuild / semanticdbOptions ++= Seq("-P:semanticdb:synthetics:on").filter(_ => !tlIsScala3.value)
ThisBuild / semanticdbVersion := scalafixSemanticdb.revision
ThisBuild / scalafixScalaBinaryVersion := CrossVersion.binaryScalaVersion(scalaVersion.value)
ThisBuild / scalafixDependencies += "com.github.liancheng" %% "organize-imports" % "0.5.0"

ThisBuild / scalafixAll / skip := tlIsScala3.value
ThisBuild / ScalafixConfig / skip := tlIsScala3.value
ThisBuild / Test / scalafixConfig := Some(file(".scalafix.test.conf"))

ThisBuild / githubWorkflowBuild ++= Seq(
  WorkflowStep.Sbt(
    List("${{ matrix.ci }}", "scalafixAll --check"),
    name = Some("Check Scalafix rules"),
    cond = Some(s"matrix.scala != '$scala_3'"),
  )
)

ThisBuild / githubWorkflowAddedJobs ++= Seq(
  WorkflowJob(
    "scalafix",
    "Scalafix",
    githubWorkflowJobSetup.value.toList ::: List(
      WorkflowStep.Run(
        List("cd scalafix", "sbt ci"),
        name = Some("Scalafix tests"),
      )
    ),
    scalas = List(scala_213),
    javas = List(JavaSpec.temurin("8")),
  )
)

ThisBuild / jsEnv := {
  import org.scalajs.jsenv.nodejs.NodeJSEnv
  new NodeJSEnv(NodeJSEnv.Config().withEnv(Map("TZ" -> "UTC")))
}

lazy val modules: List[CompositeProject] = List(
  core,
  laws,
  testing,
  tests,
  server,
  client,
  emberCore,
  emberServer,
  emberClient,
  blazeCore,
  blazeServer,
  blazeClient,
  asyncHttpClient,
  jettyClient,
  okHttpClient,
  nodeServerless,
  theDsl,
  jawn,
  circe,
  bench,
  jsArtifactSizeTest,
  unidocs,
  examples,
  examplesBlaze,
  examplesDocker,
  examplesEmber,
  scalafixInternalRules,
  scalafixInternalInput,
  scalafixInternalOutput,
  scalafixInternalTests,
)

lazy val root = tlCrossRootProject
  .disablePlugins(ScalafixPlugin)
  .settings(
    // Root project
    name := "http4s",
    description := "A minimal, Scala-idiomatic library for HTTP",
    startYear := Some(2013),
  )
  .aggregate(modules: _*)

lazy val core = libraryCrossProject("core")
  .enablePlugins(BuildInfoPlugin)
  .jvmEnablePlugins(MimeLoaderPlugin)
  .settings(
    description := "Core http4s library for servers and clients",
    startYear := Some(2013),
    buildInfoKeys := Seq[BuildInfoKey](
      version,
      scalaVersion,
      BuildInfoKey.map(http4sApiVersion) { case (_, v) => "apiVersion" -> v },
    ),
    buildInfoPackage := organization.value,
    libraryDependencies ++= Seq(
      caseInsensitive.value,
      catsCore.value,
      catsEffectStd.value,
      catsParse.value.exclude("org.typelevel", "cats-core_2.13"),
      crypto.value,
      fs2Core.value,
      fs2Io.value,
      ip4sCore.value,
      literally.value,
      log4s.value,
      munit.value % Test,
      scodecBits.value,
      vault.value,
    ),
    libraryDependencies ++= {
      if (tlIsScala3.value) Seq.empty
      else
        Seq(
          slf4jApi, // residual dependency from macros
          scalaReflect(scalaVersion.value) % Provided,
        )
    },
    unusedCompileDependenciesFilter -= moduleFilter("org.scala-lang", "scala-reflect"),
    mimaBinaryIssueFilters ++= Seq(
      // These will only cause problems when called via Java interop
      ProblemFilters.exclude[IncompatibleMethTypeProblem]("org.http4s.HttpApp.apply"),
      ProblemFilters.exclude[IncompatibleMethTypeProblem]("org.http4s.HttpApp.local"),
      ProblemFilters
        .exclude[IncompatibleMethTypeProblem]("org.http4s.internal.Logger.logMessageWithBodyText"),

      // private constructors so effectively final already
      ProblemFilters.exclude[FinalClassProblem]("org.http4s.internal.CharPredicate$General"),
      ProblemFilters.exclude[FinalClassProblem]("org.http4s.internal.CharPredicate$ArrayBased"),
      ProblemFilters.exclude[FinalClassProblem]("org.http4s.internal.CharPredicate$RangeBased"),
      ProblemFilters.exclude[FinalClassProblem]("org.http4s.internal.CharPredicate$MaskBased"),

      // MimeDB is a private trait (effectively sealed) so we can add abstract methods to it at will
      ProblemFilters.exclude[ReversedMissingMethodProblem](
        "org.http4s.MimeDB#application_parts#application_0.org$http4s$MimeDB$application_parts$application_0$$_part_0"
      ),
      ProblemFilters.exclude[ReversedMissingMethodProblem](
        "org.http4s.MimeDB#application_parts#application_0.org$http4s$MimeDB$application_parts$application_0$$_part_0_="
      ),
      ProblemFilters.exclude[ReversedMissingMethodProblem](
        "org.http4s.MimeDB#application_parts#application_1.org$http4s$MimeDB$application_parts$application_1$$_part_1"
      ),
      ProblemFilters.exclude[ReversedMissingMethodProblem](
        "org.http4s.MimeDB#application_parts#application_1.org$http4s$MimeDB$application_parts$application_1$$_part_1_="
      ),
      ProblemFilters.exclude[ReversedMissingMethodProblem](
        "org.http4s.MimeDB#application_parts#application_2.org$http4s$MimeDB$application_parts$application_2$$_part_2"
      ),
      ProblemFilters.exclude[ReversedMissingMethodProblem](
        "org.http4s.MimeDB#application_parts#application_2.org$http4s$MimeDB$application_parts$application_2$$_part_2_="
      ),
      ProblemFilters.exclude[ReversedMissingMethodProblem](
        "org.http4s.MimeDB#application_parts#application_3.org$http4s$MimeDB$application_parts$application_3$$_part_3"
      ),
      ProblemFilters.exclude[ReversedMissingMethodProblem](
        "org.http4s.MimeDB#application_parts#application_3.org$http4s$MimeDB$application_parts$application_3$$_part_3_="
      ),
    ) ++ {
      if (tlIsScala3.value)
        Seq(
          ProblemFilters
            .exclude[IncompatibleResultTypeProblem]("org.http4s.headers.Max-Forwards.parser"),
          ProblemFilters
            .exclude[IncompatibleResultTypeProblem]("org.http4s.headers.Max-Forwards.parser"),
          ProblemFilters.exclude[IncompatibleResultTypeProblem]("org.http4s.headers.Server.parser"),
          ProblemFilters
            .exclude[IncompatibleResultTypeProblem]("org.http4s.headers.Upgrade.parser"),
          ProblemFilters.exclude[MissingClassProblem]("org.http4s.syntax.LiteralsSyntax$Validator"),
          ProblemFilters
            .exclude[MissingClassProblem]("org.http4s.syntax.LiteralsSyntax$mediatype$"),
          ProblemFilters.exclude[MissingClassProblem]("org.http4s.syntax.LiteralsSyntax$qvalue$"),
          ProblemFilters.exclude[MissingClassProblem]("org.http4s.syntax.LiteralsSyntax$uri$"),
          ProblemFilters.exclude[MissingClassProblem]("org.http4s.syntax.LiteralsSyntax$uripath$"),
          ProblemFilters.exclude[MissingClassProblem](
            "org.http4s.syntax.LiteralsSyntax$urischeme$"
          ),
          ProblemFilters.exclude[IncompatibleResultTypeProblem](
            "org.http4s.headers.Upgrade.parser"
          ),
          ProblemFilters.exclude[DirectMissingMethodProblem]("org.http4s.StaticFile.<clinit>"),
          ProblemFilters.exclude[ReversedMissingMethodProblem](
            "org.http4s.websocket.WebSocket.imapK"
          ),
          ProblemFilters.exclude[ReversedMissingMethodProblem](
            "org.http4s.MimeDB.org$http4s$MimeDB$$_allMediaTypes"
          ),
          ProblemFilters.exclude[ReversedMissingMethodProblem](
            "org.http4s.MimeDB.org$http4s$MimeDB$$_allMediaTypes_="
          ),
        )
      else Seq.empty
    },
  )
  .jvmSettings(
    libraryDependencies ++= {
      if (tlIsScala3.value) Seq.empty
      else
        Seq(
          slf4jApi // residual dependency from macros
        )
    }
  )
  .jsSettings(
    libraryDependencies ++= Seq(
      scalaJavaLocalesEnUS.value,
      scalaJavaTime.value,
    ),
    jsVersionIntroduced("0.23.5"),
  )

lazy val laws = libraryCrossProject("laws", CrossType.Pure)
  .settings(
    description := "Instances and laws for testing http4s code",
    startYear := Some(2019),
    libraryDependencies ++= Seq(
      caseInsensitiveTesting.value,
      catsEffect.value,
      catsEffectTestkit.value,
      catsLaws.value,
      disciplineCore.value,
      ip4sTestKit.value,
      scalacheck.value,
      scalacheckEffectMunit.value,
      munitCatsEffect.value,
    ),
    unusedCompileDependenciesFilter -= moduleFilter(
      organization = "org.typelevel",
      name = "scalacheck-effect-munit",
    ),
    mimaBinaryIssueFilters ++= Seq(
      ProblemFilters.exclude[IncompatibleMethTypeProblem](
        "org.http4s.laws.discipline.ArbitraryInstances#ParseResultSyntax.this"
      ) // private
    ),
  )
  .dependsOn(core)
  .jsSettings(
    jsVersionIntroduced("0.23.5")
  )

lazy val testing = libraryCrossProject("testing", CrossType.Full)
  .enablePlugins(NoPublishPlugin)
  .settings(
    description := "Internal utilities for http4s tests",
    startYear := Some(2016),
    libraryDependencies ++= Seq(
      catsEffectLaws.value,
      munitCatsEffect.value,
      munitDiscipline.value,
      scalacheck.value,
      scalacheckEffect.value,
      scalacheckEffectMunit.value,
    ).map(_ % Test),
  )
  .dependsOn(laws)

// Defined outside core/src/test so it can depend on published testing
lazy val tests = libraryCrossProject("tests")
  .enablePlugins(NoPublishPlugin)
  .settings(
    description := "Tests for core project",
    startYear := Some(2013),
  )
  .dependsOn(core, testing % "test->test")

lazy val server = libraryCrossProject("server")
  .settings(
    description := "Base library for building http4s servers",
    startYear := Some(2014),
    mimaBinaryIssueFilters ++= Seq(
      ProblemFilters.exclude[IncompatibleMethTypeProblem](
        "org.http4s.server.middleware.CSRF.this"
      ), // private[middleware]
      ProblemFilters.exclude[IncompatibleMethTypeProblem](
        "org.http4s.server.middleware.CSRF#CSRFBuilder.this"
      ), // private[middleware]
      ProblemFilters.exclude[DirectMissingMethodProblem](
        "org.http4s.server.middleware.authentication.DigestUtil.computeResponse"
      ), // private[authentication]
      ProblemFilters.exclude[MissingClassProblem](
        "org.http4s.server.middleware.GZip$TrailerGen"
      ), // private
      ProblemFilters.exclude[MissingClassProblem](
        "org.http4s.server.middleware.GZip$TrailerGen$"
      ), // private
      // the following are private[middleware]
      ProblemFilters
        .exclude[FinalClassProblem]("org.http4s.server.middleware.CORSPolicy$AllowHeaders$In"),
      ProblemFilters
        .exclude[FinalClassProblem]("org.http4s.server.middleware.CORSPolicy$AllowHeaders$Static"),
      ProblemFilters
        .exclude[FinalClassProblem]("org.http4s.server.middleware.CORSPolicy$AllowMethods$In"),
      ProblemFilters
        .exclude[FinalClassProblem]("org.http4s.server.middleware.CORSPolicy$AllowOrigin$Match"),
      ProblemFilters
        .exclude[FinalClassProblem]("org.http4s.server.middleware.CORSPolicy$ExposeHeaders$In"),
      ProblemFilters
        .exclude[FinalClassProblem]("org.http4s.server.middleware.CORSPolicy$MaxAge$Some"),
    ) ++ {
      if (tlIsScala3.value)
        Seq(
          ProblemFilters.exclude[DirectMissingMethodProblem](
            "org.http4s.server.middleware.CSRF.genTokenString"
          ),
          ProblemFilters.exclude[IncompatibleResultTypeProblem](
            "org.http4s.server.middleware.authentication.Nonce.random"
          ),
        )
      else Nil
    },
  )
  .settings(BuildInfoPlugin.buildInfoScopedSettings(Test))
  .settings(BuildInfoPlugin.buildInfoDefaultSettings)
  .settings(
    buildInfoKeys := Seq[BuildInfoKey](
      BuildInfoKey.map(Test / resourceDirectory) { case (k, v) => k -> v.toString }
    ),
    buildInfoPackage := "org.http4s.server.test",
  )
  .jsSettings(
    jsVersionIntroduced("0.23.7")
  )
  .dependsOn(core, testing % "test->test", theDsl % "test->compile")

lazy val client = libraryCrossProject("client")
  .settings(
    description := "Base library for building http4s clients",
    startYear := Some(2014),
    mimaBinaryIssueFilters ++= Seq(
      ProblemFilters
        .exclude[Problem]("org.http4s.client.oauth1.package.genAuthHeader"), // private[oauth1]
      ProblemFilters.exclude[DirectMissingMethodProblem](
        "org.http4s.client.oauth1.package.makeSHASig"
      ), // private[oauth1]
      ProblemFilters.exclude[DirectMissingMethodProblem](
        "org.http4s.client.oauth1.*.generateHMAC"
      ), // private[oauth1]
      // begin wsclient: initially private[http4s]
      ProblemFilters.exclude[IncompatibleResultTypeProblem](
        "org.http4s.client.websocket.WSConnectionHighLevel.closeFrame"
      ),
      ProblemFilters.exclude[ReversedMissingMethodProblem](
        "org.http4s.client.websocket.WSConnectionHighLevel.closeFrame"
      ),
      ProblemFilters.exclude[DirectMissingMethodProblem](
        "org.http4s.client.websocket.WSConnectionHighLevel.subprocotol"
      ),
      ProblemFilters.exclude[ReversedMissingMethodProblem](
        "org.http4s.client.websocket.WSConnectionHighLevel.subprotocol"
      ),
      ProblemFilters.exclude[DirectMissingMethodProblem](
        "org.http4s.client.websocket.WSConnectionHighLevel.sendClose"
      ),
      ProblemFilters.exclude[DirectMissingMethodProblem](
        "org.http4s.client.websocket.WSConnectionHighLevel.sendClose$default$1$"
      ),
      ProblemFilters.exclude[DirectMissingMethodProblem](
        "org.http4s.client.websocket.WSConnectionHighLevel.sendClose$default$1"
      ),
      // end wsclient
    ) ++ {
      if (tlIsScala3.value)
        Seq(
          ProblemFilters
            .exclude[DirectMissingMethodProblem]("org.http4s.client.oauth1.package.SHA1"),
          ProblemFilters
            .exclude[DirectMissingMethodProblem]("org.http4s.client.oauth1.package.UTF_8"),
          ProblemFilters
            .exclude[DirectMissingMethodProblem]("org.http4s.client.oauth1.package.bytes"),
          ProblemFilters.exclude[DirectMissingMethodProblem](
            "org.http4s.WaitQueueTimeoutException.getStackTraceDepth"
          ),
          ProblemFilters.exclude[DirectMissingMethodProblem](
            "org.http4s.WaitQueueTimeoutException.getStackTraceElement"
          ),
        )
      else Seq.empty
    },
  )
  .jvmSettings(
    libraryDependencies ++= Seq(
      nettyBuffer % Test,
      nettyCodecHttp % Test,
    )
  )
  .jsSettings(
    jsVersionIntroduced("0.23.5"),
    mimaBinaryIssueFilters ++= Seq(
      ProblemFilters.exclude[MissingClassProblem]("org.http4s.client.JavaNetClientBuilder"),
      ProblemFilters.exclude[MissingClassProblem]("org.http4s.client.JavaNetClientBuilder$"),
    ),
  )
  .dependsOn(core, server % Test, testing % "test->test", theDsl % "test->compile")
  .jsConfigure(_.dependsOn(nodeServerless % Test))

lazy val emberCore = libraryCrossProject("ember-core", CrossType.Full)
  .settings(
    description := "Base library for ember http4s clients and servers",
    startYear := Some(2019),
    unusedCompileDependenciesFilter -= moduleFilter("io.chrisdavenport", "log4cats-core"),
    libraryDependencies ++= Seq(
      log4catsCore.value,
      log4catsTesting.value % Test,
    ),
    mimaBinaryIssueFilters ++= Seq(
      ProblemFilters
        .exclude[DirectMissingMethodProblem]("org.http4s.ember.core.Encoder.reqToBytes"),
      ProblemFilters
        .exclude[DirectMissingMethodProblem]("org.http4s.ember.core.Parser#HeaderP.apply"),
      ProblemFilters
        .exclude[DirectMissingMethodProblem]("org.http4s.ember.core.Parser#HeaderP.copy"),
      ProblemFilters
        .exclude[DirectMissingMethodProblem]("org.http4s.ember.core.Parser#HeaderP.parseHeaders"),
      ProblemFilters
        .exclude[DirectMissingMethodProblem]("org.http4s.ember.core.Parser#HeaderP.this"),
      ProblemFilters
        .exclude[DirectMissingMethodProblem]("org.http4s.ember.core.Parser#MessageP.apply"),
      ProblemFilters
        .exclude[DirectMissingMethodProblem]("org.http4s.ember.core.Parser#MessageP.parseMessage"),
      ProblemFilters
        .exclude[DirectMissingMethodProblem]("org.http4s.ember.core.Parser#MessageP.unapply"),
      ProblemFilters.exclude[DirectMissingMethodProblem](
        "org.http4s.ember.core.Parser#Request#ReqPrelude.parsePrelude"
      ),
      ProblemFilters.exclude[DirectMissingMethodProblem](
        "org.http4s.ember.core.Parser#Response#RespPrelude.parsePrelude"
      ),
      ProblemFilters.exclude[MissingClassProblem]("org.http4s.ember.core.EmptyStreamError"),
      ProblemFilters.exclude[MissingClassProblem]("org.http4s.ember.core.EmptyStreamError$"),
      ProblemFilters.exclude[MissingClassProblem]("org.http4s.ember.core.Parser$MessageP"),
      ProblemFilters
        .exclude[MissingClassProblem]("org.http4s.ember.core.Parser$MessageP$EndOfStreamError"),
      ProblemFilters
        .exclude[MissingClassProblem]("org.http4s.ember.core.Parser$MessageP$EndOfStreamError$"),
      ProblemFilters
        .exclude[MissingClassProblem]("org.http4s.ember.core.Parser$MessageP$MessageTooLongError"),
      ProblemFilters
        .exclude[MissingClassProblem]("org.http4s.ember.core.Parser$MessageP$MessageTooLongError$"),
      ProblemFilters.exclude[MissingTypesProblem]("org.http4s.ember.core.Parser$MessageP$"),
      ProblemFilters.exclude[MissingClassProblem]("org.http4s.ember.core.h2.HpackPlatform$Impl"),
    ) ++ {
      if (tlIsScala3.value)
        Seq(
          // private[ember]
          ProblemFilters
            .exclude[MissingFieldProblem](
              "org.http4s.ember.core.Parser#MessageP.MessageTooLongError"
            ),
          ProblemFilters
            .exclude[MissingFieldProblem]("org.http4s.ember.core.Parser#MessageP.EndOfStreamError"),
          ProblemFilters
            .exclude[DirectMissingMethodProblem](
              "org.http4s.ember.core.Parser#MessageP.fromProduct"
            ),
          ProblemFilters.exclude[MissingTypesProblem]("org.http4s.ember.core.h2.Hpack$"),
          ProblemFilters.exclude[IncompatibleTemplateDefProblem](
            "org.http4s.ember.core.h2.HpackPlatform"
          ),
        )
      else Seq.empty
    },
  )
  .jsSettings(
    jsVersionIntroduced("0.23.5"),
    mimaBinaryIssueFilters ++= {
      Seq(
        ProblemFilters.exclude[Problem]("org.http4s.ember.core.h2.facade.*")
      )
    },
    mimaBinaryIssueFilters ++= {
      if (tlIsScala3.value)
        Seq(
          ProblemFilters.exclude[IncompatibleTemplateDefProblem](
            "org.http4s.ember.core.h2.facade.Compressor"
          ),
          ProblemFilters.exclude[IncompatibleTemplateDefProblem](
            "org.http4s.ember.core.h2.facade.Decompressor"
          ),
        )
      else
        Seq.empty
    },
  )
  .jvmSettings(
    libraryDependencies += twitterHpack
  )
  .jsSettings(
    libraryDependencies += hpack.value
  )
  .dependsOn(core, testing % "test->test")

lazy val emberServer = libraryCrossProject("ember-server")
  .settings(
    description := "ember implementation for http4s servers",
    startYear := Some(2019),
    mimaBinaryIssueFilters ++= Seq(
      ProblemFilters.exclude[DirectMissingMethodProblem](
        "org.http4s.ember.server.EmberServerBuilder#Defaults.maxConcurrency"
      ),
      ProblemFilters.exclude[DirectMissingMethodProblem](
        "org.http4s.ember.server.internal.ServerHelpers.isKeepAlive"
      ),
      ProblemFilters.exclude[DirectMissingMethodProblem](
        "org.http4s.ember.server.EmberServerBuilder#Defaults.maxConcurrency"
      ),
      ProblemFilters.exclude[IncompatibleMethTypeProblem](
        "org.http4s.ember.server.internal.ServerHelpers.runApp"
      ),
      ProblemFilters.exclude[Problem]("org.http4s.ember.server.EmberServerBuilder.this"),
      ProblemFilters.exclude[DirectMissingMethodProblem](
        "org.http4s.ember.server.internal.ServerHelpers.runApp"
      ),
      ProblemFilters.exclude[DirectMissingMethodProblem](
        "org.http4s.ember.server.internal.ServerHelpers.runConnection"
      ),
    ) ++ {
      if (tlIsScala3.value)
        Seq(
          ProblemFilters.exclude[DirectMissingMethodProblem](
            "org.http4s.ember.server.internal.ServerHelpers.server"
          ),
          ProblemFilters.exclude[DirectMissingMethodProblem](
            "org.http4s.ember.server.internal.ServerHelpers.upgradeSocket"
          ),
          ProblemFilters.exclude[DirectMissingMethodProblem](
            "org.http4s.ember.server.internal.ServerHelpers.serverInternal"
          ),
          ProblemFilters.exclude[DirectMissingMethodProblem](
            "org.http4s.ember.server.internal.ServerHelpers.unixSocketServer"
          ),
        )
      else
        Seq.empty
    },
    Test / parallelExecution := false,
  )
  .jvmSettings(
    libraryDependencies ++= Seq(
      log4catsSlf4j,
      javaWebSocket % Test,
      jnrUnixSocket % Test, // Necessary for jdk < 16
    )
  )
  .jsSettings(
    libraryDependencies ++= Seq(
      log4catsNoop.value
    ),
    jsVersionIntroduced("0.23.7"),
  )
  .dependsOn(
    emberCore % "compile;test->test",
    server % "compile;test->test",
    emberClient % "test->compile",
  )

lazy val emberClient = libraryCrossProject("ember-client")
  .settings(
    description := "ember implementation for http4s clients",
    startYear := Some(2019),
    libraryDependencies ++= Seq(
      keypool.value
    ),
    mimaBinaryIssueFilters := Seq(
      ProblemFilters
        .exclude[DirectMissingMethodProblem]("org.http4s.ember.client.EmberClientBuilder.this")
    ),
  )
  .jvmSettings(
    libraryDependencies ++= Seq(
      log4catsSlf4j
    )
  )
  .jsSettings(
    libraryDependencies ++= Seq(
      log4catsNoop.value
    ),
    jsVersionIntroduced("0.23.5"),
  )
  .dependsOn(emberCore % "compile;test->test", client % "compile;test->test")

lazy val blazeCore = libraryProject("blaze-core")
  .settings(
    description := "Base library for binding blaze to http4s clients and servers",
    startYear := Some(2014),
    libraryDependencies ++= Seq(
      blazeHttp
    ),
    mimaBinaryIssueFilters := {
      if (tlIsScala3.value)
        Seq(
          ProblemFilters
            .exclude[DirectMissingMethodProblem]("org.http4s.blazecore.util.BodylessWriter.this"),
          ProblemFilters
            .exclude[DirectMissingMethodProblem]("org.http4s.blazecore.util.BodylessWriter.ec"),
          ProblemFilters
            .exclude[DirectMissingMethodProblem]("org.http4s.blazecore.util.EntityBodyWriter.ec"),
          ProblemFilters
            .exclude[DirectMissingMethodProblem]("org.http4s.blazecore.util.CachingChunkWriter.ec"),
          ProblemFilters.exclude[DirectMissingMethodProblem](
            "org.http4s.blazecore.util.CachingStaticWriter.this"
          ),
          ProblemFilters.exclude[DirectMissingMethodProblem](
            "org.http4s.blazecore.util.CachingStaticWriter.ec"
          ),
          ProblemFilters.exclude[DirectMissingMethodProblem](
            "org.http4s.blazecore.util.FlushingChunkWriter.ec"
          ),
          ProblemFilters
            .exclude[DirectMissingMethodProblem]("org.http4s.blazecore.util.Http2Writer.this"),
          ProblemFilters
            .exclude[DirectMissingMethodProblem]("org.http4s.blazecore.util.Http2Writer.ec"),
          ProblemFilters
            .exclude[DirectMissingMethodProblem]("org.http4s.blazecore.util.IdentityWriter.this"),
          ProblemFilters
            .exclude[DirectMissingMethodProblem]("org.http4s.blazecore.util.IdentityWriter.ec"),
        )
      else Seq.empty
    },
  )
  .dependsOn(core.jvm, testing.jvm % "test->test")

lazy val blazeServer = libraryProject("blaze-server")
  .settings(
    description := "blaze implementation for http4s servers",
    startYear := Some(2014),
    mimaBinaryIssueFilters := Seq(
      ProblemFilters.exclude[DirectMissingMethodProblem](
        "org.http4s.blaze.server.BlazeServerBuilder.this"
      ), // private
      ProblemFilters.exclude[DirectMissingMethodProblem](
        "org.http4s.blaze.server.WebSocketDecoder.this"
      ), // private
      ProblemFilters.exclude[IncompatibleMethTypeProblem](
        "org.http4s.blaze.server.BlazeServerBuilder.this"
      ), // private
      ProblemFilters.exclude[MissingClassProblem](
        "org.http4s.blaze.server.BlazeServerBuilder$ExecutionContextConfig"
      ), // private
      ProblemFilters.exclude[MissingClassProblem](
        "org.http4s.blaze.server.BlazeServerBuilder$ExecutionContextConfig$"
      ), // private
      ProblemFilters.exclude[MissingClassProblem](
        "org.http4s.blaze.server.BlazeServerBuilder$ExecutionContextConfig$DefaultContext$"
      ), // private
      ProblemFilters.exclude[MissingClassProblem](
        "org.http4s.blaze.server.BlazeServerBuilder$ExecutionContextConfig$ExplicitContext"
      ), // private
      ProblemFilters.exclude[MissingClassProblem](
        "org.http4s.blaze.server.BlazeServerBuilder$ExecutionContextConfig$ExplicitContext$"
      ), // private
      ProblemFilters
        .exclude[DirectMissingMethodProblem]("org.http4s.blaze.server.BlazeServerBuilder.this"),
      ProblemFilters
        .exclude[DirectMissingMethodProblem]("org.http4s.blaze.server.WebSocketDecoder.this"),
    ) ++ {
      if (tlIsScala3.value)
        Seq(
          ProblemFilters
            .exclude[DirectMissingMethodProblem]("org.http4s.blaze.server.Http1ServerStage.apply"),
          ProblemFilters
            .exclude[DirectMissingMethodProblem]("org.http4s.blaze.server.Http1ServerStage.apply"),
          ProblemFilters
            .exclude[DirectMissingMethodProblem]("org.http4s.blaze.server.ProtocolSelector.apply"),
          ProblemFilters
            .exclude[DirectMissingMethodProblem]("org.http4s.blaze.server.ProtocolSelector.apply"),
          ProblemFilters.exclude[ReversedMissingMethodProblem](
            "org.http4s.blaze.server.WebSocketSupport.maxBufferSize"
          ),
          ProblemFilters.exclude[ReversedMissingMethodProblem](
            "org.http4s.blaze.server.WebSocketSupport.webSocketKey"
          ),
        )
      else Seq.empty,
    },
  )
  .dependsOn(blazeCore % "compile;test->test", server.jvm % "compile;test->test")

lazy val blazeClient = libraryProject("blaze-client")
  .settings(
    description := "blaze implementation for http4s clients",
    startYear := Some(2014),
    mimaBinaryIssueFilters ++= Seq(
      // private constructor
      ProblemFilters
        .exclude[IncompatibleMethTypeProblem]("org.http4s.blaze.client.BlazeClientBuilder.this"),
      ProblemFilters
        .exclude[IncompatibleMethTypeProblem]("org.http4s.blaze.client.Http1Support.this"),
      // These are all private to blaze-client and fallout from from
      // the deprecation of org.http4s.client.Connection
      ProblemFilters
        .exclude[IncompatibleMethTypeProblem]("org.http4s.blaze.client.BasicManager.invalidate"),
      ProblemFilters
        .exclude[IncompatibleMethTypeProblem]("org.http4s.blaze.client.BasicManager.release"),
      ProblemFilters.exclude[MissingTypesProblem]("org.http4s.blaze.client.BlazeConnection"),
      ProblemFilters
        .exclude[IncompatibleMethTypeProblem]("org.http4s.blaze.client.ConnectionManager.release"),
      ProblemFilters.exclude[IncompatibleMethTypeProblem](
        "org.http4s.blaze.client.ConnectionManager.invalidate"
      ),
      ProblemFilters
        .exclude[ReversedMissingMethodProblem]("org.http4s.blaze.client.ConnectionManager.release"),
      ProblemFilters.exclude[ReversedMissingMethodProblem](
        "org.http4s.blaze.client.ConnectionManager.invalidate"
      ),
      ProblemFilters.exclude[IncompatibleResultTypeProblem](
        "org.http4s.blaze.client.ConnectionManager#NextConnection.connection"
      ),
      ProblemFilters.exclude[IncompatibleMethTypeProblem](
        "org.http4s.blaze.client.ConnectionManager#NextConnection.copy"
      ),
      ProblemFilters.exclude[IncompatibleResultTypeProblem](
        "org.http4s.blaze.client.ConnectionManager#NextConnection.copy$default$1"
      ),
      ProblemFilters.exclude[IncompatibleMethTypeProblem](
        "org.http4s.blaze.client.ConnectionManager#NextConnection.this"
      ),
      ProblemFilters.exclude[IncompatibleMethTypeProblem](
        "org.http4s.blaze.client.ConnectionManager#NextConnection.apply"
      ),
      ProblemFilters.exclude[MissingTypesProblem]("org.http4s.blaze.client.Http1Connection"),
      ProblemFilters
        .exclude[IncompatibleMethTypeProblem]("org.http4s.blaze.client.PoolManager.release"),
      ProblemFilters
        .exclude[IncompatibleMethTypeProblem]("org.http4s.blaze.client.PoolManager.invalidate"),
      ProblemFilters
        .exclude[IncompatibleMethTypeProblem]("org.http4s.blaze.client.BasicManager.this"),
      ProblemFilters
        .exclude[IncompatibleMethTypeProblem]("org.http4s.blaze.client.ConnectionManager.pool"),
      ProblemFilters
        .exclude[IncompatibleMethTypeProblem]("org.http4s.blaze.client.ConnectionManager.basic"),
      ProblemFilters
        .exclude[IncompatibleMethTypeProblem]("org.http4s.blaze.client.PoolManager.this"),
      // inside private trait/clas/object
      ProblemFilters
        .exclude[DirectMissingMethodProblem]("org.http4s.blaze.client.BlazeConnection.runRequest"),
      ProblemFilters.exclude[ReversedMissingMethodProblem](
        "org.http4s.blaze.client.BlazeConnection.runRequest"
      ),
      ProblemFilters
        .exclude[DirectMissingMethodProblem]("org.http4s.blaze.client.Http1Connection.runRequest"),
      ProblemFilters
        .exclude[DirectMissingMethodProblem]("org.http4s.blaze.client.Http1Connection.resetWrite"),
      ProblemFilters.exclude[MissingClassProblem]("org.http4s.blaze.client.Http1Connection$Idle"),
      ProblemFilters.exclude[MissingClassProblem]("org.http4s.blaze.client.Http1Connection$Idle$"),
      ProblemFilters.exclude[MissingClassProblem]("org.http4s.blaze.client.Http1Connection$Read$"),
      ProblemFilters
        .exclude[MissingClassProblem]("org.http4s.blaze.client.Http1Connection$ReadWrite$"),
      ProblemFilters.exclude[MissingClassProblem]("org.http4s.blaze.client.Http1Connection$Write$"),
      ProblemFilters.exclude[IncompatibleResultTypeProblem](
        "org.http4s.blaze.client.Http1Connection.isRecyclable"
      ),
      ProblemFilters
        .exclude[IncompatibleResultTypeProblem]("org.http4s.blaze.client.Connection.isRecyclable"),
      ProblemFilters
        .exclude[ReversedMissingMethodProblem]("org.http4s.blaze.client.Connection.isRecyclable"),
    ) ++ {
      if (tlIsScala3.value)
        Seq(
          ProblemFilters.exclude[IncompatibleResultTypeProblem](
            "org.http4s.blaze.client.ConnectionManager#NextConnection._1"
          )
        )
      else Seq.empty
    },
  )
  .dependsOn(blazeCore % "compile;test->test", client.jvm % "compile;test->test")

lazy val asyncHttpClient = libraryProject("async-http-client")
  .settings(
    description := "async http client implementation for http4s clients",
    startYear := Some(2016),
    libraryDependencies ++= Seq(
      Http4sPlugin.asyncHttpClient,
      fs2ReactiveStreams,
      nettyBuffer,
      nettyCodecHttp,
      reactiveStreams,
    ),
    Test / parallelExecution := false,
  )
  .dependsOn(core.jvm, testing.jvm % "test->test", client.jvm % "compile;test->test")

lazy val jettyClient = libraryProject("jetty-client")
  .settings(
    description := "jetty implementation for http4s clients",
    startYear := Some(2018),
    libraryDependencies ++= Seq(
      Http4sPlugin.jettyClient,
      jettyHttp,
      jettyUtil,
    ),
  )
  .dependsOn(core.jvm, testing.jvm % "test->test", client.jvm % "compile;test->test")

lazy val nodeServerless = libraryProject("node-serverless")
  .enablePlugins(ScalaJSPlugin, NoPublishPlugin)
  .settings(
    description := "Node.js serverless wrapper for http4s apps",
    startYear := Some(2021),
  )
  .dependsOn(core.js)

lazy val okHttpClient = libraryProject("okhttp-client")
  .settings(
    description := "okhttp implementation for http4s clients",
    startYear := Some(2018),
    libraryDependencies ++= Seq(
      Http4sPlugin.okhttp,
      okio,
    ),
  )
  .dependsOn(core.jvm, testing.jvm % "test->test", client.jvm % "compile;test->test")

// `dsl` name conflicts with modern SBT
lazy val theDsl = libraryCrossProject("dsl", CrossType.Pure)
  .settings(
    description := "Simple DSL for writing http4s services",
    startYear := Some(2013),
  )
  .jsSettings(
    jsVersionIntroduced("0.23.5")
  )
  .dependsOn(core, testing % "test->test")

lazy val jawn = libraryCrossProject("jawn", CrossType.Pure)
  .settings(
    description := "Base library to parse JSON to various ASTs for http4s",
    startYear := Some(2014),
    libraryDependencies ++= Seq(
      jawnFs2.value,
      jawnParser.value,
    ),
  )
  .jsSettings(
    jsVersionIntroduced("0.23.5")
  )
  .dependsOn(core, testing % "test->test")

lazy val circe = libraryCrossProject("circe", CrossType.Pure)
  .settings(
    description := "Provides Circe codecs for http4s",
    startYear := Some(2015),
    libraryDependencies ++= Seq(
      circeCore.value,
      circeTesting.value % Test,
    ),
  )
  .jsSettings(
    jsVersionIntroduced("0.23.5")
  )
  .jvmSettings(libraryDependencies += circeJawn.value)
  .jsSettings(libraryDependencies += circeJawn15.value)
  .dependsOn(core, testing % "test->test", jawn % "compile;test->test")

lazy val bench = http4sProject("bench")
  .enablePlugins(JmhPlugin)
  .enablePlugins(NoPublishPlugin)
  .settings(
    description := "Benchmarks for http4s",
    startYear := Some(2015),
    libraryDependencies += circeParser,
    undeclaredCompileDependenciesTest := {},
    unusedCompileDependenciesTest := {},
  )
  .dependsOn(core.jvm, circe.jvm, emberCore.jvm)

lazy val jsArtifactSizeTest = http4sProject("js-artifact-size-test")
  .enablePlugins(ScalaJSPlugin, NoPublishPlugin)
  .settings(
    // CI automatically links SJS test artifacts in a separate step, to avoid OOMs while running tests
    // By placing the app in Test scope it gets linked as part of that CI step
    Test / scalaJSUseMainModuleInitializer := true,
    Test / scalaJSUseTestModuleInitializer := false,
    Test / scalaJSStage := FullOptStage,
    Test / test := {
      val log = streams.value.log
      val file = (Test / fullOptJS).value.data
      val size = io.Using.fileInputStream(file) { in =>
        var size = 0L
        IO.gzip(in, _ => size += 1)
        size
      }
      val sizeKB = size / 1000
      // not a hard target. increase *moderately* if need be
      // linking MimeDB results in a 100 KB increase. don't let that happen :)
      val targetKB = 350
      val msg = s"fullOptJS+gzip generated ${sizeKB} KB artifact (target: <$targetKB KB)"
      if (sizeKB < targetKB)
        log.info(msg)
      else
        sys.error(msg)
    },
  )
  .dependsOn(client.js, circe.js)

lazy val unidocs = http4sProject("unidocs")
  .enablePlugins(TypelevelUnidocPlugin)
  .settings(
    moduleName := "http4s-docs",
    description := "Unified API documentation for http4s",
    ScalaUnidoc / unidoc / unidocProjectFilter := inAnyProject --
      inProjects( // TODO would be nice if these could be introspected from noPublishSettings
        (List[ProjectReference](
          bench,
          examples,
          examplesBlaze,
          examplesDocker,
          examplesEmber,
          exampleEmberServerH2,
          exampleEmberClientH2,
          scalafixInternalInput,
          scalafixInternalOutput,
          scalafixInternalRules,
          scalafixInternalTests,
          docs,
        ) ++ root.js.aggregate): _*
      ),
    apiMappings ++= {
      ScaladocApiMapping.mappings(
        (ScalaUnidoc / unidoc / unidocAllClasspaths).value,
        scalaBinaryVersion.value,
      )
    },
  )

lazy val docs = http4sProject("site")
  .enablePlugins(Http4sSitePlugin)
  .settings(
    libraryDependencies ++= Seq(
      circeGeneric,
      circeLiteral,
      cryptobits,
    ),
    description := "Documentation for http4s",
    tlFatalWarningsInCi := false,
    fork := false,
  )
  .dependsOn(
    client.jvm,
    core.jvm,
    theDsl.jvm,
    emberServer.jvm,
    emberClient.jvm,
    circe.jvm,
  )

lazy val examples = http4sProject("examples")
  .enablePlugins(NoPublishPlugin)
  .settings(
    description := "Common code for http4s examples",
    startYear := Some(2013),
    libraryDependencies ++= Seq(
      circeGeneric % Runtime,
      logbackClassic % Runtime,
    ),
  )
<<<<<<< HEAD
  .dependsOn(server.jvm, theDsl.jvm, circe.jvm, scalaXml /*, twirl*/ )
// todo enable when twirl supports dotty .enablePlugins(SbtTwirl)
=======
  .dependsOn(server.jvm, dropwizardMetrics, theDsl.jvm, circe.jvm)
>>>>>>> 1f174668

lazy val examplesBlaze = exampleProject("examples-blaze")
  .settings(Revolver.settings)
  .settings(
    description := "Examples of http4s server and clients on blaze",
    startYear := Some(2013),
    fork := true,
    libraryDependencies ++= Seq(
      circeGeneric
    ),
  )
  .dependsOn(blazeServer, blazeClient)

lazy val examplesEmber = exampleProject("examples-ember")
  .settings(Revolver.settings)
  .settings(
    description := "Examples of http4s server and clients on blaze",
    startYear := Some(2020),
    fork := true,
    scalacOptions -= "-Xfatal-warnings",
  )
  .dependsOn(emberServer.jvm, emberClient.jvm)

lazy val exampleEmberServerH2 = exampleJSProject("examples-ember-server-h2")
  .dependsOn(emberServer.js)
  .settings(
    scalacOptions -= "-Xfatal-warnings"
  )

lazy val exampleEmberClientH2 = exampleJSProject("examples-ember-client-h2")
  .dependsOn(emberClient.js)
  .settings(
    scalacOptions -= "-Xfatal-warnings"
  )

lazy val examplesDocker = http4sProject("examples-docker")
  .in(file("examples/docker"))
  .enablePlugins(JavaAppPackaging, DockerPlugin, NoPublishPlugin)
  .settings(
    description := "Builds a docker image for a blaze-server",
    startYear := Some(2017),
    Docker / packageName := "http4s/blaze-server",
    Docker / maintainer := "http4s",
    dockerUpdateLatest := true,
    dockerExposedPorts := List(8080),
  )
  .dependsOn(blazeServer, theDsl.jvm)

lazy val scalafixInternalRules = project
  .in(file("scalafix-internal/rules"))
  .disablePlugins(ScalafixPlugin)
  .settings(
    name := "http4s-scalafix-internal",
    mimaPreviousArtifacts := Set.empty,
    startYear := Some(2021),
    libraryDependencies ++= Seq(
      "ch.epfl.scala" %% "scalafix-core" % _root_.scalafix.sbt.BuildInfo.scalafixVersion
    ).filter(_ => !tlIsScala3.value),
  )

lazy val scalafixInternalInput = project
  .in(file("scalafix-internal/input"))
  .enablePlugins(NoPublishPlugin)
  .disablePlugins(ScalafixPlugin)
  .settings(headerSources / excludeFilter := AllPassFilter, scalacOptions -= "-Xfatal-warnings")
  .dependsOn(core.jvm)

lazy val scalafixInternalOutput = project
  .in(file("scalafix-internal/output"))
  .enablePlugins(NoPublishPlugin)
  .disablePlugins(ScalafixPlugin)
  .settings(headerSources / excludeFilter := AllPassFilter, scalacOptions -= "-Xfatal-warnings")
  .dependsOn(core.jvm)

lazy val scalafixInternalTests = project
  .in(file("scalafix-internal/tests"))
  .enablePlugins(NoPublishPlugin)
  .enablePlugins(ScalafixTestkitPlugin)
  .settings(
    libraryDependencies := {
      if (tlIsScala3.value)
        libraryDependencies.value.filterNot(_.name == "scalafix-testkit")
      else
        libraryDependencies.value
    },
    Compile / compile :=
      (Compile / compile).dependsOn(scalafixInternalInput / Compile / compile).value,
    scalafixTestkitOutputSourceDirectories :=
      (scalafixInternalOutput / Compile / sourceDirectories).value,
    scalafixTestkitInputSourceDirectories :=
      (scalafixInternalInput / Compile / sourceDirectories).value,
    scalafixTestkitInputClasspath :=
      (scalafixInternalInput / Compile / fullClasspath).value,
    scalafixTestkitInputScalacOptions := (scalafixInternalInput / Compile / scalacOptions).value,
    scalacOptions += "-Yrangepos",
  )
  .settings(headerSources / excludeFilter := AllPassFilter)
  .disablePlugins(ScalafixPlugin)
  .dependsOn(scalafixInternalRules)

def http4sProject(name: String) =
  Project(name, file(name))
    .settings(commonSettings)
    .settings(
      moduleName := s"http4s-$name"
    )
    .enablePlugins(Http4sPlugin)
    .dependsOn(scalafixInternalRules % ScalafixConfig)

def http4sCrossProject(name: String, crossType: CrossType) =
  sbtcrossproject
    .CrossProject(name, file(name))(JVMPlatform, JSPlatform)
    .withoutSuffixFor(JVMPlatform)
    .crossType(crossType)
    .settings(commonSettings)
    .settings(
      moduleName := s"http4s-$name",
      Test / test := {
        val result = (Test / test).value
        if (crossType == CrossType.Full) { // Check for misplaced srcs
          val dir = baseDirectory.value / ".." / "src"
          if (dir.exists) sys.error(s"Misplaced sources in ${dir.toPath().normalize()}")
        }
        result
      },
    )
    .jsSettings(
      Test / scalaJSLinkerConfig ~= (_.withModuleKind(ModuleKind.CommonJSModule))
    )
    .enablePlugins(Http4sPlugin)
    .jsConfigure(_.disablePlugins(DoctestPlugin))
    .configure(_.dependsOn(scalafixInternalRules % ScalafixConfig))

def libraryProject(name: String) = http4sProject(name)
def libraryCrossProject(name: String, crossType: CrossType = CrossType.Full) =
  http4sCrossProject(name, crossType)

def exampleProject(name: String) =
  http4sProject(name)
    .in(file(name.replace("examples-", "examples/")))
    .enablePlugins(NoPublishPlugin)
    .settings(libraryDependencies += logbackClassic % Runtime)
    .dependsOn(examples)

def exampleJSProject(name: String) =
  http4sProject(name)
    .in(file(name.replace("examples-", "examples/")))
    .enablePlugins(ScalaJSPlugin, NoPublishPlugin)
    .settings(
      scalaJSUseMainModuleInitializer := true,
      scalaJSLinkerConfig ~= (_.withModuleKind(ModuleKind.CommonJSModule)),
    )
    .dependsOn(theDsl.js)

lazy val commonSettings = Seq(
  Compile / doc / scalacOptions += "-no-link-warnings",
  libraryDependencies ++= Seq(
    catsLaws.value,
    logbackClassic,
    scalacheck.value,
  ).map(_ % Test),
)

def jsVersionIntroduced(v: String) = Seq(
  tlVersionIntroduced := List("2.12", "2.13", "3").map(_ -> v).toMap
)

lazy val skipUnusedDependenciesTestOnScala3 = Seq(
  unusedCompileDependenciesTest := Def.taskDyn {
    val skip = tlIsScala3.value
    Def.task {
      if (!skip) unusedCompileDependenciesTest.value
    }
  }
)

def initCommands(additionalImports: String*) =
  initialCommands := (List(
    "fs2._",
    "cats._",
    "cats.data._",
    "cats.effect._",
    "cats.implicits._",
  ) ++ additionalImports).mkString("import ", ", ", "")

// Everything is driven through release steps and the http4s* variables
// This won't actually release unless on Travis.
addCommandAlias("ci", ";clean ;release with-defaults")

lazy val enableFatalWarnings: String =
  """set ThisBuild / scalacOptions += "-Xfatal-warnings""""

lazy val disableFatalWarnings: String =
  """set ThisBuild / scalacOptions -= "-Xfatal-warnings""""

addCommandAlias(
  "quicklint",
  List(
    enableFatalWarnings,
    "scalafixAll --triggered",
    "scalafixAll",
    "scalafmtAll",
    "scalafmtSbt",
    disableFatalWarnings,
  ).mkString(" ;"),
)

// Use this command for checking before submitting a PR
addCommandAlias(
  "lint",
  List(
    enableFatalWarnings,
    "clean",
    "+test:compile",
    "scalafixAll --triggered",
    "scalafixAll",
    "+scalafmtAll",
    "scalafmtSbt",
    "+mimaReportBinaryIssues",
    disableFatalWarnings,
  ).mkString(" ;"),
)<|MERGE_RESOLUTION|>--- conflicted
+++ resolved
@@ -967,12 +967,7 @@
       logbackClassic % Runtime,
     ),
   )
-<<<<<<< HEAD
-  .dependsOn(server.jvm, theDsl.jvm, circe.jvm, scalaXml /*, twirl*/ )
-// todo enable when twirl supports dotty .enablePlugins(SbtTwirl)
-=======
-  .dependsOn(server.jvm, dropwizardMetrics, theDsl.jvm, circe.jvm)
->>>>>>> 1f174668
+  .dependsOn(server.jvm, theDsl.jvm, circe.jvm)
 
 lazy val examplesBlaze = exampleProject("examples-blaze")
   .settings(Revolver.settings)
