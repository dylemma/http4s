/*
 * Copyright 2019 http4s.org
 *
 * Licensed under the Apache License, Version 2.0 (the "License");
 * you may not use this file except in compliance with the License.
 * You may obtain a copy of the License at
 *
 *     http://www.apache.org/licenses/LICENSE-2.0
 *
 * Unless required by applicable law or agreed to in writing, software
 * distributed under the License is distributed on an "AS IS" BASIS,
 * WITHOUT WARRANTIES OR CONDITIONS OF ANY KIND, either express or implied.
 * See the License for the specific language governing permissions and
 * limitations under the License.
 */

package org.http4s.ember.server.internal

import cats._
import cats.effect._
import cats.effect.kernel.Resource
import cats.syntax.all._
import com.comcast.ip4s._
import fs2.Stream
import fs2.io.net._
import fs2.io.net.tls._
import org.http4s._
import org.http4s.ember.core.Util._
import org.http4s.headers.Connection
import java.net.InetSocketAddress
import org.http4s.ember.core.{Drain, EmberException, Encoder, Parser, Read}
import org.http4s.headers.Date
import org.http4s.internal.tls.{deduceKeyLength, getCertChain}
import org.http4s.server.{SecureSession, ServerRequestKeys}
import org.typelevel.log4cats.Logger
import org.typelevel.vault.Vault

import scala.concurrent.duration._
import scodec.bits.ByteVector
import fs2.io.net.unixsocket.UnixSocketAddress
import fs2.io.net.unixsocket.UnixSockets
import org.typelevel.vault.Key
import _root_.org.http4s.websocket.WebSocketContext

private[server] object ServerHelpers {

  private val serverFailure =
    Response(Status.InternalServerError).putHeaders(org.http4s.headers.`Content-Length`.zero)

  def server[F[_]](
      host: Option[Host],
      port: Port,
      additionalSocketOptions: List[SocketOption],
      sg: SocketGroup[F],
      httpApp: HttpApp[F],
      tlsInfoOpt: Option[(TLSContext[F], TLSParameters)],
      ready: Deferred[F, Either[Throwable, InetSocketAddress]],
      shutdown: Shutdown[F],
      // Defaults
      errorHandler: Throwable => F[Response[F]],
      onWriteFailure: (Option[Request[F]], Response[F], Throwable) => F[Unit],
      maxConnections: Int,
      receiveBufferSize: Int,
      maxHeaderSize: Int,
      requestHeaderReceiveTimeout: Duration,
      idleTimeout: Duration,
      logger: Logger[F],
      webSocketKey: Key[WebSocketContext[F]]
  )(implicit F: Async[F]): Stream[F, Nothing] = {
    val server: Stream[F, Socket[F]] =
      Stream
        .resource(sg.serverResource(host, Some(port), additionalSocketOptions))
        .attempt
        .evalTap(e => ready.complete(e.map(_._1.toInetSocketAddress)))
        .rethrow
        .flatMap(_._2)
    serverInternal(
      server,
      httpApp: HttpApp[F],
      tlsInfoOpt: Option[(TLSContext[F], TLSParameters)],
      shutdown: Shutdown[F],
      // Defaults
      errorHandler: Throwable => F[Response[F]],
      onWriteFailure: (Option[Request[F]], Response[F], Throwable) => F[Unit],
      maxConnections: Int,
      receiveBufferSize: Int,
      maxHeaderSize: Int,
      requestHeaderReceiveTimeout: Duration,
      idleTimeout: Duration,
      logger: Logger[F],
      true,
      webSocketKey
    )
  }

  def unixSocketServer[F[_]: Async](
      unixSockets: UnixSockets[F],
      unixSocketAddress: UnixSocketAddress,
      deleteIfExists: Boolean,
      deleteOnClose: Boolean,
      httpApp: HttpApp[F],
      tlsInfoOpt: Option[(TLSContext[F], TLSParameters)],
      ready: Deferred[F, Either[Throwable, InetSocketAddress]],
      shutdown: Shutdown[F],
      // Defaults
      errorHandler: Throwable => F[Response[F]],
      onWriteFailure: (Option[Request[F]], Response[F], Throwable) => F[Unit],
      maxConnections: Int,
      receiveBufferSize: Int,
      maxHeaderSize: Int,
      requestHeaderReceiveTimeout: Duration,
      idleTimeout: Duration,
      logger: Logger[F],
      webSocketKey: Key[WebSocketContext[F]]
  ): Stream[F, Nothing] = {
    val server =
      // Our interface has an issue
      Stream
        .eval(
          ready.complete( // This is a lie, there isn't any signal from fs2 when the server is actually ready
            Either.right(InetSocketAddress.createUnresolved(unixSocketAddress.path, 0))
          )
        ) // Sketchy
        .drain ++
        unixSockets
          .server(unixSocketAddress, deleteIfExists, deleteOnClose)

    serverInternal(
      server,
      httpApp: HttpApp[F],
      tlsInfoOpt: Option[(TLSContext[F], TLSParameters)],
      shutdown: Shutdown[F],
      // Defaults
      errorHandler: Throwable => F[Response[F]],
      onWriteFailure: (Option[Request[F]], Response[F], Throwable) => F[Unit],
      maxConnections: Int,
      receiveBufferSize: Int,
      maxHeaderSize: Int,
      requestHeaderReceiveTimeout: Duration,
      idleTimeout: Duration,
      logger: Logger[F],
      false,
      webSocketKey
    )
  }

  def serverInternal[F[_]: Async](
      server: Stream[F, Socket[F]],
      httpApp: HttpApp[F],
      tlsInfoOpt: Option[(TLSContext[F], TLSParameters)],
      shutdown: Shutdown[F],
      // Defaults
      errorHandler: Throwable => F[Response[F]],
      onWriteFailure: (Option[Request[F]], Response[F], Throwable) => F[Unit],
      maxConnections: Int,
      receiveBufferSize: Int,
      maxHeaderSize: Int,
      requestHeaderReceiveTimeout: Duration,
      idleTimeout: Duration,
      logger: Logger[F],
      createRequestVault: Boolean,
      webSocketKey: Key[WebSocketContext[F]]
  ): Stream[F, Nothing] = {
    val streams: Stream[F, Stream[F, Nothing]] = server
      .interruptWhen(shutdown.signal.attempt)
      .map { connect =>
        val handler = shutdown.trackConnection >>
          Stream
            .resource(upgradeSocket(connect, tlsInfoOpt, logger))
            .flatMap(
              runConnection(
                _,
                logger,
                idleTimeout,
                receiveBufferSize,
                maxHeaderSize,
                requestHeaderReceiveTimeout,
                httpApp,
                errorHandler,
                onWriteFailure,
                createRequestVault,
                webSocketKey
              ))

        handler.handleErrorWith { t =>
          Stream.eval(logger.error(t)("Request handler failed with exception")).drain
        }
      }

    streams.parJoin(
      maxConnections
    ) // TODO: replace with forking after we fix serverResource upstream
    // StreamForking.forking(streams, maxConnections)
  }

  // private[internal] def reachedEndError[F[_]: Sync](
  //     socket: Socket[F],
  //     idleTimeout: Duration,
  //     receiveBufferSize: Int): Stream[F, Byte] =
  //   Stream.repeatEval(socket.read(receiveBufferSize, durationToFinite(idleTimeout))).flatMap {
  //     case None =>
  //       Stream.raiseError(new EOFException("Unexpected EOF - socket.read returned None") with NoStackTrace)
  //     case Some(value) => Stream.chunk(value)
  //   }

  private[internal] def upgradeSocket[F[_]: Monad](
      socketInit: Socket[F],
      tlsInfoOpt: Option[(TLSContext[F], TLSParameters)],
      logger: Logger[F]
  ): Resource[F, Socket[F]] =
    tlsInfoOpt.fold(socketInit.pure[Resource[F, *]]) { case (context, params) =>
      context
        .serverBuilder(socketInit)
        .withParameters(params)
        .withLogging(s => logger.trace(s))
        .build
        .widen[Socket[F]]
    }

  private[internal] def runApp[F[_]](
      head: Array[Byte],
      read: Read[F],
      maxHeaderSize: Int,
      requestHeaderReceiveTimeout: Duration,
      httpApp: HttpApp[F],
      errorHandler: Throwable => F[Response[F]],
<<<<<<< HEAD
      socket: Socket[F],
      createRequestVault: Boolean
  )(implicit F: Temporal[F]): F[(Request[F], Response[F], Drain[F])] = {

    val parse = Parser.Request.parser(maxHeaderSize)(head, read)
    val parseWithHeaderTimeout = timeoutToMaybe(
      parse,
      requestHeaderReceiveTimeout,
      F.raiseError[(Request[F], F[Option[Array[Byte]]])](new java.util.concurrent.TimeoutException(
        s"Timed Out on EmberServer Header Receive Timeout: $requestHeaderReceiveTimeout"))
    )
=======
      socket: Socket[F]): F[(Request[F], Response[F], Drain[F])] = {
    val parse = Parser.Request.parser(maxHeaderSize)(buffer, read)
    val parseWithHeaderTimeout =
      durationToFinite(requestHeaderReceiveTimeout).fold(parse)(duration =>
        parse.timeoutTo(
          duration,
          Concurrent[F].defer(
            ApplicativeThrow[F].raiseError(
              new java.util.concurrent.TimeoutException(
                s"Timed Out on EmberServer Header Receive Timeout: $duration"))
          )
        ))
>>>>>>> 365bf365

    for {
      tmp <- parseWithHeaderTimeout
      (req, drain) = tmp
      requestVault <- if (createRequestVault) mkRequestVault(socket) else Vault.empty.pure[F]
      resp <- httpApp
        .run(req.withAttributes(requestVault))
        .handleErrorWith(errorHandler)
        .handleError(_ => serverFailure.covary[F])
    } yield (req, resp, drain)
  }

  private[internal] def send[F[_]: Temporal](socket: Socket[F])(
      request: Option[Request[F]],
      resp: Response[F],
      idleTimeout: Duration,
      onWriteFailure: (Option[Request[F]], Response[F], Throwable) => F[Unit]): F[Unit] =
    Encoder
      .respToBytes[F](resp)
      .through(_.chunks.foreach(c => timeoutMaybe(socket.write(c), idleTimeout)))
      .compile
      .drain
      .attempt
      .flatMap {
        case Left(err) => onWriteFailure(request, resp, err)
        case Right(()) => Applicative[F].unit
      }

  private[internal] def postProcessResponse[F[_]: Concurrent: Clock](
      req: Request[F],
      resp: Response[F]): F[Response[F]] = {
    val connection = connectionFor(req.httpVersion, req.headers)
    for {
      date <- HttpDate.current[F].map(Date(_))
    } yield resp.withHeaders(Headers(date, connection) ++ resp.headers)
  }

  private[internal] def runConnection[F[_]: Async](
      socket: Socket[F],
      logger: Logger[F],
      idleTimeout: Duration,
      receiveBufferSize: Int,
      maxHeaderSize: Int,
      requestHeaderReceiveTimeout: Duration,
      httpApp: HttpApp[F],
      errorHandler: Throwable => F[org.http4s.Response[F]],
      onWriteFailure: (Option[Request[F]], Response[F], Throwable) => F[Unit],
      createRequestVault: Boolean,
      webSocketKey: Key[WebSocketContext[F]]
  ): Stream[F, Nothing] = {
    type State = (Array[Byte], Boolean)
    val _ = logger
    val read: Read[F] = timeoutMaybe(socket.read(receiveBufferSize), idleTimeout)
    Stream
      .unfoldEval[F, State, (Request[F], Response[F])](Array.emptyByteArray -> false) {
        case (buffer, reuse) =>
          val initRead: F[Array[Byte]] = if (buffer.nonEmpty) {
            // next request has already been (partially) received
            buffer.pure[F]
          } else if (reuse) {
            // the connection is keep-alive, but we don't have any bytes.
            // we want to be on the idle timeout until the next request is received.
            read.flatMap {
              case Some(chunk) => chunk.toArray.pure[F]
              case None => Concurrent[F].raiseError(EmberException.EmptyStream())
            }
          } else {
            // first request begins immediately
            Array.emptyByteArray.pure[F]
          }

          val result = initRead.flatMap { initBuffer =>
            runApp(
              initBuffer,
              read,
              maxHeaderSize,
              requestHeaderReceiveTimeout,
              httpApp,
              errorHandler,
              socket,
              createRequestVault
            )
          }

          result.attempt.flatMap {
            case Right((req, resp, drain)) =>
              // TODO: Should we pay this cost for every HTTP request?
              // Intercept the response for various upgrade paths
              resp.attributes.lookup(webSocketKey) match {
                case Some(ctx) =>
                  drain.flatMap {
                    case Some(buffer) =>
                      WebSocketHelpers
                        .upgrade(
                          socket,
                          req,
                          ctx,
                          buffer,
                          receiveBufferSize,
                          idleTimeout,
                          onWriteFailure,
                          errorHandler,
                          logger)
                        .as(None)
                    case None =>
                      Concurrent[F].pure(None)
                  }
                case None =>
                  for {
                    nextResp <- postProcessResponse(req, resp)
                    _ <- send(socket)(Some(req), nextResp, idleTimeout, onWriteFailure)
                    nextBuffer <- drain
                  } yield nextBuffer.map(buffer => ((req, nextResp), (buffer, true)))
              }
            case Left(err) =>
              err match {
                case EmberException.EmptyStream() =>
                  Applicative[F].pure(None)
                case err =>
                  errorHandler(err)
                    .handleError(_ => serverFailure.covary[F])
                    .flatMap(send(socket)(None, _, idleTimeout, onWriteFailure))
                    .as(None)
              }
          }
      }
      .takeWhile { case (_, resp) =>
        resp.headers.get[Connection].exists(_.hasKeepAlive)
      }
      .drain
  }

  private def mkRequestVault[F[_]: Applicative](socket: Socket[F]): F[Vault] =
    (mkConnectionInfo(socket), mkSecureSession(socket)).mapN(_ ++ _)

  private def mkConnectionInfo[F[_]: Apply](socket: Socket[F]) =
    (socket.localAddress, socket.remoteAddress).mapN {
      case (local, remote) =>
        Vault.empty.insert(
          Request.Keys.ConnectionInfo,
          Request.Connection(
            local = local,
            remote = remote,
            secure = socket.isInstanceOf[TLSSocket[F]]
          )
        )
      case _ =>
        Vault.empty
    }

  private def mkSecureSession[F[_]: Applicative](socket: Socket[F]) =
    socket match {
      case socket: TLSSocket[F] =>
        socket.session
          .map { session =>
            (
              Option(session.getId).map(ByteVector(_).toHex),
              Option(session.getCipherSuite),
              Option(session.getCipherSuite).map(deduceKeyLength),
              Some(getCertChain(session))
            ).mapN(SecureSession.apply)
          }
          .map(Vault.empty.insert(ServerRequestKeys.SecureSession, _))
      case _ =>
        Vault.empty.pure[F]
    }
}<|MERGE_RESOLUTION|>--- conflicted
+++ resolved
@@ -224,32 +224,19 @@
       requestHeaderReceiveTimeout: Duration,
       httpApp: HttpApp[F],
       errorHandler: Throwable => F[Response[F]],
-<<<<<<< HEAD
       socket: Socket[F],
       createRequestVault: Boolean
-  )(implicit F: Temporal[F]): F[(Request[F], Response[F], Drain[F])] = {
+  )(implicit F: Temporal[F], D: Defer[F]): F[(Request[F], Response[F], Drain[F])] = {
 
     val parse = Parser.Request.parser(maxHeaderSize)(head, read)
     val parseWithHeaderTimeout = timeoutToMaybe(
       parse,
       requestHeaderReceiveTimeout,
-      F.raiseError[(Request[F], F[Option[Array[Byte]]])](new java.util.concurrent.TimeoutException(
-        s"Timed Out on EmberServer Header Receive Timeout: $requestHeaderReceiveTimeout"))
+      D.defer(
+        F.raiseError[(Request[F], F[Option[Array[Byte]]])](
+          new java.util.concurrent.TimeoutException(
+            s"Timed Out on EmberServer Header Receive Timeout: $requestHeaderReceiveTimeout")))
     )
-=======
-      socket: Socket[F]): F[(Request[F], Response[F], Drain[F])] = {
-    val parse = Parser.Request.parser(maxHeaderSize)(buffer, read)
-    val parseWithHeaderTimeout =
-      durationToFinite(requestHeaderReceiveTimeout).fold(parse)(duration =>
-        parse.timeoutTo(
-          duration,
-          Concurrent[F].defer(
-            ApplicativeThrow[F].raiseError(
-              new java.util.concurrent.TimeoutException(
-                s"Timed Out on EmberServer Header Receive Timeout: $duration"))
-          )
-        ))
->>>>>>> 365bf365
 
     for {
       tmp <- parseWithHeaderTimeout
