--- conflicted
+++ resolved
@@ -226,27 +226,6 @@
                 errorHandler,
                 requestVault)
             }
-<<<<<<< HEAD
-          }
-        }
-        .unNone
-        .evalMap {
-          case Right((req, resp)) =>
-            postProcessResponse(req, resp).map(resp => (req, resp).asRight[Throwable])
-          case other => other.pure[F]
-        }
-        .evalTap {
-          case Right((request, response)) =>
-            send(socket)(Some(request), response, idleTimeout, onWriteFailure)
-          case Left(err) =>
-            err match {
-              case Parser.MessageP.EmptyStreamError() =>
-                Applicative[F].unit
-              case err =>
-                errorHandler(err)
-                  .handleError(_ => serverFailure.covary[F])
-                  .flatMap(send(socket)(None, _, idleTimeout, onWriteFailure))
-=======
 
             result.attempt.flatMap {
               case Right((req, resp, drain)) =>
@@ -265,7 +244,6 @@
                       .flatMap(send(socket)(None, _, idleTimeout, onWriteFailure))
                       .as(None)
                 }
->>>>>>> 944ad3a2
             }
         }
         .takeWhile { case (req, resp) =>
