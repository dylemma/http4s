--- conflicted
+++ resolved
@@ -154,7 +154,7 @@
       sg <- sgOpt.getOrElse(Network[F]).pure[Resource[F, *]]
       ready <- Resource.eval(Deferred[F, Either[Throwable, InetSocketAddress]])
       shutdown <- Resource.eval(Shutdown[F](shutdownTimeout))
-<<<<<<< HEAD
+      wsKey <- Resource.eval(Key.newKey[F, WebSocketContext[F]])
       _ <- unixSocketConfig.fold(
         Concurrent[F].background(
           ServerHelpers
@@ -163,7 +163,7 @@
               port,
               additionalSocketOptions,
               sg,
-              httpApp,
+              httpApp(WebSocketBuilder2(wsKey)),
               tlsInfoOpt,
               ready,
               shutdown,
@@ -174,7 +174,8 @@
               maxHeaderSize,
               requestHeaderReceiveTimeout,
               idleTimeout,
-              logger
+              logger,
+              wsKey
             )
             .compile
             .drain
@@ -185,18 +186,7 @@
             unixSocketAddress,
             deleteIfExists,
             deleteOnClose,
-            httpApp,
-=======
-      wsKey <- Resource.eval(Key.newKey[F, WebSocketContext[F]])
-      _ <- Concurrent[F].background(
-        ServerHelpers
-          .server(
-            host,
-            port,
-            additionalSocketOptions,
-            sg,
             httpApp(WebSocketBuilder2(wsKey)),
->>>>>>> cc082ec1
             tlsInfoOpt,
             ready,
             shutdown,
