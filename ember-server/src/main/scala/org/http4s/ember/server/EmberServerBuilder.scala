/*
 * Copyright 2019 http4s.org
 *
 * Licensed under the Apache License, Version 2.0 (the "License");
 * you may not use this file except in compliance with the License.
 * You may obtain a copy of the License at
 *
 *     http://www.apache.org/licenses/LICENSE-2.0
 *
 * Unless required by applicable law or agreed to in writing, software
 * distributed under the License is distributed on an "AS IS" BASIS,
 * WITHOUT WARRANTIES OR CONDITIONS OF ANY KIND, either express or implied.
 * See the License for the specific language governing permissions and
 * limitations under the License.
 */

package org.http4s.ember.server

import cats._
import cats.syntax.all._
import cats.effect._
import fs2.io.tcp.SocketGroup
import fs2.io.tcp.SocketOptionMapping
import fs2.io.tls._
import org.http4s._
import org.http4s.server.Server

import scala.concurrent.duration._
import java.net.InetSocketAddress
import _root_.io.chrisdavenport.log4cats.Logger
import _root_.io.chrisdavenport.log4cats.slf4j.Slf4jLogger
import org.http4s.ember.server.internal.{ServerHelpers, Shutdown}

final class EmberServerBuilder[F[_]: Concurrent: Timer: ContextShift] private (
    val host: String,
    val port: Int,
    private val httpApp: HttpApp[F],
    private val blockerOpt: Option[Blocker],
    private val tlsInfoOpt: Option[(TLSContext, TLSParameters)],
    private val sgOpt: Option[SocketGroup],
    private val onError: Throwable => Response[F],
    private val onWriteFailure: (Option[Request[F]], Response[F], Throwable) => F[Unit],
    val maxConcurrency: Int,
    val receiveBufferSize: Int,
    val maxHeaderSize: Int,
    val requestHeaderReceiveTimeout: Duration,
    val idleTimeout: Duration,
    val shutdownTimeout: Duration,
    val additionalSocketOptions: List[SocketOptionMapping[_]],
    private val logger: Logger[F]
) { self =>

<<<<<<< HEAD
=======
  @deprecated("Kept for binary compatibility", "0.21.7")
  private[EmberServerBuilder] def this(
      host: String,
      port: Int,
      httpApp: HttpApp[F],
      blockerOpt: Option[Blocker],
      tlsInfoOpt: Option[(TLSContext, TLSParameters)],
      sgOpt: Option[SocketGroup],
      onError: Throwable => Response[F],
      onWriteFailure: (Option[Request[F]], Response[F], Throwable) => F[Unit],
      maxConcurrency: Int,
      receiveBufferSize: Int,
      maxHeaderSize: Int,
      requestHeaderReceiveTimeout: Duration,
      additionalSocketOptions: List[SocketOptionMapping[_]],
      logger: Logger[F]) =
    this(
      host = host,
      port = port,
      httpApp = httpApp,
      blockerOpt = blockerOpt,
      tlsInfoOpt = tlsInfoOpt,
      sgOpt = sgOpt,
      onError = onError,
      onWriteFailure = onWriteFailure,
      maxConcurrency = maxConcurrency,
      receiveBufferSize = receiveBufferSize,
      maxHeaderSize = maxHeaderSize,
      requestHeaderReceiveTimeout = requestHeaderReceiveTimeout,
      idleTimeout = EmberServerBuilder.Defaults.idleTimeout,
      shutdownTimeout = EmberServerBuilder.Defaults.shutdownTimeout,
      additionalSocketOptions = additionalSocketOptions,
      logger = logger
    )

>>>>>>> 303aeb37
  private def copy(
      host: String = self.host,
      port: Int = self.port,
      httpApp: HttpApp[F] = self.httpApp,
      blockerOpt: Option[Blocker] = self.blockerOpt,
      tlsInfoOpt: Option[(TLSContext, TLSParameters)] = self.tlsInfoOpt,
      sgOpt: Option[SocketGroup] = self.sgOpt,
      onError: Throwable => Response[F] = self.onError,
      onWriteFailure: (Option[Request[F]], Response[F], Throwable) => F[Unit] = self.onWriteFailure,
      maxConcurrency: Int = self.maxConcurrency,
      receiveBufferSize: Int = self.receiveBufferSize,
      maxHeaderSize: Int = self.maxHeaderSize,
      requestHeaderReceiveTimeout: Duration = self.requestHeaderReceiveTimeout,
      idleTimeout: Duration = self.idleTimeout,
      shutdownTimeout: Duration = self.shutdownTimeout,
      additionalSocketOptions: List[SocketOptionMapping[_]] = self.additionalSocketOptions,
      logger: Logger[F] = self.logger
  ): EmberServerBuilder[F] =
    new EmberServerBuilder[F](
      host = host,
      port = port,
      httpApp = httpApp,
      blockerOpt = blockerOpt,
      tlsInfoOpt = tlsInfoOpt,
      sgOpt = sgOpt,
      onError = onError,
      onWriteFailure = onWriteFailure,
      maxConcurrency = maxConcurrency,
      receiveBufferSize = receiveBufferSize,
      maxHeaderSize = maxHeaderSize,
      requestHeaderReceiveTimeout = requestHeaderReceiveTimeout,
      idleTimeout = idleTimeout,
      shutdownTimeout = shutdownTimeout,
      additionalSocketOptions = additionalSocketOptions,
      logger = logger
    )

  def withHost(host: String) = copy(host = host)
  def withPort(port: Int) = copy(port = port)
  def withHttpApp(httpApp: HttpApp[F]) = copy(httpApp = httpApp)

  def withSocketGroup(sg: SocketGroup) =
    copy(sgOpt = sg.pure[Option])

  def withTLS(tlsContext: TLSContext, tlsParameters: TLSParameters = TLSParameters.Default) =
    copy(tlsInfoOpt = (tlsContext, tlsParameters).pure[Option])
  def withoutTLS =
    copy(tlsInfoOpt = None)

  def withBlocker(blocker: Blocker) =
    copy(blockerOpt = blocker.pure[Option])

  def withIdleTimeout(idleTimeout: Duration) =
    copy(idleTimeout = idleTimeout)

  def withShutdownTimeout(shutdownTimeout: Duration) =
    copy(shutdownTimeout = shutdownTimeout)

  def withOnError(onError: Throwable => Response[F]) = copy(onError = onError)
  def withOnWriteFailure(onWriteFailure: (Option[Request[F]], Response[F], Throwable) => F[Unit]) =
    copy(onWriteFailure = onWriteFailure)
  def withMaxConcurrency(maxConcurrency: Int) = copy(maxConcurrency = maxConcurrency)
  def withReceiveBufferSize(receiveBufferSize: Int) = copy(receiveBufferSize = receiveBufferSize)
  def withMaxHeaderSize(maxHeaderSize: Int) = copy(maxHeaderSize = maxHeaderSize)
  def withRequestHeaderReceiveTimeout(requestHeaderReceiveTimeout: Duration) =
    copy(requestHeaderReceiveTimeout = requestHeaderReceiveTimeout)
  def withLogger(l: Logger[F]) = copy(logger = l)

  def build: Resource[F, Server] =
    for {
      bindAddress <- Resource.liftF(Sync[F].delay(new InetSocketAddress(host, port)))
      blocker <- blockerOpt.fold(Blocker[F])(_.pure[Resource[F, *]])
      sg <- sgOpt.fold(SocketGroup[F](blocker))(_.pure[Resource[F, *]])
      shutdown <- Resource.liftF(Shutdown[F](shutdownTimeout))
      _ <- Concurrent[F].background(
        ServerHelpers
          .server(
            bindAddress,
            httpApp,
            sg,
            tlsInfoOpt,
            shutdown,
            onError,
            onWriteFailure,
            maxConcurrency,
            receiveBufferSize,
            maxHeaderSize,
            requestHeaderReceiveTimeout,
            idleTimeout,
            additionalSocketOptions,
            logger
          )
          .compile
          .drain
      )
<<<<<<< HEAD
      _ <- Resource.make(Applicative[F].unit)(_ => shutdownSignal.set(true))
    } yield new Server {
=======
      _ <- Resource.make(Applicative[F].unit)(_ => shutdown.await)
    } yield new Server[F] {
>>>>>>> 303aeb37
      def address: InetSocketAddress = bindAddress
      def isSecure: Boolean = tlsInfoOpt.isDefined
    }
}

object EmberServerBuilder {
  def default[F[_]: Concurrent: Timer: ContextShift]: EmberServerBuilder[F] =
    new EmberServerBuilder[F](
      host = Defaults.host,
      port = Defaults.port,
      httpApp = Defaults.httpApp[F],
      blockerOpt = None,
      tlsInfoOpt = None,
      sgOpt = None,
      onError = Defaults.onError[F],
      onWriteFailure = Defaults.onWriteFailure[F],
      maxConcurrency = Defaults.maxConcurrency,
      receiveBufferSize = Defaults.receiveBufferSize,
      maxHeaderSize = Defaults.maxHeaderSize,
      requestHeaderReceiveTimeout = Defaults.requestHeaderReceiveTimeout,
      idleTimeout = Defaults.idleTimeout,
      shutdownTimeout = Defaults.shutdownTimeout,
      additionalSocketOptions = Defaults.additionalSocketOptions,
      logger = Slf4jLogger.getLogger[F]
    )

  private object Defaults {
    val host: String = server.defaults.Host
    val port: Int = server.defaults.HttpPort

    def httpApp[F[_]: Applicative]: HttpApp[F] = HttpApp.notFound[F]
    def onError[F[_]]: Throwable => Response[F] = { (_: Throwable) =>
      Response[F](Status.InternalServerError)
    }
    def onWriteFailure[F[_]: Applicative]
        : (Option[Request[F]], Response[F], Throwable) => F[Unit] = {
      case _: (Option[Request[F]], Response[F], Throwable) => Applicative[F].unit
    }
    val maxConcurrency: Int = Int.MaxValue
    val receiveBufferSize: Int = 256 * 1024
    val maxHeaderSize: Int = server.defaults.MaxHeadersSize
    val requestHeaderReceiveTimeout: Duration = 5.seconds
    val idleTimeout: Duration = server.defaults.IdleTimeout
    val shutdownTimeout: Duration = server.defaults.ShutdownTimeout
    val additionalSocketOptions = List.empty[SocketOptionMapping[_]]
  }
}<|MERGE_RESOLUTION|>--- conflicted
+++ resolved
@@ -50,44 +50,6 @@
     private val logger: Logger[F]
 ) { self =>
 
-<<<<<<< HEAD
-=======
-  @deprecated("Kept for binary compatibility", "0.21.7")
-  private[EmberServerBuilder] def this(
-      host: String,
-      port: Int,
-      httpApp: HttpApp[F],
-      blockerOpt: Option[Blocker],
-      tlsInfoOpt: Option[(TLSContext, TLSParameters)],
-      sgOpt: Option[SocketGroup],
-      onError: Throwable => Response[F],
-      onWriteFailure: (Option[Request[F]], Response[F], Throwable) => F[Unit],
-      maxConcurrency: Int,
-      receiveBufferSize: Int,
-      maxHeaderSize: Int,
-      requestHeaderReceiveTimeout: Duration,
-      additionalSocketOptions: List[SocketOptionMapping[_]],
-      logger: Logger[F]) =
-    this(
-      host = host,
-      port = port,
-      httpApp = httpApp,
-      blockerOpt = blockerOpt,
-      tlsInfoOpt = tlsInfoOpt,
-      sgOpt = sgOpt,
-      onError = onError,
-      onWriteFailure = onWriteFailure,
-      maxConcurrency = maxConcurrency,
-      receiveBufferSize = receiveBufferSize,
-      maxHeaderSize = maxHeaderSize,
-      requestHeaderReceiveTimeout = requestHeaderReceiveTimeout,
-      idleTimeout = EmberServerBuilder.Defaults.idleTimeout,
-      shutdownTimeout = EmberServerBuilder.Defaults.shutdownTimeout,
-      additionalSocketOptions = additionalSocketOptions,
-      logger = logger
-    )
-
->>>>>>> 303aeb37
   private def copy(
       host: String = self.host,
       port: Int = self.port,
@@ -183,13 +145,8 @@
           .compile
           .drain
       )
-<<<<<<< HEAD
-      _ <- Resource.make(Applicative[F].unit)(_ => shutdownSignal.set(true))
+      _ <- Resource.make(Applicative[F].unit)(_ => shutdown.await)
     } yield new Server {
-=======
-      _ <- Resource.make(Applicative[F].unit)(_ => shutdown.await)
-    } yield new Server[F] {
->>>>>>> 303aeb37
       def address: InetSocketAddress = bindAddress
       def isSecure: Boolean = tlsInfoOpt.isDefined
     }
