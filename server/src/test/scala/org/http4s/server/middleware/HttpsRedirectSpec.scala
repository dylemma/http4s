--- conflicted
+++ resolved
@@ -24,27 +24,6 @@
   val reqHeaders = Headers.of(Header("X-Forwarded-Proto", "http"), Header("Host", "example.com"))
   val req = Request[IO](method = GET, uri = Uri(path = Uri.Path.Root), headers = reqHeaders)
 
-<<<<<<< HEAD
-  "HttpsRedirect" should {
-    "redirect to https when 'X-Forwarded-Proto' is http" in {
-      List(
-        HttpsRedirect(innerRoutes).orNotFound,
-        HttpsRedirect.httpRoutes(innerRoutes).orNotFound,
-        HttpsRedirect.httpApp(innerRoutes.orNotFound)
-      ).map { app =>
-        val resp = app(req).unsafeRunSync()
-        val expectedAuthority = Authority(host = RegName("example.com"))
-        val expectedLocation =
-          Location(
-            Uri(
-              path = Uri.Path.Root,
-              scheme = Some(Scheme.https),
-              authority = Some(expectedAuthority)))
-        val expectedHeaders = Headers(expectedLocation :: `Content-Type`(MediaType.text.xml) :: Nil)
-        resp.status must_== Status.MovedPermanently
-        resp.headers must_== expectedHeaders
-      }
-=======
   test("redirect to https when 'X-Forwarded-Proto' is http") {
     List(
       HttpsRedirect(innerRoutes).orNotFound,
@@ -53,37 +32,22 @@
     ).traverse { app =>
       val expectedAuthority = Authority(host = RegName("example.com"))
       val expectedLocation =
-        Location(Uri(path = "/", scheme = Some(Scheme.https), authority = Some(expectedAuthority)))
+        Location(Uri(path = Uri.Path.Root, scheme = Some(Scheme.https), authority = Some(expectedAuthority)))
       val expectedHeaders = Headers(expectedLocation :: `Content-Type`(MediaType.text.xml) :: Nil)
       app(req).map(_.status).assertEquals(Status.MovedPermanently) *>
         app(req).map(_.headers).assertEquals(expectedHeaders)
->>>>>>> 6eb628a5
     }
   }
 
-<<<<<<< HEAD
-    "not redirect otherwise" in {
-      List(
-        HttpsRedirect(innerRoutes).orNotFound,
-        HttpsRedirect.httpRoutes(innerRoutes).orNotFound,
-        HttpsRedirect.httpApp(innerRoutes.orNotFound)
-      ).map { app =>
-        val noHeadersReq = Request[IO](method = GET, uri = uri"/")
-        val resp = app(noHeadersReq).unsafeRunSync()
-        resp.status must_== Status.Ok
-        resp.as[String] must returnValue("pong")
-      }
-=======
   test("not redirect otherwise") {
     List(
       HttpsRedirect(innerRoutes).orNotFound,
       HttpsRedirect.httpRoutes(innerRoutes).orNotFound,
       HttpsRedirect.httpApp(innerRoutes.orNotFound)
     ).traverse { app =>
-      val noHeadersReq = Request[IO](method = GET, uri = Uri(path = "/"))
+      val noHeadersReq = Request[IO](method = GET, uri = Uri(path = Uri.Path.Root))
       app(noHeadersReq).map(_.status).assertEquals(Status.Ok) *>
         app(noHeadersReq).flatMap(_.as[String]).assertEquals("pong")
->>>>>>> 6eb628a5
     }
   }
 }