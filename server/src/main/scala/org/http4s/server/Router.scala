--- conflicted
+++ resolved
@@ -1,8 +1,8 @@
 package org.http4s
 package server
 
-import cats.Monad
 import cats.data.Kleisli
+import cats.effect.Sync
 import cats.syntax.semigroupk._
 
 object Router {
@@ -13,13 +13,8 @@
     * Defines an [[HttpRoutes]] based on list of mappings.
     * @see define
     */
-<<<<<<< HEAD
   def apply[F[_]: Sync](mappings: (String, HttpRoutes[F])*): HttpRoutes[F] =
     define(mappings: _*)(HttpRoutes.empty[F])
-=======
-  def apply[F[_]: Monad](mappings: (String, HttpService[F])*): HttpService[F] =
-    define(mappings: _*)(HttpService.empty[F])
->>>>>>> f4f39f23
 
   /**
     * Defines an [[HttpRoutes]] based on list of mappings and
@@ -27,13 +22,8 @@
     *
     * The mappings are processed in descending order (longest first) of prefix length.
     */
-<<<<<<< HEAD
   def define[F[_]: Sync](mappings: (String, HttpRoutes[F])*)(
       default: HttpRoutes[F]): HttpRoutes[F] =
-=======
-  def define[F[_]: Monad](mappings: (String, HttpService[F])*)(
-      default: HttpService[F]): HttpService[F] =
->>>>>>> f4f39f23
     mappings.sortBy(_._1.length).foldLeft(default) {
       case (acc, (prefix, routes)) =>
         if (prefix.isEmpty || prefix == "/") routes <+> acc
