--- conflicted
+++ resolved
@@ -75,11 +75,6 @@
   def apply[F[_]: Effect](timeout: Duration)(service: HttpService[F])(
       implicit executionContext: ExecutionContext,
       scheduler: Scheduler): HttpService[F] =
-<<<<<<< HEAD
-    apply(
-      timeout,
-      Response[F](Status.InternalServerError).withEntity("The service timed out.").pure[F])(service)
-=======
     apply(timeout, Response[F](Status.InternalServerError).withBody("The service timed out."))(
       service)
 
@@ -111,5 +106,4 @@
       service: HttpService[F])(implicit F: Concurrent[F], T: Timer[F]): HttpService[F] =
     apply(timeout, Response[F](Status.InternalServerError).withBody("The service timed out."))(
       service)
->>>>>>> 45461b67
 }