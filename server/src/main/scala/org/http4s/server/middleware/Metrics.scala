--- conflicted
+++ resolved
@@ -1,10 +1,7 @@
 package org.http4s.server.middleware
 
 import cats.data.{Kleisli, OptionT}
-<<<<<<< HEAD
-=======
-import cats.effect.{Clock, Effect, ExitCase, Sync}
->>>>>>> 70d1d11f
+import cats.effect.{Clock, ExitCase, Sync}
 import cats.effect.concurrent.Ref
 import cats.effect.implicits._
 import cats.effect.{Clock, ExitCase, Sync}
@@ -189,9 +186,5 @@
         ref.getAndSet(true).bracket(_ => F.unit) {
           case false => ops.decreaseActiveRequests(classifier)
           case _ => F.unit
-<<<<<<< HEAD
         })
-=======
-      })
->>>>>>> 70d1d11f
 }