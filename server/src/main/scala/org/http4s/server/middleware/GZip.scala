--- conflicted
+++ resolved
@@ -23,10 +23,6 @@
 import cats.effect.Sync
 import cats.syntax.all._
 import fs2.compression._
-<<<<<<< HEAD
-=======
-import java.util.zip.Deflater
->>>>>>> 6f7adb25
 import org.http4s.headers._
 import org.log4s.getLogger
 
@@ -77,16 +73,10 @@
       resp: Response[F]): Response[F] = {
 
     logger.trace("GZip middleware encoding content")
-<<<<<<< HEAD
-    // Need to add the Gzip header and trailer
-
-=======
->>>>>>> 6f7adb25
     resp
       .removeHeader[`Content-Length`]
       .putHeaders(`Content-Encoding`(ContentCoding.gzip))
       .copy(body = resp.body.through(
-<<<<<<< HEAD
         Compression[F].gzip(
           fileName = None,
           modificationTime = None,
@@ -96,11 +86,5 @@
             level = level,
             header = ZLibParams.Header.GZIP
           ))))
-=======
-        gzip(
-          bufferSize = bufferSize,
-          deflateLevel = Some(level)
-        )))
->>>>>>> 6f7adb25
   }
 }