/*
 * Copyright 2013-2020 http4s.org
 *
 * SPDX-License-Identifier: Apache-2.0
 */

package org.http4s
package server
package middleware
package authentication

import cats.Applicative
import cats.data.Kleisli
import cats.effect.Sync
import cats.implicits._
import org.http4s.headers.Authorization

/** Provides Basic Authentication from RFC 2617.
  */
object BasicAuth {

<<<<<<< HEAD
  private val authParams = Map("charset" -> "UTF-8")

  /**
    * Validates a plaintext password (presumably by comparing it to a
=======
  /** Validates a plaintext password (presumably by comparing it to a
>>>>>>> cca0f4e7
    * hashed value).  A Some value indicates success; None indicates
    * the password failed to validate.
    */
  type BasicAuthenticator[F[_], A] = BasicCredentials => F[Option[A]]

  /** Construct authentication middleware that can validate the client-provided
    * plaintext password against something else (like a stored, hashed password).
    * @param realm The realm used for authentication purposes.
    * @param validate Function that validates a plaintext password
    * @return
    */
  def apply[F[_]: Sync, A](
      realm: String,
      validate: BasicAuthenticator[F, A]): AuthMiddleware[F, A] =
    challenged(challenge(realm, validate))

  def challenge[F[_]: Applicative, A](realm: String, validate: BasicAuthenticator[F, A])
      : Kleisli[F, Request[F], Either[Challenge, AuthedRequest[F, A]]] =
    Kleisli { req =>
      validatePassword(validate, req).map {
        case Some(authInfo) =>
          Right(AuthedRequest(authInfo, req))
        case None =>
          Left(Challenge("Basic", realm, authParams))
      }
    }

  private def validatePassword[F[_], A](validate: BasicAuthenticator[F, A], req: Request[F])(
      implicit F: Applicative[F]): F[Option[A]] =
    req.headers.get(Authorization) match {
      case Some(Authorization(BasicCredentials(username, password))) =>
        validate(BasicCredentials(username, password))
      case _ =>
        F.pure(None)
    }
}<|MERGE_RESOLUTION|>--- conflicted
+++ resolved
@@ -19,14 +19,9 @@
   */
 object BasicAuth {
 
-<<<<<<< HEAD
   private val authParams = Map("charset" -> "UTF-8")
 
-  /**
-    * Validates a plaintext password (presumably by comparing it to a
-=======
   /** Validates a plaintext password (presumably by comparing it to a
->>>>>>> cca0f4e7
     * hashed value).  A Some value indicates success; None indicates
     * the password failed to validate.
     */
