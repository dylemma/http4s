--- conflicted
+++ resolved
@@ -38,13 +38,8 @@
       logBody: Boolean,
       fk: F ~> G,
       redactHeadersWhen: CIString => Boolean = Headers.SensitiveHeaders.contains,
-<<<<<<< HEAD
-      logAction: Option[String => F[Unit]] = None
+      logAction: Option[String => F[Unit]] = None,
   )(http: Http[G, F])(implicit G: MonadCancelThrow[G], F: Async[F]): Http[G, F] = {
-=======
-      logAction: Option[String => F[Unit]] = None,
-  )(http: Http[G, F])(implicit G: BracketThrow[G], F: Concurrent[F]): Http[G, F] = {
->>>>>>> 37f452b1
     val log: String => F[Unit] = logAction.getOrElse { s =>
       F.delay(logger.info(s))
     }
@@ -58,13 +53,8 @@
       logBody: Stream[F, Byte] => Option[F[String]],
       fk: F ~> G,
       redactHeadersWhen: CIString => Boolean = Headers.SensitiveHeaders.contains,
-<<<<<<< HEAD
-      logAction: Option[String => F[Unit]] = None
+      logAction: Option[String => F[Unit]] = None,
   )(http: Http[G, F])(implicit G: MonadCancelThrow[G], F: Async[F]): Http[G, F] = {
-=======
-      logAction: Option[String => F[Unit]] = None,
-  )(http: Http[G, F])(implicit G: BracketThrow[G], F: Concurrent[F]): Http[G, F] = {
->>>>>>> 37f452b1
     val log: String => F[Unit] = logAction.getOrElse { s =>
       F.delay(logger.info(s))
     }
@@ -108,13 +98,8 @@
   def logMessage[F[_], A <: Message[F]](message: A)(
       logHeaders: Boolean,
       logBody: Boolean,
-<<<<<<< HEAD
-      redactHeadersWhen: CIString => Boolean = Headers.SensitiveHeaders.contains)(
-      log: String => F[Unit])(implicit F: Async[F]): F[Unit] =
-=======
       redactHeadersWhen: CIString => Boolean = Headers.SensitiveHeaders.contains,
-  )(log: String => F[Unit])(implicit F: Sync[F]): F[Unit] =
->>>>>>> 37f452b1
+  )(log: String => F[Unit])(implicit F: Async[F]): F[Unit] =
     org.http4s.internal.Logger
       .logMessage[F, A](message)(logHeaders, logBody, redactHeadersWhen)(log)
 }