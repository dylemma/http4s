package org.http4s
package server
package middleware

import cats._
import cats.effect._
import fs2._
<<<<<<< HEAD
=======
import cats.implicits._
import fs2.interop.cats._
import org.http4s.util.CaseInsensitiveString
import scodec.bits.ByteVector
>>>>>>> 95017f4a
import org.log4s.{Logger => SLogger}
import scodec.bits.ByteVector

import scala.concurrent.ExecutionContext

/**
  * Simple Middleware for Logging All Requests and Responses
  */
object Logger {
<<<<<<< HEAD
  def apply[F[_]: Effect](logHeaders: Boolean, logBody: Boolean)
                         (httpService: HttpService[F]): HttpService[F] =
=======
  def apply(
             logHeaders: Boolean,
             logBody: Boolean,
             redactHeadersWhen: CaseInsensitiveString => Boolean = Headers.SensitiveHeaders.contains
           )(httpService: HttpService)(implicit strategy: Strategy): HttpService =
>>>>>>> 95017f4a
    ResponseLogger(logHeaders, logBody)(
      RequestLogger(logHeaders, logBody)(
        httpService
      )
    )

<<<<<<< HEAD
  def logMessage[F[_], A <: Message[F]](message: A)
                                       (logHeaders: Boolean, logBody: Boolean)
                                       (logger: SLogger)
                                       (implicit F: Sync[F], executionContext: ExecutionContext = ExecutionContext.global): F[Unit] = {

    val charset = message.charset
    val binary = message.contentType.exists(_.mediaType.binary)

    val headers = if (logHeaders) message.headers.toList.mkString("Headers(", ", ", ")") else ""

    val bodyStream = if (logBody && !binary) {
      message.bodyAsText(charset.getOrElse(Charset.`UTF-8`))
    } else if (logBody) {
      message.body.map(ByteVector.fromByte).map(_.toHex)
    } else {
      Stream.empty.covary[F]
    }

    val bodyText = if (logBody) {
      bodyStream.fold("")(_ + _).map(text => s"""body="$text"""")
    } else {
      Stream("").covary[F]
    }


    if (!logBody && !logHeaders){
      F.unit
    } else {
      bodyText
        .map(body => s"$headers $body")
=======

  def logMessage[A <: Message](message: A)
                              (logHeaders: Boolean,
                               logBody: Boolean,
                               redactHeadersWhen: CaseInsensitiveString => Boolean = Headers.SensitiveHeaders.contains
                              )
                              (logger: SLogger)
                              (implicit strategy: Strategy): Task[Unit] = {

    val charset = message.charset
    val binary = message.contentType.exists(_.mediaType.binary)

    val headers = if (logHeaders) {
      message.headers.redactSensitive(redactHeadersWhen).toList.mkString("Headers(", ", ", ")")
    } else ""

    val bodyStream = if (logBody && !binary) {
      message.bodyAsText(charset.getOrElse(Charset.`UTF-8`))
    } else if (logBody) {
      message.body.map(ByteVector.fromByte).map(_.toHex)
    } else {
      Stream.empty[Task, String]
    }

    val bodyText = if (logBody) {
      bodyStream.fold("")(_ + _).map(text => s"""body="$text"""")
    } else {
      Stream("")
    }


    if (!logBody && !logHeaders){
      Task.now(())
    } else {
      bodyText.map(body => s"$headers $body")
>>>>>>> 95017f4a
        .map(text => logger.info(text))
        .run
    }
  }
}<|MERGE_RESOLUTION|>--- conflicted
+++ resolved
@@ -2,16 +2,9 @@
 package server
 package middleware
 
-import cats._
 import cats.effect._
 import fs2._
-<<<<<<< HEAD
-=======
-import cats.implicits._
-import fs2.interop.cats._
 import org.http4s.util.CaseInsensitiveString
-import scodec.bits.ByteVector
->>>>>>> 95017f4a
 import org.log4s.{Logger => SLogger}
 import scodec.bits.ByteVector
 
@@ -21,90 +14,45 @@
   * Simple Middleware for Logging All Requests and Responses
   */
 object Logger {
-<<<<<<< HEAD
-  def apply[F[_]: Effect](logHeaders: Boolean, logBody: Boolean)
+  def apply[F[_]: Effect](
+                           logHeaders: Boolean,
+                           logBody: Boolean,
+                           redactHeadersWhen: CaseInsensitiveString => Boolean = Headers.SensitiveHeaders.contains
+                         )
                          (httpService: HttpService[F]): HttpService[F] =
-=======
-  def apply(
-             logHeaders: Boolean,
-             logBody: Boolean,
-             redactHeadersWhen: CaseInsensitiveString => Boolean = Headers.SensitiveHeaders.contains
-           )(httpService: HttpService)(implicit strategy: Strategy): HttpService =
->>>>>>> 95017f4a
     ResponseLogger(logHeaders, logBody)(
       RequestLogger(logHeaders, logBody)(
         httpService
       )
     )
 
-<<<<<<< HEAD
   def logMessage[F[_], A <: Message[F]](message: A)
-                                       (logHeaders: Boolean, logBody: Boolean)
+                                       (logHeaders: Boolean,
+                                        logBody: Boolean,
+                                        redactHeadersWhen: CaseInsensitiveString => Boolean = Headers.SensitiveHeaders.contains)
                                        (logger: SLogger)
                                        (implicit F: Sync[F], executionContext: ExecutionContext = ExecutionContext.global): F[Unit] = {
 
     val charset = message.charset
     val binary = message.contentType.exists(_.mediaType.binary)
 
-    val headers = if (logHeaders) message.headers.toList.mkString("Headers(", ", ", ")") else ""
+    val headers =
+      if (logHeaders) message.headers.redactSensitive(redactHeadersWhen).toList.mkString("Headers(", ", ", ")")
+      else ""
 
-    val bodyStream = if (logBody && !binary) {
-      message.bodyAsText(charset.getOrElse(Charset.`UTF-8`))
-    } else if (logBody) {
-      message.body.map(ByteVector.fromByte).map(_.toHex)
-    } else {
-      Stream.empty.covary[F]
-    }
+    val bodyStream =
+      if (logBody && !binary) message.bodyAsText(charset.getOrElse(Charset.`UTF-8`))
+      else if (logBody) message.body.map(ByteVector.fromByte).map(_.toHex)
+      else Stream.empty.covary[F]
 
-    val bodyText = if (logBody) {
-      bodyStream.fold("")(_ + _).map(text => s"""body="$text"""")
-    } else {
-      Stream("").covary[F]
-    }
+    val bodyText =
+      if (logBody) bodyStream.fold("")(_ + _).map(text => s"""body="$text"""")
+      else Stream("").covary[F]
 
-
-    if (!logBody && !logHeaders){
-      F.unit
-    } else {
+    if (!logBody && !logHeaders) F.unit
+    else {
       bodyText
         .map(body => s"$headers $body")
-=======
-
-  def logMessage[A <: Message](message: A)
-                              (logHeaders: Boolean,
-                               logBody: Boolean,
-                               redactHeadersWhen: CaseInsensitiveString => Boolean = Headers.SensitiveHeaders.contains
-                              )
-                              (logger: SLogger)
-                              (implicit strategy: Strategy): Task[Unit] = {
-
-    val charset = message.charset
-    val binary = message.contentType.exists(_.mediaType.binary)
-
-    val headers = if (logHeaders) {
-      message.headers.redactSensitive(redactHeadersWhen).toList.mkString("Headers(", ", ", ")")
-    } else ""
-
-    val bodyStream = if (logBody && !binary) {
-      message.bodyAsText(charset.getOrElse(Charset.`UTF-8`))
-    } else if (logBody) {
-      message.body.map(ByteVector.fromByte).map(_.toHex)
-    } else {
-      Stream.empty[Task, String]
-    }
-
-    val bodyText = if (logBody) {
-      bodyStream.fold("")(_ + _).map(text => s"""body="$text"""")
-    } else {
-      Stream("")
-    }
-
-
-    if (!logBody && !logHeaders){
-      Task.now(())
-    } else {
-      bodyText.map(body => s"$headers $body")
->>>>>>> 95017f4a
         .map(text => logger.info(text))
         .run
     }
