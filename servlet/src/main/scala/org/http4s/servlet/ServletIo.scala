/*
 * Copyright 2013 http4s.org
 *
 * Licensed under the Apache License, Version 2.0 (the "License");
 * you may not use this file except in compliance with the License.
 * You may obtain a copy of the License at
 *
 *     http://www.apache.org/licenses/LICENSE-2.0
 *
 * Unless required by applicable law or agreed to in writing, software
 * distributed under the License is distributed on an "AS IS" BASIS,
 * WITHOUT WARRANTIES OR CONDITIONS OF ANY KIND, either express or implied.
 * See the License for the specific language governing permissions and
 * limitations under the License.
 */

package org.http4s
package servlet

import cats.effect._
import cats.syntax.all._
import fs2._
import org.http4s.internal.Trampoline
import org.http4s.internal.bug
import org.log4s.getLogger

import java.util.concurrent.atomic.AtomicReference
import javax.servlet.ReadListener
import javax.servlet.WriteListener
import javax.servlet.http.HttpServletRequest
import javax.servlet.http.HttpServletResponse
import scala.annotation.tailrec

/** Determines the mode of I/O used for reading request bodies and writing response bodies.
  */
sealed abstract class ServletIo[F[_]: Async] {
  protected[servlet] val F: Async[F] = Async[F]

  protected[servlet] def reader(servletRequest: HttpServletRequest): EntityBody[F]

  /** May install a listener on the servlet response. */
  protected[servlet] def initWriter(servletResponse: HttpServletResponse): BodyWriter[F]
}

/** Use standard blocking reads and writes.
  *
  * This is more CPU efficient per request than [[NonBlockingServletIo]], but is likely to
  * require a larger request thread pool for the same load.
  */
final case class BlockingServletIo[F[_]: Effect: ContextShift](chunkSize: Int, blocker: Blocker)
    extends ServletIo[F] {
  override protected[servlet] def reader(servletRequest: HttpServletRequest): EntityBody[F] =
    io.readInputStream[F](F.pure(servletRequest.getInputStream), chunkSize, blocker)

  override protected[servlet] def initWriter(
      servletResponse: HttpServletResponse
  ): BodyWriter[F] = { (response: Response[F]) =>
    val out = servletResponse.getOutputStream
    val flush = response.isChunked
    response.body.chunks
      .evalTap { chunk =>
        blocker.delay[F, Unit] {
          // Avoids copying for specialized chunks
          val byteChunk = chunk.toBytes
          out.write(byteChunk.values, byteChunk.offset, byteChunk.length)
          if (flush)
            servletResponse.flushBuffer()
        }
      }
      .compile
      .drain
  }
}

/** Use non-blocking reads and writes.  Available only on containers that support Servlet 3.1.
  *
  * This can support more concurrent connections on a smaller request thread pool than [[BlockingServletIo]],
  * but consumes more CPU per request.  It is also known to cause IllegalStateExceptions in the logs
  * under high load up through  at least Tomcat 8.0.15.  These appear to be harmless, but are
  * operationally annoying.
  */
final case class NonBlockingServletIo[F[_]: Effect](chunkSize: Int) extends ServletIo[F] {
  private[this] val logger = getLogger

  private[this] def rightSome[A](a: A) = Right(Some(a))
  private[this] val rightNone = Right(None)

  override protected[servlet] def reader(servletRequest: HttpServletRequest): EntityBody[F] =
    Stream.suspend {
      sealed trait State
      case object Init extends State
      case object Ready extends State
      case object Complete extends State
      sealed case class Errored(t: Throwable) extends State
      sealed case class Blocked(cb: Callback[Option[Chunk[Byte]]]) extends State

      val in = servletRequest.getInputStream

      val state = new AtomicReference[State](Init)

      def read(cb: Callback[Option[Chunk[Byte]]]): Unit = {
        val buf = new Array[Byte](chunkSize)
        val len = in.read(buf)

        if (len == chunkSize) cb(rightSome(Chunk.bytes(buf)))
        else if (len < 0) {
          state.compareAndSet(Ready, Complete) // will not overwrite an `Errored` state
          cb(rightNone)
        } else if (len == 0) {
          logger.warn("Encountered a read of length 0")
          cb(rightSome(Chunk.empty))
        } else cb(rightSome(Chunk.bytes(buf, 0, len)))
      }

      if (in.isFinished) Stream.empty
      else {
        // This effect sets the callback and waits for the first bytes to read
        val registerRead =
          // Shift execution to a different EC
          Async.shift(Trampoline) *>
            F.async[Option[Chunk[Byte]]] { cb =>
              if (!state.compareAndSet(Init, Blocked(cb)))
                cb(Left(bug("Shouldn't have gotten here: I should be the first to set a state")))
              else
                in.setReadListener(
                  new ReadListener {
                    override def onDataAvailable(): Unit =
                      state.getAndSet(Ready) match {
                        case Blocked(cb) => read(cb)
                        case _ => ()
                      }

                    override def onError(t: Throwable): Unit =
                      state.getAndSet(Errored(t)) match {
                        case Blocked(cb) => cb(Left(t))
                        case _ => ()
                      }

                    override def onAllDataRead(): Unit =
                      state.getAndSet(Complete) match {
                        case Blocked(cb) => cb(rightNone)
                        case _ => ()
                      }
                  }
                )
            }

        val readStream = Stream.eval(registerRead) ++ Stream
          .repeatEval( // perform the initial set then transition into normal read mode
            // Shift execution to a different EC
            Async.shift(Trampoline) *>
              F.async[Option[Chunk[Byte]]] { cb =>
                @tailrec
                def go(): Unit =
                  state.get match {
                    case Ready if in.isReady => read(cb)

                    case Ready => // wasn't ready so set the callback and double check that we're still not ready
                      val blocked = Blocked(cb)
                      if (state.compareAndSet(Ready, blocked))
                        if (in.isReady && state.compareAndSet(blocked, Ready))
                          read(cb) // data became available while we were setting up the callbacks
                        else {
                          /* NOOP: our callback is either still needed or has been handled */
                        }
                      else go() // Our state transitioned so try again.

                    case Complete => cb(rightNone)

                    case Errored(t) => cb(Left(t))

                    // This should never happen so throw a huge fit if it does.
                    case Blocked(c1) =>
                      val t = bug("Two callbacks found in read state")
                      cb(Left(t))
                      c1(Left(t))
                      logger.error(t)("This should never happen. Please report.")
                      throw t

                    case Init =>
                      cb(Left(bug("Should have left Init state by now")))
                  }
                go()
              }
          )
        readStream.unNoneTerminate.flatMap(Stream.chunk)
      }
    }

  override protected[servlet] def initWriter(
      servletResponse: HttpServletResponse
  ): BodyWriter[F] = {
    sealed trait State
    case object Init extends State
    case object Ready extends State
    sealed case class Errored(t: Throwable) extends State
    sealed case class Blocked(cb: Callback[Chunk[Byte] => Unit]) extends State
    sealed case class AwaitingLastWrite(cb: Callback[Unit]) extends State

    val out = servletResponse.getOutputStream
    /*
     * If onWritePossible isn't called at least once, Tomcat begins to throw
     * NullPointerExceptions from NioEndpoint$SocketProcessor.doRun under
     * load.  The Init state means we block callbacks until the WriteListener
     * fires.
     */
    val state = new AtomicReference[State](Init)
    @volatile var autoFlush = false

    val writeChunk = Right { (chunk: Chunk[Byte]) =>
      if (!out.isReady)
        logger.error(s"writeChunk called while out was not ready, bytes will be lost!")
      else {
        out.write(chunk.toArray)
        if (autoFlush && out.isReady)
          out.flush()
      }
    }

    val listener = new WriteListener {
      override def onWritePossible(): Unit =
        state.getAndSet(Ready) match {
          case Blocked(cb) => cb(writeChunk)
          case AwaitingLastWrite(cb) => cb(Right(()))
          case old @ _ => ()
        }

      override def onError(t: Throwable): Unit =
        state.getAndSet(Errored(t)) match {
          case Blocked(cb) => cb(Left(t))
          case AwaitingLastWrite(cb) => cb(Left(t))
          case _ => ()
        }
    }
    /*
     * This must be set on the container thread in Tomcat, or onWritePossible
     * will not be invoked.  This side effect needs to run between the acquisition
     * of the servletResponse and the calculation of the http4s Response.
     */
    out.setWriteListener(listener)

    val awaitLastWrite = Stream.eval_ {
      // Shift execution to a different EC
      Async.shift(Trampoline) *>
        F.async[Unit] { cb =>
          state.getAndSet(AwaitingLastWrite(cb)) match {
            case Ready if out.isReady => cb(Right(()))
            case _ => ()
          }
        }
    }

    val chunkHandler =
      Async.shift(trampoline) *>
        F.async[Chunk[Byte] => Unit] { cb =>
          val blocked = Blocked(cb)
          state.getAndSet(blocked) match {
            case Ready if out.isReady =>
              if (state.compareAndSet(blocked, Ready))
                cb(writeChunk)
            case e @ Errored(t) =>
              if (state.compareAndSet(blocked, e))
                cb(Left(t))
            case _ =>
              ()
          }
        }

    def flushPrelude =
      if (autoFlush)
        chunkHandler.map(_(Chunk.empty[Byte]))
      else
        F.unit

    { (response: Response[F]) =>
      if (response.isChunked)
        autoFlush = true
<<<<<<< HEAD
      response.body.chunks
        .evalMap { chunk =>
          // Shift execution to a different EC
          Async.shift(Trampoline) *>
            F.async[Chunk[Byte] => Unit] { cb =>
              val blocked = Blocked(cb)
              state.getAndSet(blocked) match {
                case Ready if out.isReady =>
                  if (state.compareAndSet(blocked, Ready))
                    cb(writeChunk)
                case e @ Errored(t) =>
                  if (state.compareAndSet(blocked, e))
                    cb(Left(t))
                case _ =>
                  ()
              }
            }.map(_(chunk))
        }
        .append(awaitLastWrite)
        .compile
        .drain
=======
      flushPrelude *>
        response.body.chunks
          .evalMap(chunk => chunkHandler.map(_(chunk)))
          .append(awaitLastWrite)
          .compile
          .drain
>>>>>>> aeaaa98e
    }
  }
}<|MERGE_RESOLUTION|>--- conflicted
+++ resolved
@@ -251,7 +251,7 @@
     }
 
     val chunkHandler =
-      Async.shift(trampoline) *>
+      Async.shift(Trampoline) *>
         F.async[Chunk[Byte] => Unit] { cb =>
           val blocked = Blocked(cb)
           state.getAndSet(blocked) match {
@@ -275,36 +275,28 @@
     { (response: Response[F]) =>
       if (response.isChunked)
         autoFlush = true
-<<<<<<< HEAD
-      response.body.chunks
-        .evalMap { chunk =>
-          // Shift execution to a different EC
-          Async.shift(Trampoline) *>
-            F.async[Chunk[Byte] => Unit] { cb =>
-              val blocked = Blocked(cb)
-              state.getAndSet(blocked) match {
-                case Ready if out.isReady =>
-                  if (state.compareAndSet(blocked, Ready))
-                    cb(writeChunk)
-                case e @ Errored(t) =>
-                  if (state.compareAndSet(blocked, e))
-                    cb(Left(t))
-                case _ =>
-                  ()
-              }
-            }.map(_(chunk))
-        }
-        .append(awaitLastWrite)
-        .compile
-        .drain
-=======
       flushPrelude *>
         response.body.chunks
-          .evalMap(chunk => chunkHandler.map(_(chunk)))
+          .evalMap { chunk =>
+            // Shift execution to a different EC
+            Async.shift(Trampoline) *>
+              F.async[Chunk[Byte] => Unit] { cb =>
+                val blocked = Blocked(cb)
+                state.getAndSet(blocked) match {
+                  case Ready if out.isReady =>
+                    if (state.compareAndSet(blocked, Ready))
+                      cb(writeChunk)
+                  case e @ Errored(t) =>
+                    if (state.compareAndSet(blocked, e))
+                      cb(Left(t))
+                  case _ =>
+                    ()
+                }
+              }.map(_(chunk))
+          }
           .append(awaitLastWrite)
           .compile
           .drain
->>>>>>> aeaaa98e
     }
   }
 }