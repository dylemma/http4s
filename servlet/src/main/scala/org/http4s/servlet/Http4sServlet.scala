/*
 * Copyright 2013 http4s.org
 *
 * Licensed under the Apache License, Version 2.0 (the "License");
 * you may not use this file except in compliance with the License.
 * You may obtain a copy of the License at
 *
 *     http://www.apache.org/licenses/LICENSE-2.0
 *
 * Unless required by applicable law or agreed to in writing, software
 * distributed under the License is distributed on an "AS IS" BASIS,
 * WITHOUT WARRANTIES OR CONDITIONS OF ANY KIND, either express or implied.
 * See the License for the specific language governing permissions and
 * limitations under the License.
 */

package org.http4s.servlet

import cats.effect.kernel.Async
import cats.effect.std.Dispatcher
import cats.syntax.all._
import com.comcast.ip4s.IpAddress
import com.comcast.ip4s.Port
import com.comcast.ip4s.SocketAddress
import org.http4s._
import org.http4s.internal.CollectionCompat.CollectionConverters._
import org.http4s.server.SecureSession
import org.http4s.server.ServerRequestKeys
import org.log4s.getLogger
import org.typelevel.ci._
import org.typelevel.vault._

import java.security.cert.X509Certificate
import javax.servlet.ServletConfig
import javax.servlet.http.HttpServlet
import javax.servlet.http.HttpServletRequest
import javax.servlet.http.HttpServletResponse
import javax.servlet.http.HttpSession

<<<<<<< HEAD
abstract class Http4sServlet[F[_]](
    service: HttpApp[F],
    servletIo: ServletIo[F],
    dispatcher: Dispatcher[F])(implicit F: Async[F])
    extends HttpServlet {
=======
abstract class Http4sServlet[F[_]](service: HttpApp[F], servletIo: ServletIo[F])(implicit
    F: Effect[F]
) extends HttpServlet {
>>>>>>> 37f452b1
  protected val logger = getLogger

  // micro-optimization: unwrap the service and call its .run directly
  protected val serviceFn: Request[F] => F[Response[F]] = service.run

  protected var servletApiVersion: ServletApiVersion = _
  private[this] var serverSoftware: ServerSoftware = _

  object ServletRequestKeys {
    val HttpSession: Key[Option[HttpSession]] = {
      val result = Key.newKey[F, Option[HttpSession]]
      dispatcher.unsafeRunSync(result)
    }
  }

  override def init(config: ServletConfig): Unit = {
    super.init(config)
    val servletContext = config.getServletContext
    servletApiVersion = ServletApiVersion(servletContext)
    logger.info(s"Detected Servlet API version $servletApiVersion")
    serverSoftware = ServerSoftware(servletContext.getServerInfo)
  }

  protected def onParseFailure(
      parseFailure: ParseFailure,
      servletResponse: HttpServletResponse,
      bodyWriter: BodyWriter[F],
  ): F[Unit] = {
    val response = Response[F](Status.BadRequest).withEntity(parseFailure.sanitized)
    renderResponse(response, servletResponse, bodyWriter)
  }

  protected def renderResponse(
      response: Response[F],
      servletResponse: HttpServletResponse,
      bodyWriter: BodyWriter[F],
  ): F[Unit] =
    F.delay {
      servletResponse.setStatus(response.status.code)
      for (header <- response.headers.headers if header.name != ci"Transfer-Encoding")
        servletResponse.addHeader(header.name.toString, header.value)
    }.attempt
      .flatMap {
        case Right(()) => bodyWriter(response)
        case Left(t) =>
          response.body.drain.compile.drain.handleError { t2 =>
            logger.error(t2)("Error draining body")
          } *> F.raiseError(t)
      }

  protected def toRequest(req: HttpServletRequest): ParseResult[Request[F]] =
    for {
      method <- Method.fromString(req.getMethod)
      uri <- Uri.requestTarget(
        Option(req.getQueryString)
          .map { q =>
            s"${req.getRequestURI}?$q"
          }
          .getOrElse(req.getRequestURI)
      )
      version <- HttpVersion.fromString(req.getProtocol)
    } yield Request(
      method = method,
      uri = uri,
      httpVersion = version,
      headers = toHeaders(req),
      body = servletIo.reader(req),
      attributes = Vault.empty
        .insert(Request.Keys.PathInfoCaret, getPathInfoIndex(req, uri))
        .insert(
          Request.Keys.ConnectionInfo,
          Request.Connection(
            local = SocketAddress(
              IpAddress.fromString(stripBracketsFromAddr(req.getLocalAddr)).get,
              Port.fromInt(req.getLocalPort).get,
            ),
            remote = SocketAddress(
              IpAddress.fromString(stripBracketsFromAddr(req.getRemoteAddr)).get,
              Port.fromInt(req.getRemotePort).get,
            ),
            secure = req.isSecure,
          ),
        )
        .insert(Request.Keys.ServerSoftware, serverSoftware)
        .insert(ServletRequestKeys.HttpSession, Option(req.getSession(false)))
        .insert(
          ServerRequestKeys.SecureSession,
          (
            Option(req.getAttribute("javax.servlet.request.ssl_session_id").asInstanceOf[String]),
            Option(req.getAttribute("javax.servlet.request.cipher_suite").asInstanceOf[String]),
            Option(req.getAttribute("javax.servlet.request.key_size").asInstanceOf[Int]),
            Option(
              req
                .getAttribute("javax.servlet.request.X509Certificate")
                .asInstanceOf[Array[X509Certificate]]
            ),
          )
            .mapN(SecureSession.apply),
        ),
    )

  private def getPathInfoIndex(req: HttpServletRequest, uri: Uri) = {
    val pathInfo =
      Uri.Path
        .unsafeFromString(req.getContextPath)
        .concat(Uri.Path.unsafeFromString(req.getServletPath))
    uri.path
      .findSplit(pathInfo)
      .getOrElse(-1)
  }

  protected def toHeaders(req: HttpServletRequest): Headers = {
    val headers = for {
      name <- req.getHeaderNames.asScala
      value <- req.getHeaders(name).asScala
    } yield name -> value
    Headers(headers.toList)
  }
  private final def stripBracketsFromAddr(addr: String): String =
    addr.stripPrefix("[").stripSuffix("]")
}<|MERGE_RESOLUTION|>--- conflicted
+++ resolved
@@ -37,17 +37,12 @@
 import javax.servlet.http.HttpServletResponse
 import javax.servlet.http.HttpSession
 
-<<<<<<< HEAD
 abstract class Http4sServlet[F[_]](
     service: HttpApp[F],
     servletIo: ServletIo[F],
-    dispatcher: Dispatcher[F])(implicit F: Async[F])
+    dispatcher: Dispatcher[F],
+)(implicit F: Async[F])
     extends HttpServlet {
-=======
-abstract class Http4sServlet[F[_]](service: HttpApp[F], servletIo: ServletIo[F])(implicit
-    F: Effect[F]
-) extends HttpServlet {
->>>>>>> 37f452b1
   protected val logger = getLogger
 
   // micro-optimization: unwrap the service and call its .run directly
