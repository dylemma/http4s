/*
 * Copyright 2013 http4s.org
 *
 * Licensed under the Apache License, Version 2.0 (the "License");
 * you may not use this file except in compliance with the License.
 * You may obtain a copy of the License at
 *
 *     http://www.apache.org/licenses/LICENSE-2.0
 *
 * Unless required by applicable law or agreed to in writing, software
 * distributed under the License is distributed on an "AS IS" BASIS,
 * WITHOUT WARRANTIES OR CONDITIONS OF ANY KIND, either express or implied.
 * See the License for the specific language governing permissions and
 * limitations under the License.
 */

package org.http4s
package servlet

import cats.effect.IO
import cats.effect.Resource
import cats.effect.std.Dispatcher
import cats.syntax.all._
import org.http4s.dsl.io._
import org.http4s.server.DefaultServiceErrorHandler
import org.http4s.syntax.all._
import org.http4s.testing.AutoCloseableResource

import java.net.URL
import scala.concurrent.duration._
import scala.io.Source

class AsyncHttp4sServletSuite extends Http4sSuite {
  private lazy val service = HttpRoutes
    .of[IO] {
      case GET -> Root / "simple" =>
        Ok("simple")
      case req @ POST -> Root / "echo" =>
        Ok(req.body)
      case GET -> Root / "shifted" =>
        // Wait for a bit to make sure we lose the race
        (IO.sleep(50.millis) *>
          Ok("shifted")).evalOn(munitExecutionContext)
    }
    .orNotFound

  private val servletServer = ResourceFixture[Int](TestEclipseServer(servlet))

  private def get(serverPort: Int, path: String): IO[String] =
    IO.blocking[String](
      AutoCloseableResource.resource(
        Source
          .fromURL(new URL(s"http://127.0.0.1:$serverPort/$path"))
      )(_.getLines().mkString)
    )

  servletServer.test("AsyncHttp4sServlet handle GET requests") { server =>
    get(server, "simple").assertEquals("simple")
  }

  servletServer.test("AsyncHttp4sServlet handle POST requests") { server =>
    val contents = (1 to 14).map { i =>
      val number =
        scala.math.pow(2, i.toDouble).toInt - 1 // -1 for the end-of-line to make awk play nice
      s"$i $number ${"*".*(number)}\n"
    }.toList

    import org.asynchttpclient.Dsl._
    import org.asynchttpclient.Response

    Resource.make(IO(asyncHttpClient()))(c => IO(c.close())).use { client =>
      contents
        .traverse { content =>
          IO {
            client
              .preparePost(s"http://127.0.0.1:$server/echo")
              .setBody(content)
              .execute()
              .toCompletableFuture()
          }.flatMap { cf =>
            IO.async[Response] { cb =>
              IO.delay {
                val stage = cf.handle[Unit] {
                  case (response, null) => cb(Right(response))
                  case (_, t) => cb(Left(t))
                }
                Some(IO.delay(stage.cancel(false)).void)
              }
            }
          }.flatMap { response =>
            IO(response.getResponseBody())
          }
        }
        .assertEquals(contents)
    }
  }

  servletServer.test("AsyncHttp4sServlet work for shifted IO") { server =>
    get(server, "shifted").assertEquals("shifted")
  }

  private lazy val serverPortR = for {
    dispatcher <- Dispatcher[IO]
    server <- Resource.make(IO(new EclipseServer))(server => IO(server.stop()))
    servlet = new AsyncHttp4sServlet[IO](
      service = service,
      dispatcher = dispatcher,
      servletIo = NonBlockingServletIo[IO](4096),
      serviceErrorHandler = DefaultServiceErrorHandler[IO],
    )
    port <- Resource.eval(IO {
      val connector =
        new ServerConnector(server, new HttpConnectionFactory(new HttpConfiguration()))

<<<<<<< HEAD
      val context = new ServletContextHandler
      context.addServlet(new ServletHolder(servlet), "/*")

      server.addConnector(connector)
      server.setHandler(context)

      server.start()

      connector.getLocalPort
    })
  } yield port

=======
>>>>>>> c8a68ca8
}<|MERGE_RESOLUTION|>--- conflicted
+++ resolved
@@ -44,7 +44,7 @@
     }
     .orNotFound
 
-  private val servletServer = ResourceFixture[Int](TestEclipseServer(servlet))
+  private val servletServer = ResourceFixture[Int](Dispatcher[IO].flatMap(d => TestEclipseServer(servlet(d))))
 
   private def get(serverPort: Int, path: String): IO[String] =
     IO.blocking[String](
@@ -99,32 +99,10 @@
     get(server, "shifted").assertEquals("shifted")
   }
 
-  private lazy val serverPortR = for {
-    dispatcher <- Dispatcher[IO]
-    server <- Resource.make(IO(new EclipseServer))(server => IO(server.stop()))
-    servlet = new AsyncHttp4sServlet[IO](
-      service = service,
-      dispatcher = dispatcher,
-      servletIo = NonBlockingServletIo[IO](4096),
-      serviceErrorHandler = DefaultServiceErrorHandler[IO],
-    )
-    port <- Resource.eval(IO {
-      val connector =
-        new ServerConnector(server, new HttpConnectionFactory(new HttpConfiguration()))
-
-<<<<<<< HEAD
-      val context = new ServletContextHandler
-      context.addServlet(new ServletHolder(servlet), "/*")
-
-      server.addConnector(connector)
-      server.setHandler(context)
-
-      server.start()
-
-      connector.getLocalPort
-    })
-  } yield port
-
-=======
->>>>>>> c8a68ca8
+  private def servlet(dispatcher: Dispatcher[IO]) = new AsyncHttp4sServlet[IO](
+    service = service,
+    servletIo = NonBlockingServletIo[IO](4096),
+    serviceErrorHandler = DefaultServiceErrorHandler[IO],
+    dispatcher = dispatcher,
+  )
 }