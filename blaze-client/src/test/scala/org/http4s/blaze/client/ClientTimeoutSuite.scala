--- conflicted
+++ resolved
@@ -51,22 +51,14 @@
     )
   )
 
-<<<<<<< HEAD
-  def fixture = (tickWheelFixture, dispatcher).mapN(FunFixture.map2(_, _))
-
-  val www_foo_com = uri"http://www.foo.com"
-  val FooRequest = Request[IO](uri = www_foo_com)
-  val FooRequestKey = RequestKey.fromRequest(FooRequest)
-  val resp = "HTTP/1.1 200 OK\r\nContent-Length: 4\r\n\r\ndone"
-
-  val chunkBufferMaxSize = 1024 * 1024
-=======
+  private def fixture = (tickWheelFixture, dispatcher).mapN(FunFixture.map2(_, _))
+
   private val www_foo_com = uri"http://www.foo.com"
   private val FooRequest = Request[IO](uri = www_foo_com)
   private val FooRequestKey = RequestKey.fromRequest(FooRequest)
   private val resp = "HTTP/1.1 200 OK\r\nContent-Length: 4\r\n\r\ndone"
+
   private val chunkBufferMaxSize = 1024 * 1024
->>>>>>> e2cebb9b
 
   private def makeIdleTimeoutStage(
       idleTimeout: Duration,
