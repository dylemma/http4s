/*
 * Copyright 2014 http4s.org
 *
 * Licensed under the Apache License, Version 2.0 (the "License");
 * you may not use this file except in compliance with the License.
 * You may obtain a copy of the License at
 *
 *     http://www.apache.org/licenses/LICENSE-2.0
 *
 * Unless required by applicable law or agreed to in writing, software
 * distributed under the License is distributed on an "AS IS" BASIS,
 * WITHOUT WARRANTIES OR CONDITIONS OF ANY KIND, either express or implied.
 * See the License for the specific language governing permissions and
 * limitations under the License.
 */

package org.http4s.blaze
package client

import cats.effect._
import cats.implicits.catsSyntaxApplicativeId
import fs2.Stream
import io.netty.channel.ChannelHandlerContext
import io.netty.handler.codec.http.HttpMethod
import io.netty.handler.codec.http.HttpRequest
import io.netty.handler.codec.http.HttpResponseStatus
import org.http4s.Status.Ok
import org.http4s._
import org.http4s.blaze.util.TickWheelExecutor
import org.http4s.client.scaffold.Handler
import org.http4s.client.scaffold.HandlerHelpers
import org.http4s.client.scaffold.HandlersToNettyAdapter
import org.http4s.client.scaffold.RoutesToHandlerAdapter
import org.http4s.client.scaffold.ServerScaffold
import org.http4s.client.testroutes.GetRoutes
import org.http4s.dsl.io._

import javax.net.ssl.SSLContext
import scala.concurrent.duration._

trait BlazeClientBase extends Http4sSuite {
  val tickWheel: TickWheelExecutor = new TickWheelExecutor(tick = 50.millis)

  def builder(
      maxConnectionsPerRequestKey: Int,
      maxTotalConnections: Int = 5,
      responseHeaderTimeout: Duration = 30.seconds,
      requestTimeout: Duration = 45.seconds,
      chunkBufferMaxSize: Int = 1024,
      sslContextOption: Option[SSLContext] = Some(bits.TrustingSslContext),
<<<<<<< HEAD
  ): BlazeClientBuilder[IO] = {
=======
      retries: Int = 0,
  ) = {
>>>>>>> dfc87283
    val builder: BlazeClientBuilder[IO] =
      BlazeClientBuilder[IO](munitExecutionContext)
        .withCheckEndpointAuthentication(false)
        .withResponseHeaderTimeout(responseHeaderTimeout)
        .withRequestTimeout(requestTimeout)
        .withMaxTotalConnections(maxTotalConnections)
        .withMaxConnectionsPerRequestKey(Function.const(maxConnectionsPerRequestKey))
        .withChunkBufferMaxSize(chunkBufferMaxSize)
        .withScheduler(scheduler = tickWheel)
        .withRetries(retries)

    sslContextOption.fold[BlazeClientBuilder[IO]](builder.withoutSslContext)(builder.withSslContext)
  }

  private def makeScaffold(num: Int, secure: Boolean): Resource[IO, ServerScaffold[IO]] =
    for {
      getHandler <- Resource.eval(
        RoutesToHandlerAdapter(
          HttpRoutes.of[IO] {
            case Method.GET -> Root / "infinite" =>
              Response[IO](Ok).withEntity(Stream.emit[IO, String]("a" * 8 * 1024).repeat).pure[IO]
            case Method.GET -> path =>
              GetRoutes.getPaths.getOrElse(path.toString, NotFound())
          }
        )
      )
      scaffold <- ServerScaffold[IO](
        num,
        secure,
        HandlersToNettyAdapter[IO](postHandlers, getHandler),
      )
    } yield scaffold

  private def postHandlers: Map[(HttpMethod, String), Handler] =
    Map(
      (HttpMethod.POST, "/respond-and-close-immediately") -> new Handler {
        // The client may receive the response before sending the whole request
        override def onRequestStart(ctx: ChannelHandlerContext, request: HttpRequest): Unit = {
          HandlerHelpers.sendResponse(
            ctx,
            HttpResponseStatus.OK,
            HandlerHelpers.utf8Text("a"),
            closeConnection = true,
          )
          ()
        }

        override def onRequestEnd(ctx: ChannelHandlerContext, request: HttpRequest): Unit = ()
      },
      (HttpMethod.POST, "/respond-and-close-immediately-no-body") -> new Handler {
        // The client may receive the response before sending the whole request
        override def onRequestStart(ctx: ChannelHandlerContext, request: HttpRequest): Unit = {
          HandlerHelpers.sendResponse(ctx, HttpResponseStatus.OK, closeConnection = true)
          ()
        }

        override def onRequestEnd(ctx: ChannelHandlerContext, request: HttpRequest): Unit = ()
      },
      (HttpMethod.POST, "/process-request-entity") -> new Handler {
        // We wait for the entire request to arrive before sending a response. That's how servers normally behave.
        override def onRequestEnd(ctx: ChannelHandlerContext, request: HttpRequest): Unit = {
          HandlerHelpers.sendResponse(ctx, HttpResponseStatus.OK)
          ()
        }
      },
    )

  val server: Fixture[ServerScaffold[IO]] = resourceSuiteFixture("http", makeScaffold(2, false))
  val secureServer: Fixture[ServerScaffold[IO]] =
    resourceSuiteFixture("https", makeScaffold(1, true))
}<|MERGE_RESOLUTION|>--- conflicted
+++ resolved
@@ -48,12 +48,8 @@
       requestTimeout: Duration = 45.seconds,
       chunkBufferMaxSize: Int = 1024,
       sslContextOption: Option[SSLContext] = Some(bits.TrustingSslContext),
-<<<<<<< HEAD
+      retries: Int = 0,
   ): BlazeClientBuilder[IO] = {
-=======
-      retries: Int = 0,
-  ) = {
->>>>>>> dfc87283
     val builder: BlazeClientBuilder[IO] =
       BlazeClientBuilder[IO](munitExecutionContext)
         .withCheckEndpointAuthentication(false)
