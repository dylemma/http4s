--- conflicted
+++ resolved
@@ -65,14 +65,9 @@
     channelOptions: ChannelOptions,
     connectTimeout: Duration,
     idleTimeout: Duration,
-<<<<<<< HEAD
     dispatcher: Dispatcher[F],
-    getAddress: RequestKey => Either[Throwable, InetSocketAddress]
+    getAddress: RequestKey => Either[Throwable, InetSocketAddress],
 )(implicit F: Async[F]) {
-=======
-    getAddress: RequestKey => Either[Throwable, InetSocketAddress],
-)(implicit F: ConcurrentEffect[F]) {
->>>>>>> 37f452b1
   private val connectionManager = new ClientChannelFactory(
     bufferSize,
     asynchronousChannelGroup,
@@ -84,19 +79,19 @@
   def makeClient(requestKey: RequestKey): F[BlazeConnection[F]] =
     getAddress(requestKey) match {
       case Right(a) =>
-        fromFutureNoShift(executionContextConfig.getExecutionContext.flatMap(ec =>
-          F.delay(buildPipeline(requestKey, a, ec))))
+        fromFutureNoShift(
+          executionContextConfig.getExecutionContext.flatMap(ec =>
+            F.delay(buildPipeline(requestKey, a, ec))
+          )
+        )
       case Left(t) => F.raiseError(t)
     }
 
   private def buildPipeline(
       requestKey: RequestKey,
       addr: InetSocketAddress,
-<<<<<<< HEAD
-      executionContext: ExecutionContext): Future[BlazeConnection[F]] =
-=======
+      executionContext: ExecutionContext,
   ): Future[BlazeConnection[F]] =
->>>>>>> 37f452b1
     connectionManager
       .connect(addr)
       .transformWith {
@@ -116,14 +111,12 @@
   private def buildStages(
       requestKey: RequestKey,
       head: HeadStage[ByteBuffer],
-<<<<<<< HEAD
-      executionContext: ExecutionContext): Either[IllegalStateException, BlazeConnection[F]] = {
-=======
+      executionContext: ExecutionContext,
   ): Either[IllegalStateException, BlazeConnection[F]] = {
->>>>>>> 37f452b1
 
     val idleTimeoutStage: Option[IdleTimeoutStage[ByteBuffer]] = makeIdleTimeoutStage(
-      executionContext)
+      executionContext
+    )
     val ssl: Either[IllegalStateException, Option[SSLStage]] = makeSslStage(requestKey)
 
     val connection = new Http1Connection(
@@ -136,10 +129,7 @@
       parserMode = parserMode,
       userAgent = userAgent,
       idleTimeoutStage = idleTimeoutStage,
-<<<<<<< HEAD
-      dispatcher = dispatcher
-=======
->>>>>>> 37f452b1
+      dispatcher = dispatcher,
     )
 
     ssl.map { sslStage =>
@@ -153,7 +143,8 @@
   }
 
   private def makeIdleTimeoutStage(
-      executionContext: ExecutionContext): Option[IdleTimeoutStage[ByteBuffer]] =
+      executionContext: ExecutionContext
+  ): Option[IdleTimeoutStage[ByteBuffer]] =
     idleTimeout match {
       case d: FiniteDuration =>
         Some(new IdleTimeoutStage[ByteBuffer](d, scheduler, executionContext))
