/*
 * Copyright 2014 http4s.org
 *
 * Licensed under the Apache License, Version 2.0 (the "License");
 * you may not use this file except in compliance with the License.
 * You may obtain a copy of the License at
 *
 *     http://www.apache.org/licenses/LICENSE-2.0
 *
 * Unless required by applicable law or agreed to in writing, software
 * distributed under the License is distributed on an "AS IS" BASIS,
 * WITHOUT WARRANTIES OR CONDITIONS OF ANY KIND, either express or implied.
 * See the License for the specific language governing permissions and
 * limitations under the License.
 */

package org.http4s
package blaze
package client

import cats.effect.kernel.{Async, Resource}
import cats.effect.std.Dispatcher
import cats.effect.implicits._
import cats.syntax.all._
import fs2._

import java.nio.ByteBuffer
import java.util.concurrent.TimeoutException
import java.util.concurrent.atomic.AtomicReference
import org.http4s.Uri.{Authority, RegName}
import org.http4s.blaze.pipeline.Command.EOF
import org.http4s.blazecore.{Http1Stage, IdleTimeoutStage}
import org.http4s.blazecore.util.Http1Writer
import org.http4s.client.RequestKey
import org.http4s.headers.{Connection, Host, `Content-Length`, `User-Agent`}
import org.http4s.util.{StringWriter, Writer}
import org.typelevel.vault._
import scala.annotation.tailrec
import scala.concurrent.{ExecutionContext, Future}
import scala.util.{Failure, Success}

private final class Http1Connection[F[_]](
    val requestKey: RequestKey,
    protected override val executionContext: ExecutionContext,
    maxResponseLineSize: Int,
    maxHeaderLength: Int,
    maxChunkSize: Int,
    override val chunkBufferMaxSize: Int,
    parserMode: ParserMode,
    userAgent: Option[`User-Agent`],
<<<<<<< HEAD
    override val dispatcher: Dispatcher[F]
)(implicit protected val F: Async[F])
=======
    idleTimeoutStage: Option[IdleTimeoutStage[ByteBuffer]]
)(implicit protected val F: ConcurrentEffect[F])
>>>>>>> fcd93e90
    extends Http1Stage[F]
    with BlazeConnection[F] {
  import Http1Connection._
  import Resource.ExitCase

  override def name: String = getClass.getName
  private val parser =
    new BlazeHttp1ClientParser(maxResponseLineSize, maxHeaderLength, maxChunkSize, parserMode)

  private val stageState = new AtomicReference[State](Idle(None))

  override def isClosed: Boolean =
    stageState.get match {
      case Error(_) => true
      case _ => false
    }

  override def isRecyclable: Boolean =
    stageState.get match {
      case Idle(_) => true
      case _ => false
    }

  override def shutdown(): Unit = stageShutdown()

  override def stageShutdown(): Unit = shutdownWithError(EOF)

  override protected def fatalError(t: Throwable, msg: String): Unit = {
    val realErr = t match {
      case _: TimeoutException => EOF
      case EOF => EOF
      case t =>
        logger.error(t)(s"Fatal Error: $msg")
        t
    }
    shutdownWithError(realErr)
  }

  @tailrec
  private def shutdownWithError(t: Throwable): Unit =
    stageState.get match {
      // If we have a real error, lets put it here.
      case st @ Error(EOF) if t != EOF =>
        if (!stageState.compareAndSet(st, Error(t))) shutdownWithError(t)
        else closePipeline(Some(t))

      case Error(_) => // NOOP: already shutdown

      case x =>
        if (!stageState.compareAndSet(x, Error(t))) shutdownWithError(t)
        else {
          val cmd = t match {
            case EOF => None
            case _ => Some(t)
          }
          closePipeline(cmd)
          super.stageShutdown()
        }
    }

  @tailrec
  def resetRead(): Unit = {
    val state = stageState.get()
    val nextState = state match {
      case ReadWrite => Some(Write)
      case Read =>
        // idleTimeout is activated when entering ReadWrite state, remains active throughout Read and Write and is deactivated when entering the Idle state
        idleTimeoutStage.foreach(_.cancelTimeout())
        Some(Idle(Some(startIdleRead())))
      case _ => None
    }

    nextState match {
      case Some(n) => if (stageState.compareAndSet(state, n)) parser.reset() else resetRead()
      case None => ()
    }
  }

  @tailrec
  def resetWrite(): Unit = {
    val state = stageState.get()
    val nextState = state match {
      case ReadWrite => Some(Read)
      case Write =>
        // idleTimeout is activated when entering ReadWrite state, remains active throughout Read and Write and is deactivated when entering the Idle state
        idleTimeoutStage.foreach(_.cancelTimeout())
        Some(Idle(Some(startIdleRead())))
      case _ => None
    }

    nextState match {
      case Some(n) => if (stageState.compareAndSet(state, n)) () else resetWrite()
      case None => ()
    }
  }

  // #4798 We read from the channel while the connection is idle, in order to receive an EOF when the connection gets closed.
  private def startIdleRead(): Future[ByteBuffer] = {
    val f = channelRead()
    f.onComplete {
      case Failure(t) => shutdownWithError(t)
      case _ =>
    }(executionContext)
    f
  }

  def runRequest(req: Request[F]): F[Resource[F, Response[F]]] =
    F.defer[Resource[F, Response[F]]] {
      stageState.get match {
        case i @ Idle(idleRead) =>
          if (stageState.compareAndSet(i, ReadWrite)) {
            logger.debug(s"Connection was idle. Running.")
            executeRequest(req, idleRead)
          } else {
            logger.debug(s"Connection changed state since checking it was idle. Looping.")
            runRequest(req)
          }
        case ReadWrite | Read | Write =>
          logger.error(s"Tried to run a request already in running state.")
          F.raiseError(InProgressException)
        case Error(e) =>
          logger.debug(s"Tried to run a request in closed/error state: $e")
          F.raiseError(e)
      }
    }

  override protected def doParseContent(buffer: ByteBuffer): Option[ByteBuffer] =
    parser.doParseContent(buffer)

  override protected def contentComplete(): Boolean = parser.contentComplete()

  private def executeRequest(
      req: Request[F],
      idleRead: Option[Future[ByteBuffer]]): F[Resource[F, Response[F]]] = {
    logger.debug(s"Beginning request: ${req.method} ${req.uri}")
    validateRequest(req) match {
      case Left(e) =>
        F.raiseError(e)
      case Right(req) =>
        F.defer {
          val initWriterSize: Int = 512
          val rr: StringWriter = new StringWriter(initWriterSize)
          val isServer: Boolean = false

          // Side Effecting Code
          encodeRequestLine(req, rr)
          Http1Stage.encodeHeaders(req.headers.headers, rr, isServer)
          if (userAgent.nonEmpty && req.headers.get[`User-Agent`].isEmpty)
            rr << userAgent.get << "\r\n"

          val mustClose: Boolean = req.headers.get[Connection] match {
            case Some(conn) => checkCloseConnection(conn, rr)
            case None => getHttpMinor(req) == 0
          }

          val idleTimeoutF = idleTimeoutStage match {
            case Some(stage) => F.async[TimeoutException](stage.setTimeout)
            case None => F.never[TimeoutException]
          }

          idleTimeoutF.start.flatMap { timeoutFiber =>
            val idleTimeoutS = timeoutFiber.joinWithNever.attempt.map {
              case Right(t) => Left(t): Either[Throwable, Unit]
              case Left(t) => Left(t): Either[Throwable, Unit]
            }

            val writeRequest: F[Boolean] = getChunkEncoder(req, mustClose, rr)
              .write(rr, req.body)
              .guarantee(F.delay(resetWrite()))
              .onError {
                case EOF => F.unit
                case t => F.delay(logger.error(t)("Error rendering request"))
              }

            val response: F[Resource[F, Response[F]]] =
              F.bracketCase(
                writeRequest.start
              )(writeFiber =>
                receiveResponse(
                  mustClose,
                  doesntHaveBody = req.method == Method.HEAD,
                  idleTimeoutS,
                  idleRead
                  // We need to wait for the write to complete so that by the time we attempt to recycle the connection it is fully idle.
                ).map(response =>
                  Resource.make(F.pure(writeFiber))(_.join.attempt.void).as(response))) {
                case (_, ExitCase.Completed) => F.unit
                case (writeFiber, ExitCase.Canceled | ExitCase.Error(_)) => writeFiber.cancel
              }

<<<<<<< HEAD
            F.race(response, timeoutFiber.joinWithNever)
              .flatMap[Response[F]] {
=======
            F.race(response, timeoutFiber.join)
              .flatMap {
>>>>>>> fcd93e90
                case Left(r) =>
                  F.pure(r)
                case Right(t) =>
                  F.raiseError(t)
              }
          }
        }
    }
  }

  private def receiveResponse(
      closeOnFinish: Boolean,
      doesntHaveBody: Boolean,
      idleTimeoutS: F[Either[Throwable, Unit]],
      idleRead: Option[Future[ByteBuffer]]): F[Response[F]] =
    F.async[Response[F]] { cb =>
      F.delay {
        idleRead match {
          case Some(read) =>
            handleRead(read, cb, closeOnFinish, doesntHaveBody, "Initial Read", idleTimeoutS)
          case None =>
            handleRead(
              channelRead(),
              cb,
              closeOnFinish,
              doesntHaveBody,
              "Initial Read",
              idleTimeoutS)
        }
        None
      }
    }

  // this method will get some data, and try to continue parsing using the implicit ec
  private def readAndParsePrelude(
      cb: Callback[Response[F]],
      closeOnFinish: Boolean,
      doesntHaveBody: Boolean,
      phase: String,
      idleTimeoutS: F[Either[Throwable, Unit]]): Unit =
    handleRead(channelRead(), cb, closeOnFinish, doesntHaveBody, phase, idleTimeoutS)

  private def handleRead(
      read: Future[ByteBuffer],
      cb: Callback[Response[F]],
      closeOnFinish: Boolean,
      doesntHaveBody: Boolean,
      phase: String,
      idleTimeoutS: F[Either[Throwable, Unit]]): Unit =
    read.onComplete {
      case Success(buff) => parsePrelude(buff, closeOnFinish, doesntHaveBody, cb, idleTimeoutS)
      case Failure(EOF) =>
        stageState.get match {
          case Error(e) => cb(Left(e))
          case _ =>
            shutdown()
            cb(Left(EOF))
        }

      case Failure(t) =>
        fatalError(t, s"Error during phase: $phase")
        cb(Left(t))
    }(executionContext)

  private def parsePrelude(
      buffer: ByteBuffer,
      closeOnFinish: Boolean,
      doesntHaveBody: Boolean,
      cb: Callback[Response[F]],
      idleTimeoutS: F[Either[Throwable, Unit]]): Unit =
    try if (!parser.finishedResponseLine(buffer))
      readAndParsePrelude(cb, closeOnFinish, doesntHaveBody, "Response Line Parsing", idleTimeoutS)
    else if (!parser.finishedHeaders(buffer))
      readAndParsePrelude(cb, closeOnFinish, doesntHaveBody, "Header Parsing", idleTimeoutS)
    else {
      // Get headers and determine if we need to close
      val headers: Headers = parser.getHeaders()
      val status: Status = parser.getStatus()
      val httpVersion: HttpVersion = parser.getHttpVersion()

      // we are now to the body
      def terminationCondition(): Either[Throwable, Option[Chunk[Byte]]] =
        stageState.get match { // if we don't have a length, EOF signals the end of the body.
          case Error(e) if e != EOF => Either.left(e)
          case _ =>
            if (parser.definedContentLength() || parser.isChunked())
              Either.left(InvalidBodyException("Received premature EOF."))
            else Either.right(None)
        }

      def cleanup(): Unit =
        if (closeOnFinish || headers.get[Connection].exists(_.hasClose)) {
          logger.debug("Message body complete. Shutting down.")
          stageShutdown()
        } else {
          logger.debug(s"Resetting $name after completing request.")
          resetRead()
        }

      val (attributes, body): (Vault, EntityBody[F]) = if (doesntHaveBody) {
        // responses to HEAD requests do not have a body
        cleanup()
        (Vault.empty, EmptyBody)
      } else {
        // We are to the point of parsing the body and then cleaning up
        val (rawBody, _): (EntityBody[F], () => Future[ByteBuffer]) =
          collectBodyFromParser(buffer, terminationCondition _)

        // to collect the trailers we need a cleanup helper and an effect in the attribute map
        val (trailerCleanup, attributes): (() => Unit, Vault) = {
          if (parser.getHttpVersion().minor == 1 && parser.isChunked()) {
            val trailers = new AtomicReference(Headers.empty)

            val attrs = Vault.empty.insert[F[Headers]](
              Message.Keys.TrailerHeaders[F],
              F.defer {
                if (parser.contentComplete()) F.pure(trailers.get())
                else
                  F.raiseError(
                    new IllegalStateException(
                      "Attempted to collect trailers before the body was complete."))
              }
            )

            (() => trailers.set(parser.getHeaders()), attrs)
          } else
            (
              { () =>
                ()
              },
              Vault.empty)
        }

        if (parser.contentComplete()) {
          trailerCleanup()
          cleanup()
          attributes -> rawBody
        } else
          attributes -> rawBody.onFinalizeCaseWeak {
            case ExitCase.Succeeded =>
              F.delay { trailerCleanup(); cleanup(); }.evalOn(executionContext)
            case ExitCase.Errored(_) | ExitCase.Canceled =>
              F.delay {
                trailerCleanup(); cleanup(); stageShutdown()
              }.evalOn(executionContext)
          }
      }
      cb(
        Right(
          Response[F](
            status = status,
            httpVersion = httpVersion,
            headers = headers,
            body = body.interruptWhen(idleTimeoutS),
            attributes = attributes)
        ))
    } catch {
      case t: Throwable =>
        logger.error(t)("Error during client request decode loop")
        cb(Left(t))
    }

  ///////////////////////// Private helpers /////////////////////////

  /** Validates the request, attempting to fix it if possible,
    * returning an Exception if invalid, None otherwise
    */
  @tailrec private def validateRequest(req: Request[F]): Either[Exception, Request[F]] = {
    val minor: Int = getHttpMinor(req)

    // If we are HTTP/1.0, make sure HTTP/1.0 has no body or a Content-Length header
    if (minor == 0 && req.headers.get[`Content-Length`].isEmpty) {
      logger.warn(s"Request $req is HTTP/1.0 but lacks a length header. Transforming to HTTP/1.1")
      validateRequest(req.withHttpVersion(HttpVersion.`HTTP/1.1`))
    }
    // Ensure we have a host header for HTTP/1.1
    else if (minor == 1 && req.uri.host.isEmpty) // this is unlikely if not impossible
      if (req.headers.get[Host].isDefined) {
        val host = req.headers.get[Host].get // TODO gross
        val newAuth = req.uri.authority match {
          case Some(auth) => auth.copy(host = RegName(host.host), port = host.port)
          case None => Authority(host = RegName(host.host), port = host.port)
        }
        validateRequest(req.withUri(req.uri.copy(authority = Some(newAuth))))
      } else if (req.headers.get[`Content-Length`].nonEmpty) // translate to HTTP/1.0
        validateRequest(req.withHttpVersion(HttpVersion.`HTTP/1.0`))
      else
        Left(new IllegalArgumentException("Host header required for HTTP/1.1 request"))
    else if (req.uri.path == Uri.Path.empty) Right(req.withUri(req.uri.copy(path = Uri.Path.Root)))
    else Right(req) // All appears to be well
  }

  private def getChunkEncoder(
      req: Request[F],
      closeHeader: Boolean,
      rr: StringWriter): Http1Writer[F] =
    getEncoder(req, rr, getHttpMinor(req), closeHeader)
}

private object Http1Connection {
  case object InProgressException extends Exception("Stage has request in progress")

  // ADT representing the state that the ClientStage can be in
  private sealed trait State
  private final case class Idle(idleRead: Option[Future[ByteBuffer]]) extends State
  private case object ReadWrite extends State
  private case object Read extends State
  private case object Write extends State
  private final case class Error(exc: Throwable) extends State

  private def getHttpMinor[F[_]](req: Request[F]): Int = req.httpVersion.minor

  private def encodeRequestLine[F[_]](req: Request[F], writer: Writer): writer.type = {
    val uri = req.uri
    writer << req.method << ' ' << uri.toOriginForm << ' ' << req.httpVersion << "\r\n"
    if (getHttpMinor(req) == 1 &&
      req.headers.get[Host].isEmpty) { // need to add the host header for HTTP/1.1
      uri.host match {
        case Some(host) =>
          writer << "Host: " << host.value
          if (uri.port.isDefined) writer << ':' << uri.port.get
          writer << "\r\n"

        case None =>
          // TODO: do we want to do this by exception?
          throw new IllegalArgumentException("Request URI must have a host.")
      }
      writer
    } else writer
  }
}<|MERGE_RESOLUTION|>--- conflicted
+++ resolved
@@ -18,7 +18,7 @@
 package blaze
 package client
 
-import cats.effect.kernel.{Async, Resource}
+import cats.effect.kernel.{Async, Outcome, Resource}
 import cats.effect.std.Dispatcher
 import cats.effect.implicits._
 import cats.syntax.all._
@@ -48,13 +48,9 @@
     override val chunkBufferMaxSize: Int,
     parserMode: ParserMode,
     userAgent: Option[`User-Agent`],
-<<<<<<< HEAD
+    idleTimeoutStage: Option[IdleTimeoutStage[ByteBuffer]],
     override val dispatcher: Dispatcher[F]
 )(implicit protected val F: Async[F])
-=======
-    idleTimeoutStage: Option[IdleTimeoutStage[ByteBuffer]]
-)(implicit protected val F: ConcurrentEffect[F])
->>>>>>> fcd93e90
     extends Http1Stage[F]
     with BlazeConnection[F] {
   import Http1Connection._
@@ -211,7 +207,7 @@
           }
 
           val idleTimeoutF = idleTimeoutStage match {
-            case Some(stage) => F.async[TimeoutException](stage.setTimeout)
+            case Some(stage) => F.async_[TimeoutException](stage.setTimeout)
             case None => F.never[TimeoutException]
           }
 
@@ -241,17 +237,12 @@
                   // We need to wait for the write to complete so that by the time we attempt to recycle the connection it is fully idle.
                 ).map(response =>
                   Resource.make(F.pure(writeFiber))(_.join.attempt.void).as(response))) {
-                case (_, ExitCase.Completed) => F.unit
-                case (writeFiber, ExitCase.Canceled | ExitCase.Error(_)) => writeFiber.cancel
+                case (_, Outcome.Succeeded(_)) => F.unit
+                case (writeFiber, Outcome.Canceled() | Outcome.Errored(_)) => writeFiber.cancel
               }
 
-<<<<<<< HEAD
             F.race(response, timeoutFiber.joinWithNever)
-              .flatMap[Response[F]] {
-=======
-            F.race(response, timeoutFiber.join)
               .flatMap {
->>>>>>> fcd93e90
                 case Left(r) =>
                   F.pure(r)
                 case Right(t) =>
