--- conflicted
+++ resolved
@@ -46,12 +46,8 @@
     responseHeaderTimeout: Duration,
     requestTimeout: Duration,
     semaphore: Semaphore[F],
-<<<<<<< HEAD
-    implicit private val executionContext: ExecutionContext)(implicit F: Async[F])
-=======
     implicit private val executionContext: ExecutionContext,
-)(implicit F: Concurrent[F])
->>>>>>> 37f452b1
+)(implicit F: Async[F])
     extends ConnectionManager.Stateful[F, A] { self =>
   private sealed case class Waiting(
       key: RequestKey,
