/*
 * Copyright 2014 http4s.org
 *
 * Licensed under the Apache License, Version 2.0 (the "License");
 * you may not use this file except in compliance with the License.
 * You may obtain a copy of the License at
 *
 *     http://www.apache.org/licenses/LICENSE-2.0
 *
 * Unless required by applicable law or agreed to in writing, software
 * distributed under the License is distributed on an "AS IS" BASIS,
 * WITHOUT WARRANTIES OR CONDITIONS OF ANY KIND, either express or implied.
 * See the License for the specific language governing permissions and
 * limitations under the License.
 */

package org.http4s.blazecore
package websocket

import fs2.Stream
import fs2.concurrent.SignallingRef
import cats.effect.IO
import cats.syntax.all._
import cats.effect.std.{Dispatcher, Queue}
import cats.effect.testing.specs2.CatsEffect
import java.util.concurrent.atomic.AtomicBoolean
<<<<<<< HEAD
import org.http4s.Http4sSpec
=======
import org.http4s.Http4sSuite
>>>>>>> 076872d8
import org.http4s.blaze.pipeline.LeafBuilder
import org.http4s.websocket.{WebSocketFrame, WebSocketSeparatePipe}
import org.http4s.websocket.WebSocketFrame._
import org.http4s.blaze.pipeline.Command

import scala.concurrent.ExecutionContext
import scala.concurrent.duration._
import scodec.bits.ByteVector

<<<<<<< HEAD
class Http4sWSStageSpec extends Http4sSpec with CatsEffect {
  implicit def testExecutionContext: ExecutionContext =
=======
class Http4sWSStageSpec extends Http4sSuite {
  implicit val testExecutionContext: ExecutionContext =
>>>>>>> 076872d8
    ExecutionContext.global

  class TestWebsocketStage(
      outQ: Queue[IO, WebSocketFrame],
      head: WSTestHead,
      closeHook: AtomicBoolean,
      backendInQ: Queue[IO, WebSocketFrame]) {
    def sendWSOutbound(w: WebSocketFrame*): IO[Unit] =
      Stream
        .emits(w)
        .covary[IO]
        .through(_.evalMap(outQ.offer))
        .compile
        .drain

    def sendInbound(w: WebSocketFrame*): IO[Unit] =
      w.toList.traverse(head.put).void

    def pollOutbound(timeoutSeconds: Long = 4L): IO[Option[WebSocketFrame]] =
      head.poll(timeoutSeconds)

    def pollBackendInbound(timeoutSeconds: Long = 4L): IO[Option[WebSocketFrame]] =
      IO.race(backendInQ.take, IO.sleep(timeoutSeconds.seconds))
        .map(_.fold(Some(_), _ => None))

    def pollBatchOutputbound(batchSize: Int, timeoutSeconds: Long = 4L): IO[List[WebSocketFrame]] =
      head.pollBatch(batchSize, timeoutSeconds)

    val outStream: Stream[IO, WebSocketFrame] =
      head.outStream

    def wasCloseHookCalled(): IO[Boolean] =
      IO(closeHook.get())
  }

  object TestWebsocketStage {
    def apply()(implicit dispatcher: Dispatcher[IO]): IO[TestWebsocketStage] =
      for {
        outQ <- Queue.unbounded[IO, WebSocketFrame]
        backendInQ <- Queue.unbounded[IO, WebSocketFrame]
        closeHook = new AtomicBoolean(false)
        ws = WebSocketSeparatePipe[IO](
          Stream.repeatEval(outQ.take),
          _.evalMap(backendInQ.offer),
          IO(closeHook.set(true)))
        deadSignal <- SignallingRef[IO, Boolean](false)
        wsHead <- WSTestHead()
        http4sWSStage <- Http4sWSStage[IO](ws, closeHook, deadSignal, dispatcher)
        head = LeafBuilder(http4sWSStage).base(wsHead)
        _ <- IO(head.sendInboundCommand(Command.Connected))
      } yield new TestWebsocketStage(outQ, head, closeHook, backendInQ)
  }

<<<<<<< HEAD
  "Http4sWSStage" should {
    withResource(Dispatcher[IO]) { implicit dispatcher =>
      "reply with pong immediately after ping" in (for {
        socket <- TestWebsocketStage()
        _ <- socket.sendInbound(Ping())
        _ <- socket.pollOutbound(2).map(_ must beSome[WebSocketFrame](Pong()))
        _ <- socket.sendInbound(Close())
      } yield ok)

      "not write any more frames after close frame sent" in (for {
        socket <- TestWebsocketStage()
        _ <- socket.sendWSOutbound(Text("hi"), Close(), Text("lol"))
        _ <- socket.pollOutbound().map(_ must_=== Some(Text("hi")))
        _ <- socket.pollOutbound().map(_ must_=== Some(Close()))
        _ <- socket.pollOutbound().map(_ must_=== None)
        _ <- socket.sendInbound(Close())
      } yield ok)

      "send a close frame back and call the on close handler upon receiving a close frame" in (for {
        socket <- TestWebsocketStage()
        _ <- socket.sendInbound(Close())
        _ <- socket.pollBatchOutputbound(2, 2).map(_ must_=== List(Close()))
        _ <- socket.wasCloseHookCalled().map(_ must_=== true)
      } yield ok)

      "not send two close frames " in (for {
        socket <- TestWebsocketStage()
        _ <- socket.sendWSOutbound(Close())
        _ <- socket.sendInbound(Close())
        _ <- socket.pollBatchOutputbound(2).map(_ must_=== List(Close()))
        _ <- socket.wasCloseHookCalled().map(_ must_=== true)
      } yield ok)

      "ignore pong frames" in (for {
        socket <- TestWebsocketStage()
        _ <- socket.sendInbound(Pong())
        _ <- socket.pollOutbound().map(_ must_=== None)
        _ <- socket.sendInbound(Close())
      } yield ok)

      "send a ping frames to backend" in (for {
        socket <- TestWebsocketStage()
        _ <- socket.sendInbound(Ping())
        _ <- socket.pollBackendInbound().map(_ must_=== Some(Ping()))
        pingWithBytes = Ping(ByteVector(Array[Byte](1, 2, 3)))
        _ <- socket.sendInbound(pingWithBytes)
        _ <- socket.pollBackendInbound().map(_ must_=== Some(pingWithBytes))
        _ <- socket.sendInbound(Close())
      } yield ok)

      "send a pong frames to backend" in (for {
        socket <- TestWebsocketStage()
        _ <- socket.sendInbound(Pong())
        _ <- socket.pollBackendInbound().map(_ must_=== Some(Pong()))
        pongWithBytes = Pong(ByteVector(Array[Byte](1, 2, 3)))
        _ <- socket.sendInbound(pongWithBytes)
        _ <- socket.pollBackendInbound().map(_ must_=== Some(pongWithBytes))
        _ <- socket.sendInbound(Close())
      } yield ok)

      "not fail on pending write request" in (for {
        socket <- TestWebsocketStage()
        reasonSent = ByteVector(42)
        in = Stream.eval(socket.sendInbound(Ping())).repeat.take(100)
        out = Stream.eval(socket.sendWSOutbound(Text("."))).repeat.take(200)
        _ <- in.merge(out).compile.drain
        _ <- socket.sendInbound(Close(reasonSent))
        reasonReceived <-
          socket.outStream
            .collectFirst { case Close(reasonReceived) => reasonReceived }
            .compile
            .toList
            .timeout(5.seconds)
        _ = reasonReceived must_== (List(reasonSent))
      } yield ok)
    }
=======
  test("Http4sWSStage should reply with pong immediately after ping") {
    for {
      socket <- TestWebsocketStage()
      _ <- socket.sendInbound(Ping())
      p <- socket.pollOutbound(2).map(_.exists(_ == Pong()))
      _ <- socket.sendInbound(Close())
    } yield assert(p)
  }

  test("Http4sWSStage should not write any more frames after close frame sent") {
    for {
      socket <- TestWebsocketStage()
      _ <- socket.sendWSOutbound(Text("hi"), Close(), Text("lol"))
      p1 <- socket.pollOutbound().map(_.contains(Text("hi")))
      p2 <- socket.pollOutbound().map(_.contains(Close()))
      p3 <- socket.pollOutbound().map(_.isEmpty)
      _ <- socket.sendInbound(Close())
    } yield assert(p1 && p2 && p3)
  }

  test(
    "Http4sWSStage should send a close frame back and call the on close handler upon receiving a close frame") {
    for {
      socket <- TestWebsocketStage()
      _ <- socket.sendInbound(Close())
      p1 <- socket.pollBatchOutputbound(2, 2).map(_ == List(Close()))
      p2 <- socket.wasCloseHookCalled().map(_ == true)
    } yield assert(p1 && p2)
  }

  test("Http4sWSStage should not send two close frames ") {
    for {
      socket <- TestWebsocketStage()
      _ <- socket.sendWSOutbound(Close())
      _ <- socket.sendInbound(Close())
      p1 <- socket.pollBatchOutputbound(2).map(_ == List(Close()))
      p2 <- socket.wasCloseHookCalled()
    } yield assert(p1 && p2)
  }

  test("Http4sWSStage should ignore pong frames") {
    for {
      socket <- TestWebsocketStage()
      _ <- socket.sendInbound(Pong())
      p <- socket.pollOutbound().map(_.isEmpty)
      _ <- socket.sendInbound(Close())
    } yield assert(p)
  }

  test("Http4sWSStage should send a ping frames to backend") {
    for {
      socket <- TestWebsocketStage()
      _ <- socket.sendInbound(Ping())
      p1 <- socket.pollBackendInbound().map(_.contains(Ping()))
      pingWithBytes = Ping(ByteVector(Array[Byte](1, 2, 3)))
      _ <- socket.sendInbound(pingWithBytes)
      p2 <- socket.pollBackendInbound().map(_.contains(pingWithBytes))
      _ <- socket.sendInbound(Close())
    } yield assert(p1 && p2)
  }

  test("Http4sWSStage should send a pong frames to backend") {
    for {
      socket <- TestWebsocketStage()
      _ <- socket.sendInbound(Pong())
      p1 <- socket.pollBackendInbound().map(_.contains(Pong()))
      pongWithBytes = Pong(ByteVector(Array[Byte](1, 2, 3)))
      _ <- socket.sendInbound(pongWithBytes)
      p2 <- socket.pollBackendInbound().map(_.contains(pongWithBytes))
      _ <- socket.sendInbound(Close())
    } yield assert(p1 && p2)
  }

  test("Http4sWSStage should not fail on pending write request") {
    for {
      socket <- TestWebsocketStage()
      reasonSent = ByteVector(42)
      in = Stream.eval(socket.sendInbound(Ping())).repeat.take(100)
      out = Stream.eval(socket.sendWSOutbound(Text("."))).repeat.take(200)
      _ <- in.merge(out).compile.drain
      _ <- socket.sendInbound(Close(reasonSent))
      reasonReceived <-
        socket.outStream
          .collectFirst { case Close(reasonReceived) => reasonReceived }
          .compile
          .toList
          .timeout(5.seconds)
    } yield assert(reasonReceived == List(reasonSent))
>>>>>>> 076872d8
  }
}<|MERGE_RESOLUTION|>--- conflicted
+++ resolved
@@ -22,30 +22,20 @@
 import cats.effect.IO
 import cats.syntax.all._
 import cats.effect.std.{Dispatcher, Queue}
-import cats.effect.testing.specs2.CatsEffect
 import java.util.concurrent.atomic.AtomicBoolean
-<<<<<<< HEAD
-import org.http4s.Http4sSpec
-=======
 import org.http4s.Http4sSuite
->>>>>>> 076872d8
 import org.http4s.blaze.pipeline.LeafBuilder
 import org.http4s.websocket.{WebSocketFrame, WebSocketSeparatePipe}
 import org.http4s.websocket.WebSocketFrame._
 import org.http4s.blaze.pipeline.Command
+import org.http4s.testing.DispatcherIOFixture
 
 import scala.concurrent.ExecutionContext
 import scala.concurrent.duration._
 import scodec.bits.ByteVector
 
-<<<<<<< HEAD
-class Http4sWSStageSpec extends Http4sSpec with CatsEffect {
-  implicit def testExecutionContext: ExecutionContext =
-=======
-class Http4sWSStageSpec extends Http4sSuite {
-  implicit val testExecutionContext: ExecutionContext =
->>>>>>> 076872d8
-    ExecutionContext.global
+class Http4sWSStageSpec extends Http4sSuite with DispatcherIOFixture {
+  implicit val testExecutionContext: ExecutionContext = munitExecutionContext
 
   class TestWebsocketStage(
       outQ: Queue[IO, WebSocketFrame],
@@ -98,85 +88,7 @@
       } yield new TestWebsocketStage(outQ, head, closeHook, backendInQ)
   }
 
-<<<<<<< HEAD
-  "Http4sWSStage" should {
-    withResource(Dispatcher[IO]) { implicit dispatcher =>
-      "reply with pong immediately after ping" in (for {
-        socket <- TestWebsocketStage()
-        _ <- socket.sendInbound(Ping())
-        _ <- socket.pollOutbound(2).map(_ must beSome[WebSocketFrame](Pong()))
-        _ <- socket.sendInbound(Close())
-      } yield ok)
-
-      "not write any more frames after close frame sent" in (for {
-        socket <- TestWebsocketStage()
-        _ <- socket.sendWSOutbound(Text("hi"), Close(), Text("lol"))
-        _ <- socket.pollOutbound().map(_ must_=== Some(Text("hi")))
-        _ <- socket.pollOutbound().map(_ must_=== Some(Close()))
-        _ <- socket.pollOutbound().map(_ must_=== None)
-        _ <- socket.sendInbound(Close())
-      } yield ok)
-
-      "send a close frame back and call the on close handler upon receiving a close frame" in (for {
-        socket <- TestWebsocketStage()
-        _ <- socket.sendInbound(Close())
-        _ <- socket.pollBatchOutputbound(2, 2).map(_ must_=== List(Close()))
-        _ <- socket.wasCloseHookCalled().map(_ must_=== true)
-      } yield ok)
-
-      "not send two close frames " in (for {
-        socket <- TestWebsocketStage()
-        _ <- socket.sendWSOutbound(Close())
-        _ <- socket.sendInbound(Close())
-        _ <- socket.pollBatchOutputbound(2).map(_ must_=== List(Close()))
-        _ <- socket.wasCloseHookCalled().map(_ must_=== true)
-      } yield ok)
-
-      "ignore pong frames" in (for {
-        socket <- TestWebsocketStage()
-        _ <- socket.sendInbound(Pong())
-        _ <- socket.pollOutbound().map(_ must_=== None)
-        _ <- socket.sendInbound(Close())
-      } yield ok)
-
-      "send a ping frames to backend" in (for {
-        socket <- TestWebsocketStage()
-        _ <- socket.sendInbound(Ping())
-        _ <- socket.pollBackendInbound().map(_ must_=== Some(Ping()))
-        pingWithBytes = Ping(ByteVector(Array[Byte](1, 2, 3)))
-        _ <- socket.sendInbound(pingWithBytes)
-        _ <- socket.pollBackendInbound().map(_ must_=== Some(pingWithBytes))
-        _ <- socket.sendInbound(Close())
-      } yield ok)
-
-      "send a pong frames to backend" in (for {
-        socket <- TestWebsocketStage()
-        _ <- socket.sendInbound(Pong())
-        _ <- socket.pollBackendInbound().map(_ must_=== Some(Pong()))
-        pongWithBytes = Pong(ByteVector(Array[Byte](1, 2, 3)))
-        _ <- socket.sendInbound(pongWithBytes)
-        _ <- socket.pollBackendInbound().map(_ must_=== Some(pongWithBytes))
-        _ <- socket.sendInbound(Close())
-      } yield ok)
-
-      "not fail on pending write request" in (for {
-        socket <- TestWebsocketStage()
-        reasonSent = ByteVector(42)
-        in = Stream.eval(socket.sendInbound(Ping())).repeat.take(100)
-        out = Stream.eval(socket.sendWSOutbound(Text("."))).repeat.take(200)
-        _ <- in.merge(out).compile.drain
-        _ <- socket.sendInbound(Close(reasonSent))
-        reasonReceived <-
-          socket.outStream
-            .collectFirst { case Close(reasonReceived) => reasonReceived }
-            .compile
-            .toList
-            .timeout(5.seconds)
-        _ = reasonReceived must_== (List(reasonSent))
-      } yield ok)
-    }
-=======
-  test("Http4sWSStage should reply with pong immediately after ping") {
+  dispatcher.test("Http4sWSStage should reply with pong immediately after ping") { implicit d =>
     for {
       socket <- TestWebsocketStage()
       _ <- socket.sendInbound(Ping())
@@ -185,28 +97,30 @@
     } yield assert(p)
   }
 
-  test("Http4sWSStage should not write any more frames after close frame sent") {
-    for {
-      socket <- TestWebsocketStage()
-      _ <- socket.sendWSOutbound(Text("hi"), Close(), Text("lol"))
-      p1 <- socket.pollOutbound().map(_.contains(Text("hi")))
-      p2 <- socket.pollOutbound().map(_.contains(Close()))
-      p3 <- socket.pollOutbound().map(_.isEmpty)
-      _ <- socket.sendInbound(Close())
-    } yield assert(p1 && p2 && p3)
+  dispatcher.test("Http4sWSStage should not write any more frames after close frame sent") {
+    implicit d =>
+      for {
+        socket <- TestWebsocketStage()
+        _ <- socket.sendWSOutbound(Text("hi"), Close(), Text("lol"))
+        p1 <- socket.pollOutbound().map(_.contains(Text("hi")))
+        p2 <- socket.pollOutbound().map(_.contains(Close()))
+        p3 <- socket.pollOutbound().map(_.isEmpty)
+        _ <- socket.sendInbound(Close())
+      } yield assert(p1 && p2 && p3)
   }
 
-  test(
+  dispatcher.test(
     "Http4sWSStage should send a close frame back and call the on close handler upon receiving a close frame") {
-    for {
-      socket <- TestWebsocketStage()
-      _ <- socket.sendInbound(Close())
-      p1 <- socket.pollBatchOutputbound(2, 2).map(_ == List(Close()))
-      p2 <- socket.wasCloseHookCalled().map(_ == true)
-    } yield assert(p1 && p2)
+    implicit d =>
+      for {
+        socket <- TestWebsocketStage()
+        _ <- socket.sendInbound(Close())
+        p1 <- socket.pollBatchOutputbound(2, 2).map(_ == List(Close()))
+        p2 <- socket.wasCloseHookCalled().map(_ == true)
+      } yield assert(p1 && p2)
   }
 
-  test("Http4sWSStage should not send two close frames ") {
+  dispatcher.test("Http4sWSStage should not send two close frames ") { implicit d =>
     for {
       socket <- TestWebsocketStage()
       _ <- socket.sendWSOutbound(Close())
@@ -216,7 +130,7 @@
     } yield assert(p1 && p2)
   }
 
-  test("Http4sWSStage should ignore pong frames") {
+  dispatcher.test("Http4sWSStage should ignore pong frames") { implicit d =>
     for {
       socket <- TestWebsocketStage()
       _ <- socket.sendInbound(Pong())
@@ -225,7 +139,7 @@
     } yield assert(p)
   }
 
-  test("Http4sWSStage should send a ping frames to backend") {
+  dispatcher.test("Http4sWSStage should send a ping frames to backend") { implicit d =>
     for {
       socket <- TestWebsocketStage()
       _ <- socket.sendInbound(Ping())
@@ -237,7 +151,7 @@
     } yield assert(p1 && p2)
   }
 
-  test("Http4sWSStage should send a pong frames to backend") {
+  dispatcher.test("Http4sWSStage should send a pong frames to backend") { implicit d =>
     for {
       socket <- TestWebsocketStage()
       _ <- socket.sendInbound(Pong())
@@ -249,7 +163,7 @@
     } yield assert(p1 && p2)
   }
 
-  test("Http4sWSStage should not fail on pending write request") {
+  dispatcher.test("Http4sWSStage should not fail on pending write request") { implicit d =>
     for {
       socket <- TestWebsocketStage()
       reasonSent = ByteVector(42)
@@ -264,6 +178,5 @@
           .toList
           .timeout(5.seconds)
     } yield assert(reasonReceived == List(reasonSent))
->>>>>>> 076872d8
   }
 }