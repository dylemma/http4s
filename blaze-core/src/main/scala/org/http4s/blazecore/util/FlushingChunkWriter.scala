/*
 * Copyright 2014 http4s.org
 *
 * Licensed under the Apache License, Version 2.0 (the "License");
 * you may not use this file except in compliance with the License.
 * You may obtain a copy of the License at
 *
 *     http://www.apache.org/licenses/LICENSE-2.0
 *
 * Unless required by applicable law or agreed to in writing, software
 * distributed under the License is distributed on an "AS IS" BASIS,
 * WITHOUT WARRANTIES OR CONDITIONS OF ANY KIND, either express or implied.
 * See the License for the specific language governing permissions and
 * limitations under the License.
 */

package org.http4s
package blazecore
package util

import cats.effect.Async
import fs2._
import java.nio.ByteBuffer

import cats.effect.std.Dispatcher
import org.http4s.blaze.pipeline.TailStage
import org.http4s.util.StringWriter

import scala.concurrent._

<<<<<<< HEAD
private[http4s] class FlushingChunkWriter[F[_]](pipe: TailStage[ByteBuffer], trailer: F[Headers])(
    implicit
    protected val F: Async[F],
    protected val ec: ExecutionContext,
    protected val dispatcher: Dispatcher[F])
=======
private[http4s] class FlushingChunkWriter[F[_]](
    pipe: TailStage[ByteBuffer],
    trailer: F[v2.Headers])(implicit protected val F: Effect[F], protected val ec: ExecutionContext)
>>>>>>> f5309a41
    extends Http1Writer[F] {
  import ChunkWriter._

  protected def writeBodyChunk(chunk: Chunk[Byte], flush: Boolean): Future[Unit] =
    if (chunk.isEmpty) FutureUnit
    else pipe.channelWrite(encodeChunk(chunk, Nil))

  protected def writeEnd(chunk: Chunk[Byte]): Future[Boolean] = {
    if (!chunk.isEmpty) writeBodyChunk(chunk, true).flatMap { _ =>
      writeTrailer(pipe, trailer)
    }
    else writeTrailer(pipe, trailer)
  }.map(_ => false)

  override def writeHeaders(headerWriter: StringWriter): Future[Unit] =
    // It may be a while before we get another chunk, so we flush now
    pipe.channelWrite(
      List(Http1Writer.headersToByteBuffer(headerWriter.result), TransferEncodingChunked))
}<|MERGE_RESOLUTION|>--- conflicted
+++ resolved
@@ -28,17 +28,12 @@
 
 import scala.concurrent._
 
-<<<<<<< HEAD
-private[http4s] class FlushingChunkWriter[F[_]](pipe: TailStage[ByteBuffer], trailer: F[Headers])(
-    implicit
+private[http4s] class FlushingChunkWriter[F[_]](
+    pipe: TailStage[ByteBuffer],
+    trailer: F[v2.Headers])(implicit
     protected val F: Async[F],
     protected val ec: ExecutionContext,
     protected val dispatcher: Dispatcher[F])
-=======
-private[http4s] class FlushingChunkWriter[F[_]](
-    pipe: TailStage[ByteBuffer],
-    trailer: F[v2.Headers])(implicit protected val F: Effect[F], protected val ec: ExecutionContext)
->>>>>>> f5309a41
     extends Http1Writer[F] {
   import ChunkWriter._
 
