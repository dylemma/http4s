package org.http4s
package blazecore
package websocket

import fs2.async.mutable.Signal
import org.http4s.websocket.WebsocketBits._

import scala.util.{Failure, Success}
import org.http4s.blaze.pipeline.stages.SerializingStage
import org.http4s.blaze.pipeline.{TrunkBuilder, LeafBuilder, Command, TailStage}
import org.http4s.blaze.pipeline.Command.EOF
import org.http4s.blaze.util.Execution.{directec, trampoline}
import org.http4s.{websocket => ws4s}

import fs2.async
import fs2._

<<<<<<< HEAD
import pipeline.{TrunkBuilder, LeafBuilder, Command, TailStage}

class Http4sWSStage(ws: ws4s.Websocket)(implicit val strategy: Strategy) extends TailStage[WebSocketFrame] {
=======
class Http4sWSStage(ws: ws4s.Websocket) extends TailStage[WebSocketFrame] {
>>>>>>> 1cb7bf3d
  def name: String = "Http4s WebSocket Stage"

  private val deadSignal: Task[Signal[Task, Boolean]] = async.signalOf[Task, Boolean](false)

  //////////////////////// Source and Sink generators ////////////////////////

  def snk: Sink[Task, WebSocketFrame] = _.evalMap { frame =>
    Task.async[Unit] { cb =>
      channelWrite(frame).onComplete {
        case Success(res)             => cb(Right(res))
        case Failure(t @ Command.EOF) => cb(Left(t))
        case Failure(t)               => cb(Left(t))
      }(directec)
    }
  }

  def inputstream: Stream[Task, WebSocketFrame] = {
    val t = Task.async[WebSocketFrame] { cb =>
      def go(): Unit = channelRead().onComplete {
        case Success(ws)         => ws match {
            case Close(_)    =>
              for {
                t <- deadSignal.map(_.set(true))
              } yield {
                t.unsafeRun()
                cb(Left(Command.EOF))
              }

            case Ping(d)     =>  channelWrite(Pong(d)).onComplete {
              case Success(_)           => go()
              case Failure(Command.EOF) => cb(Left(Command.EOF))
              case Failure(t)           => cb(Left(t))
            }(trampoline)

            case Pong(_)     => go()
            case f           => cb(Right(f))
          }

        case Failure(Command.EOF) => cb(Left(Command.EOF))
        case Failure(e)           => cb(Left(e))
      }(trampoline)

      go()
    }
    Stream.repeatEval(t)
  }

  //////////////////////// Startup and Shutdown ////////////////////////

  override protected def stageStartup(): Unit = {
    super.stageStartup()

    // A latch for shutting down if both streams are closed.
    val count = new java.util.concurrent.atomic.AtomicInteger(2)

    // If both streams are closed set the signal
    val onStreamFinalize: Task[Unit] =
      for {
        dec <- Task.delay(count.decrementAndGet())
        _   <- deadSignal.map(signal => if (dec == 0) signal.set(true))
      } yield ()

    // Task to send a close to the other endpoint
    val sendClose: Task[Unit] = Task.delay(sendOutboundCommand(Command.Disconnect))

    val wsStream = for {
      dead   <- deadSignal
      in     = inputstream.to(ws.write).onFinalize(onStreamFinalize)
      out    = ws.read.onFinalize(onStreamFinalize).to(snk).drain
      merged <- (in mergeHaltR out).interruptWhen(dead).onFinalize(sendClose).run
    } yield merged

    wsStream.or(sendClose).unsafeRunAsync {
      case Left(t)  => logger.error(t)("Error closing Web Socket")
      case Right(_) => // Nothing to do here
    }
  }

  override protected def stageShutdown(): Unit = {
    deadSignal.map(_.set(true)).unsafeRun
    super.stageShutdown()
  }
}

object Http4sWSStage {
  def bufferingSegment(stage: Http4sWSStage): LeafBuilder[WebSocketFrame] = {
    TrunkBuilder(new SerializingStage[WebSocketFrame]).cap(stage)
  }
}<|MERGE_RESOLUTION|>--- conflicted
+++ resolved
@@ -15,13 +15,7 @@
 import fs2.async
 import fs2._
 
-<<<<<<< HEAD
-import pipeline.{TrunkBuilder, LeafBuilder, Command, TailStage}
-
 class Http4sWSStage(ws: ws4s.Websocket)(implicit val strategy: Strategy) extends TailStage[WebSocketFrame] {
-=======
-class Http4sWSStage(ws: ws4s.Websocket) extends TailStage[WebSocketFrame] {
->>>>>>> 1cb7bf3d
   def name: String = "Http4s WebSocket Stage"
 
   private val deadSignal: Task[Signal[Task, Boolean]] = async.signalOf[Task, Boolean](false)
