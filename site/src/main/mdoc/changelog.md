--- conflicted
+++ resolved
@@ -4,29 +4,6 @@
 Maintenance branches are merged before each new release. This change log is
 ordered chronologically, so each release contains all changes described below it.
 
-<<<<<<< HEAD
-# v0.23.10 (2022-02-03)
-
-This is a maintenance release, binary compatible with 0.23.x.  It also includes merges of all the changes in 0.22.10.
-
-* http4s-ember-core
-    * Don't force npm onto ember.js users by @armanbilge in https://github.com/http4s/http4s/pull/5992
-
-* Documentation
-    * Use ember in docs by @valencik in https://github.com/http4s/http4s/pull/5970
-    * Update static content docs, fix deprecations by @valencik in https://github.com/http4s/http4s/pull/5973
-    * Tweak json.md to work on scala 2.13 by @valencik in https://github.com/http4s/http4s/pull/5984
-    * Mdoc warnings v23 by @valencik in https://github.com/http4s/http4s/pull/5979
-    * Remove most mdoc nest modifiers by @valencik in https://github.com/http4s/http4s/pull/5977
-
-* Behind the scenes
-    * Update scala3-library, ... to 3.1.1 in series/0.23 by @scala-steward in https://github.com/http4s/http4s/pull/5985
-    * Merge 0.22 to 0.23 by @armanbilge in https://github.com/http4s/http4s/pull/5987
-    * Merge from 0.22 by @rossabaker in https://github.com/http4s/http4s/pull/5995
-    * Improve the `WSClient` API by @armanbilge in https://github.com/http4s/http4s/pull/5974
-
-**Full Changelog**: https://github.com/http4s/http4s/compare/v0.23.9...v0.23.10
-=======
 # v0.22.12 (2022-03-14)
 
 This is a maintenance release, binary compatible with the 0.22.x series.  It also includes all the bugfixes from 0.21.32.
@@ -95,7 +72,28 @@
     * Merge series/0.20 to series/0.21 by @rossabaker in https://github.com/http4s/http4s/pull/5818
 
 **Full Changelog**: https://github.com/http4s/http4s/compare/v0.21.31...v0.21.32
->>>>>>> f99ba05b
+
+# v0.23.10 (2022-02-03)
+
+This is a maintenance release, binary compatible with 0.23.x.  It also includes merges of all the changes in 0.22.10.
+
+* http4s-ember-core
+    * Don't force npm onto ember.js users by @armanbilge in https://github.com/http4s/http4s/pull/5992
+
+* Documentation
+    * Use ember in docs by @valencik in https://github.com/http4s/http4s/pull/5970
+    * Update static content docs, fix deprecations by @valencik in https://github.com/http4s/http4s/pull/5973
+    * Tweak json.md to work on scala 2.13 by @valencik in https://github.com/http4s/http4s/pull/5984
+    * Mdoc warnings v23 by @valencik in https://github.com/http4s/http4s/pull/5979
+    * Remove most mdoc nest modifiers by @valencik in https://github.com/http4s/http4s/pull/5977
+
+* Behind the scenes
+    * Update scala3-library, ... to 3.1.1 in series/0.23 by @scala-steward in https://github.com/http4s/http4s/pull/5985
+    * Merge 0.22 to 0.23 by @armanbilge in https://github.com/http4s/http4s/pull/5987
+    * Merge from 0.22 by @rossabaker in https://github.com/http4s/http4s/pull/5995
+    * Improve the `WSClient` API by @armanbilge in https://github.com/http4s/http4s/pull/5974
+
+**Full Changelog**: https://github.com/http4s/http4s/compare/v0.23.9...v0.23.10
 
 # v0.22.11 (2022-02-02)
 
