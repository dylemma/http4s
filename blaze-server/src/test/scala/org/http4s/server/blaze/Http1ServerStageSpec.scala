--- conflicted
+++ resolved
@@ -1,4 +1,5 @@
-package org.http4s.server
+package org.http4s
+package server
 package blaze
 
 import cats.data.Kleisli
@@ -7,30 +8,24 @@
 import cats.implicits._
 import java.nio.ByteBuffer
 import java.nio.charset.StandardCharsets
+import org.http4s.{headers => H}
 import org.http4s.blaze._
 import org.http4s.blaze.pipeline.Command.Connected
 import org.http4s.blaze.util.TickWheelExecutor
 import org.http4s.blazecore.{ResponseParser, SeqTestHead}
 import org.http4s.dsl.io._
 import org.http4s.headers.{Date, `Content-Length`, `Transfer-Encoding`}
-<<<<<<< HEAD
 import org.specs2.specification.AfterAll
-=======
-import org.http4s.{headers => H, _}
->>>>>>> 47f1ca85
 import org.specs2.specification.core.Fragment
 import scala.concurrent.duration._
 import scala.concurrent.Await
 
-<<<<<<< HEAD
 class Http1ServerStageSpec extends Http4sSpec with AfterAll {
+  sequential
+
   val tickWheel = new TickWheelExecutor()
 
   def afterAll = tickWheel.shutdown()
-=======
-class Http1ServerStageSpec extends Http4sSpec {
-  sequential
->>>>>>> 47f1ca85
 
   def makeString(b: ByteBuffer): String = {
     val p = b.position()
