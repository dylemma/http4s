package org.http4s.server
package blaze

import java.nio.ByteBuffer
import java.nio.charset.StandardCharsets
import java.time.Instant

import cats.effect._
import org.http4s.blaze._
import org.http4s.blaze.pipeline.{Command => Cmd}
import org.http4s.dsl._
import org.http4s.headers.{Date, `Content-Length`, `Transfer-Encoding`}
import org.http4s.{headers => H, _}
import org.specs2.specification.core.Fragment

import scala.concurrent.duration._
import scala.concurrent.{Await, Future}

class Http1ServerStageSpec extends Http4sSpec {
  def makeString(b: ByteBuffer): String = {
    val p = b.position()
    val a = new Array[Byte](b.remaining())
    b.get(a).position(p)
    new String(a)
  }

  def parseAndDropDate(buff: ByteBuffer): (Status, Set[Header], String) =
    dropDate(ResponseParser.apply(buff))

  def dropDate(resp: (Status, Set[Header], String)): (Status, Set[Header], String) = {
    val hds = resp._2.filter(_.name != Date.name)
    (resp._1, hds, resp._3)
  }

  def runRequest(req: Seq[String], service: HttpService[IO], maxReqLine: Int = 4*1024, maxHeaders: Int = 16*1024): Future[ByteBuffer] = {
    val head = new SeqTestHead(req.map(s => ByteBuffer.wrap(s.getBytes(StandardCharsets.ISO_8859_1))))
    val httpStage = Http1ServerStage(service, AttributeMap.empty, testExecutionContext, enableWebSockets = true, maxReqLine, maxHeaders, DefaultServiceErrorHandler)

    pipeline.LeafBuilder(httpStage).base(head)
    head.sendInboundCommand(Cmd.Connected)
    head.result
  }

  "Http1ServerStage: Invalid Lengths" should {
    val req = "GET /foo HTTP/1.1\r\nheader: value\r\n\r\n"

    val service = HttpService[IO] {
      case _ => Ok("foo!")
    }

    "fail on too long of a request line" in {
      val buff = Await.result(runRequest(Seq(req), service, maxReqLine = 1), 5.seconds)
      val str = StandardCharsets.ISO_8859_1.decode(buff.duplicate()).toString
      // make sure we don't have signs of chunked encoding.
      str.contains("400 Bad Request") must_== true
    }

    "fail on too long of a header" in {
      val buff = Await.result(runRequest(Seq(req), service, maxHeaders = 1), 5.seconds)
      val str = StandardCharsets.ISO_8859_1.decode(buff.duplicate()).toString
      // make sure we don't have signs of chunked encoding.
      str.contains("400 Bad Request") must_== true
    }
  }

  "Http1ServerStage: Common responses" should {
    Fragment.foreach(ServerTestRoutes.testRequestResults.zipWithIndex) { case ((req, (status,headers,resp)), i) =>
      if (i == 7 || i == 8) // Awful temporary hack
      s"Run request $i Run request: --------\n${req.split("\r\n\r\n")(0)}\n" in {
        val result = Await.result(runRequest(Seq(req), ServerTestRoutes()), 5.seconds)
        parseAndDropDate(result) must_== ((status, headers, resp))
      }
      else
      s"Run request $i Run request: --------\n${req.split("\r\n\r\n")(0)}\n" in {
        val result = Await.result(runRequest(Seq(req), ServerTestRoutes()), 5.seconds)
        parseAndDropDate(result) must_== ((status, headers, resp))
      }
    }
  }

  "Http1ServerStage: Errors" should {
    val exceptionService = HttpService[IO] {
      case GET -> Root / "sync" => sys.error("Synchronous error!")
      case GET -> Root / "async" => IO.raiseError(new Exception("Asynchronous error!"))
      case GET -> Root / "sync" / "422" => throw InvalidMessageBodyFailure("lol, I didn't even look")
      case GET -> Root / "async" / "422" => IO.raiseError(InvalidMessageBodyFailure("lol, I didn't even look"))
    }

    def runError(path: String) = runRequest(List(path), exceptionService)
        .map(parseAndDropDate)
        .map{ case (s, h, r) =>
        val close = h.exists{ h => h.toRaw.name == "connection".ci && h.toRaw.value == "close"}
        (s, close, r)
      }

    "Deal with synchronous errors" in {
      val path = "GET /sync HTTP/1.1\r\nConnection:keep-alive\r\n\r\n"
      val (s,c,_) = Await.result(runError(path), 10.seconds)
      s must_== InternalServerError
      c must_== true
    }

    "Call toHttpResponse on synchronous errors" in {
      val path = "GET /sync/422 HTTP/1.1\r\nConnection:keep-alive\r\n\r\n"
      val (s,c,_) = Await.result(runError(path), 10.seconds)
      s must_== UnprocessableEntity
      c must_== false
    }

    "Deal with asynchronous errors" in {
      val path = "GET /async HTTP/1.1\r\nConnection:keep-alive\r\n\r\n"
      val (s,c,_) = Await.result(runError(path), 10.seconds)
      s must_== InternalServerError
      c must_== true
    }

    "Call toHttpResponse on asynchronous errors" in {
      val path = "GET /async/422 HTTP/1.1\r\nConnection:keep-alive\r\n\r\n"
      val (s,c,_) = Await.result(runError(path), 10.seconds)
      s must_== UnprocessableEntity
      c must_== false
    }

    "Handle parse error" in {
      val path = "THIS\u0000IS\u0000NOT\u0000HTTP"
      val (s,c,_) = Await.result(runError(path), 10.seconds)
      s must_== BadRequest
      c must_== true
    }
  }

  "Http1ServerStage: routes" should {
    "Do not send `Transfer-Encoding: identity` response" in {
      val service = HttpService[IO] {
        case req =>
          val headers = Headers(H.`Transfer-Encoding`(TransferCoding.identity))
          Response[IO](headers = headers)
            .withBody("hello world")
      }

      // The first request will get split into two chunks, leaving the last byte off
      val req = "GET /foo HTTP/1.1\r\n\r\n"

      val buff = Await.result(runRequest(Seq(req), service), 5.seconds)

      val str = StandardCharsets.ISO_8859_1.decode(buff.duplicate()).toString
      // make sure we don't have signs of chunked encoding.
      str.contains("0\r\n\r\n") must_== false
      str.contains("hello world") must_== true

      val (_, hdrs, _) = ResponseParser.apply(buff)
      hdrs.find(_.name == `Transfer-Encoding`.name) must_== None
    }

    "Do not send an entity or entity-headers for a status that doesn't permit it" in {
      val service: HttpService[IO] = HttpService[IO] {
        case req =>
          Response[IO](status = Status.NotModified)
            .putHeaders(`Transfer-Encoding`(TransferCoding.chunked))
            .withBody("Foo!")
      }

      val req = "GET /foo HTTP/1.1\r\n\r\n"

      val buf = Await.result(runRequest(Seq(req), service), 5.seconds)
      val (status, hs, body) = ResponseParser.parseBuffer(buf)

      val hss = Headers(hs.toList)
      `Content-Length`.from(hss).isDefined must_== false
      body must_== ""
      status must_== Status.NotModified
    }

    "Add a date header" in {
      val service = HttpService[IO] {
        case req => IO.pure(Response(body = req.body))
      }

      // The first request will get split into two chunks, leaving the last byte off
      val req1 = "POST /sync HTTP/1.1\r\nConnection:keep-alive\r\nContent-Length: 4\r\n\r\ndone"

      val buff = Await.result(runRequest(Seq(req1), service), 5.seconds)

      // Both responses must succeed
      val (_, hdrs, _) = ResponseParser.apply(buff)
      hdrs.find(_.name == Date.name) must beSome[Header]
    }

    "Honor an explicitly added date header" in {
<<<<<<< HEAD
      val dateHeader = Date(Instant.ofEpochMilli(0))
      val service = HttpService[IO] {
        case req => IO.pure(Response(body = req.body).replaceAllHeaders(dateHeader))
=======
      val dateHeader = Date(HttpDate.Epoch)
      val service = HttpService {
        case req => Task.now(Response(body = req.body).replaceAllHeaders(dateHeader))
>>>>>>> 95017f4a
      }

      // The first request will get split into two chunks, leaving the last byte off
      val req1 = "POST /sync HTTP/1.1\r\nConnection:keep-alive\r\nContent-Length: 4\r\n\r\ndone"

      val buff = Await.result(runRequest(Seq(req1), service), 5.seconds)

      // Both responses must succeed
      val (_, hdrs, _) = ResponseParser.apply(buff)

      hdrs.find(_.name == Date.name) must_== Some(dateHeader)
    }

    "Handle routes that echos full request body for non-chunked" in {
      val service = HttpService[IO] {
        case req => IO.pure(Response(body = req.body))
      }

      // The first request will get split into two chunks, leaving the last byte off
      val req1 = "POST /sync HTTP/1.1\r\nConnection:keep-alive\r\nContent-Length: 4\r\n\r\ndone"
      val (r11,r12) = req1.splitAt(req1.length - 1)

      val buff = Await.result(runRequest(Seq(r11,r12), service), 5.seconds)

      // Both responses must succeed
      parseAndDropDate(buff) must_== ((Ok, Set(H.`Content-Length`.unsafeFromLong(4)), "done"))
    }

    "Handle routes that consumes the full request body for non-chunked" in {
      val service = HttpService[IO] {
        case req => req.as[String].flatMap { s => Response().withBody("Result: " + s) }
      }

      // The first request will get split into two chunks, leaving the last byte off
      val req1 = "POST /sync HTTP/1.1\r\nConnection:keep-alive\r\nContent-Length: 4\r\n\r\ndone"
      val (r11,r12) = req1.splitAt(req1.length - 1)

      val buff = Await.result(runRequest(Seq(r11,r12), service), 5.seconds)

      // Both responses must succeed
      parseAndDropDate(buff) must_== ((Ok, Set(H.`Content-Length`.unsafeFromLong(8 + 4), H.
                                       `Content-Type`(MediaType.`text/plain`, Charset.`UTF-8`)), "Result: done"))
    }

    "Maintain the connection if the body is ignored but was already read to completion by the Http1Stage" in {

      val service = HttpService[IO] {
        case _ =>  Response().withBody("foo")
      }

      // The first request will get split into two chunks, leaving the last byte off
      val req1 = "POST /sync HTTP/1.1\r\nConnection:keep-alive\r\nContent-Length: 4\r\n\r\ndone"
      val req2 = "POST /sync HTTP/1.1\r\nConnection:keep-alive\r\nContent-Length: 5\r\n\r\ntotal"

      val buff = Await.result(runRequest(Seq(req1,req2), service), 5.seconds)

      val hs = Set(H.`Content-Type`(MediaType.`text/plain`, Charset.`UTF-8`), H.`Content-Length`.unsafeFromLong(3))
      // Both responses must succeed
      dropDate(ResponseParser.parseBuffer(buff)) must_== ((Ok, hs, "foo"))
      dropDate(ResponseParser.parseBuffer(buff)) must_== ((Ok, hs, "foo"))
    }

    "Drop the connection if the body is ignored and was not read to completion by the Http1Stage" in {

      val service = HttpService[IO] {
        case req =>  Response().withBody("foo")
      }

      // The first request will get split into two chunks, leaving the last byte off
      val req1 = "POST /sync HTTP/1.1\r\nConnection:keep-alive\r\nContent-Length: 4\r\n\r\ndone"
      val (r11,r12) = req1.splitAt(req1.length - 1)

      val req2 = "POST /sync HTTP/1.1\r\nConnection:keep-alive\r\nContent-Length: 5\r\n\r\ntotal"

      val buff = Await.result(runRequest(Seq(r11, r12, req2), service), 5.seconds)

      val hs = Set(H.`Content-Type`(MediaType.`text/plain`, Charset.`UTF-8`), H.`Content-Length`.unsafeFromLong(3))
      // Both responses must succeed
      dropDate(ResponseParser.parseBuffer(buff)) must_== ((Ok, hs, "foo"))
      buff.remaining() must_== 0
    }

    "Handle routes that runs the request body for non-chunked" in {

      val service = HttpService[IO] {
        case req =>  req.body.run.flatMap { _ => Response().withBody("foo") }
      }

      // The first request will get split into two chunks, leaving the last byte off
      val req1 = "POST /sync HTTP/1.1\r\nConnection:keep-alive\r\nContent-Length: 4\r\n\r\ndone"
      val (r11,r12) = req1.splitAt(req1.length - 1)
      val req2 = "POST /sync HTTP/1.1\r\nConnection:keep-alive\r\nContent-Length: 5\r\n\r\ntotal"

      val buff = Await.result(runRequest(Seq(r11,r12,req2), service), 5.seconds)

      val hs = Set(H.`Content-Type`(MediaType.`text/plain`, Charset.`UTF-8`), H.`Content-Length`.unsafeFromLong(3))
      // Both responses must succeed
      dropDate(ResponseParser.parseBuffer(buff)) must_== ((Ok, hs, "foo"))
      dropDate(ResponseParser.parseBuffer(buff)) must_== ((Ok, hs, "foo"))
    }

    // Think of this as drunk HTTP pipelining
    "Not die when two requests come in back to back" in {

      val service = HttpService[IO] { case req =>
        IO.pure(Response(body = req.body))
      }

      // The first request will get split into two chunks, leaving the last byte off
      val req1 = "POST /sync HTTP/1.1\r\nConnection:keep-alive\r\nContent-Length: 4\r\n\r\ndone"
      val req2 = "POST /sync HTTP/1.1\r\nConnection:keep-alive\r\nContent-Length: 5\r\n\r\ntotal"

      val buff = Await.result(runRequest(Seq(req1 + req2), service), 5.seconds)

      // Both responses must succeed
      dropDate(ResponseParser.parseBuffer(buff)) must_== ((Ok, Set(H.`Content-Length`.unsafeFromLong(4)), "done"))
      dropDate(ResponseParser.parseBuffer(buff)) must_== ((Ok, Set(H.`Content-Length`.unsafeFromLong(5)), "total"))
    }

    "Handle using the request body as the response body" in {

      val service = HttpService[IO] {
        case req => IO.pure(Response(body = req.body))
      }

      // The first request will get split into two chunks, leaving the last byte off
      val req1 = "POST /sync HTTP/1.1\r\nConnection:keep-alive\r\nContent-Length: 4\r\n\r\ndone"
      val req2 = "POST /sync HTTP/1.1\r\nConnection:keep-alive\r\nContent-Length: 5\r\n\r\ntotal"

      val buff = Await.result(runRequest(Seq(req1, req2), service), 5.seconds)

      // Both responses must succeed
      dropDate(ResponseParser.parseBuffer(buff)) must_== ((Ok, Set(H.`Content-Length`.unsafeFromLong(4)), "done"))
      dropDate(ResponseParser.parseBuffer(buff)) must_== ((Ok, Set(H.`Content-Length`.unsafeFromLong(5)), "total"))
    }

    {
      def req(path: String) = s"GET /$path HTTP/1.1\r\nTransfer-Encoding: chunked\r\n\r\n" +
        "3\r\n" +
        "foo\r\n" +
        "0\r\n" +
        "Foo:Bar\r\n\r\n"

      val service = HttpService[IO] {
        case req if req.pathInfo == "/foo" =>
          for {
            _ <- req.body.run
            hs <- req.trailerHeaders
            resp <- Ok(hs.mkString)
          } yield resp

        case req if req.pathInfo == "/bar" =>
          for {
            // Don't run the body
            hs <- req.trailerHeaders
            resp <- Ok(hs.mkString)
          } yield resp

      }

      "Handle trailing headers" in {
        val buff = Await.result(runRequest(Seq(req("foo")), service), 5.seconds)

        val results = dropDate(ResponseParser.parseBuffer(buff))
        results._1 must_== Ok
        results._3 must_== "Foo: Bar"
      }

      "Fail if you use the trailers before they have resolved" in {
        val buff = Await.result(runRequest(Seq(req("bar")), service), 5.seconds)

        val results = dropDate(ResponseParser.parseBuffer(buff))
        results._1 must_== InternalServerError
      }
    }
  }
}<|MERGE_RESOLUTION|>--- conflicted
+++ resolved
@@ -187,15 +187,9 @@
     }
 
     "Honor an explicitly added date header" in {
-<<<<<<< HEAD
-      val dateHeader = Date(Instant.ofEpochMilli(0))
+      val dateHeader = Date(HttpDate.Epoch)
       val service = HttpService[IO] {
         case req => IO.pure(Response(body = req.body).replaceAllHeaders(dateHeader))
-=======
-      val dateHeader = Date(HttpDate.Epoch)
-      val service = HttpService {
-        case req => Task.now(Response(body = req.body).replaceAllHeaders(dateHeader))
->>>>>>> 95017f4a
       }
 
       // The first request will get split into two chunks, leaving the last byte off
