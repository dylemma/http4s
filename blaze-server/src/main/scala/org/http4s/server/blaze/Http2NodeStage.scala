--- conflicted
+++ resolved
@@ -200,11 +200,7 @@
       val hs = HHeaders(headers.result())
       val req = Request(method, path, HttpVersion.`HTTP/2.0`, hs, body, attributes)
 
-<<<<<<< HEAD
-      Task.fork(service(req)).unsafePerformAsync {
-=======
-      Task.fork(service(req))(executor).runAsync {
->>>>>>> 4004dbda
+      Task.fork(service(req))(executor).unsafePerformAsync {
         case \/-(resp) => renderResponse(req, resp)
         case -\/(t) =>
           val resp = Response(InternalServerError)
