package org.http4s.util

import java.util.Locale

import org.http4s.Http4sSpec
import org.scalacheck.{Prop, Arbitrary, Gen}
<<<<<<< HEAD
=======
import scalaz.scalacheck.ScalazProperties
import scalaz.Show
>>>>>>> 0328b61f

class CaseInsensitiveStringSpec extends Http4sSpec {
  "equals" should {
    "be consistent with equalsIgnoreCase of the values" in {
      prop { s: String =>
        val lc = s.toLowerCase(Locale.ROOT)
        (s.equalsIgnoreCase(lc)) == (s.ci == lc.ci)
      }
    }
  }

  "compareTo" should {
    "be consistent with compareToIgnoreCase" in {
      prop { (a: String, b: String) =>
        a.compareToIgnoreCase(b) == a.ci.compareTo(b.ci)
      }
    }
  }

  "hashCode" should {
    "be consistent with equality" in {
      prop { s: String =>
        val lc = s.toLowerCase(Locale.ROOT)
        (s.ci == lc.ci) ==> (s.ci.## == lc.ci.##)
      }
    }
  }

  "toString" should {
    "return the original as its toString" in {
      prop { s: String => s.ci.toString equals (s)}
    }
  }

  "length" should {
    "be consistent with the orignal's length" in {
      prop { s: String => s.ci.length equals (s.length)}
    }
  }

  "charAt" should {
    "be consistent with the orignal's charAt" in {
      def gen = for {
        s <- Arbitrary.arbitrary[String].suchThat(_.nonEmpty)
        i <- Gen.choose(0, s.length - 1)
      } yield (s, i)
      Prop.forAll(gen) { case (s, i) => s.ci.charAt(i) equals (s.charAt(i)) }
    }
  }

  "subSequence" should {
    "be consistent with the orignal's subSequence" in {
      def gen = for {
        s <- Arbitrary.arbitrary[String].suchThat(_.nonEmpty)
        i <- Gen.choose(0, s.length - 1)
        j <- Gen.choose(i, s.length - 1)
      } yield (s, i, j)
      Prop.forAll(gen) { case (s, i, j) =>
        s.ci.subSequence(i, j) equals (s.subSequence(i, j).toString.ci)
      }
    }
  }

  checkAll(ScalazProperties.monoid.laws[CaseInsensitiveString])
  checkAll(ScalazProperties.order.laws[CaseInsensitiveString])

  "Show[CaseInsensitiveString]" should {
    "be consistent with toString" in prop { s: CaseInsensitiveString =>
      Show[CaseInsensitiveString].shows(s) must_== s.toString
    }
  }
}<|MERGE_RESOLUTION|>--- conflicted
+++ resolved
@@ -2,13 +2,10 @@
 
 import java.util.Locale
 
+import cats.Show
+import cats.kernel.laws.{GroupLaws, OrderLaws}
 import org.http4s.Http4sSpec
 import org.scalacheck.{Prop, Arbitrary, Gen}
-<<<<<<< HEAD
-=======
-import scalaz.scalacheck.ScalazProperties
-import scalaz.Show
->>>>>>> 0328b61f
 
 class CaseInsensitiveStringSpec extends Http4sSpec {
   "equals" should {
@@ -72,12 +69,12 @@
     }
   }
 
-  checkAll(ScalazProperties.monoid.laws[CaseInsensitiveString])
-  checkAll(ScalazProperties.order.laws[CaseInsensitiveString])
+  checkAll("monoid", GroupLaws[CaseInsensitiveString].monoid)
+  checkAll("order", OrderLaws[CaseInsensitiveString].order)
 
   "Show[CaseInsensitiveString]" should {
     "be consistent with toString" in prop { s: CaseInsensitiveString =>
-      Show[CaseInsensitiveString].shows(s) must_== s.toString
+      Show[CaseInsensitiveString].show(s) must_== s.toString
     }
   }
 }