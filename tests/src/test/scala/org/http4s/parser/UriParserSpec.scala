/*
 * Copyright 2013-2020 http4s.org
 *
 * SPDX-License-Identifier: Apache-2.0
 */

package org.http4s.parser

import cats.implicits._
import java.nio.charset.{StandardCharsets, Charset => NioCharset}
import org.http4s.Uri.Scheme.https
import org.http4s._
import org.http4s.Uri._
import org.http4s.internal.parboiled2._
import org.typelevel.ci.CIString

class IpParserImpl(val input: ParserInput, val charset: NioCharset) extends Parser with IpParser {
  def CaptureIPv6: Rule1[String] = rule(capture(IpV6Address))
  def CaptureIPv4: Rule1[String] = rule(capture(IpV4Address))
}

class UriParserSpec extends Http4sSpec {
  "Uri.requestTarget" should {
    def check(items: Seq[(String, Uri)]) =
      foreach(items) { case (str, uri) =>
        Uri.requestTarget(str) must beRight(uri)
      }

    // RFC 3986 examples
    // http://tools.ietf.org/html/rfc3986#section-1.1.2

    // http://www.ietf.org/rfc/rfc2396.txt

    "parse a IPv6 address" in {
      val v = "01ab:01ab:01ab:01ab:01ab:01ab:01ab:01ab" +: (for {
        h <- 0 to 7
        l <- 0 to 7 - h
        f = List.fill(h)("01ab").mkString(":")
        b = List.fill(l)("32ba").mkString(":")
      } yield f + "::" + b)

      foreach(v) { s =>
        Either.fromTry(new IpParserImpl(s, StandardCharsets.UTF_8).CaptureIPv6.run()) must beRight(
          s)
      }
    }

    "parse a IPv4 address" in {
      foreach(0 to 255) { i =>
        val addr = s"$i.$i.$i.$i"
        Either.fromTry(
          new IpParserImpl(addr, StandardCharsets.UTF_8).CaptureIPv4.run()) must beRight(addr)
      }
    }

    "parse a short IPv6 address in brackets" in {
      val s = "[01ab::32ba:32ba]"
      Uri.requestTarget(s) must beRight(
        Uri(authority = Some(Authority(host = ipv6"01ab::32ba:32ba"))))
    }

    "handle port configurations" in {
      val portExamples: Seq[(String, Uri)] = Seq(
        (
          "http://foo.com",
          Uri(
            Some(Scheme.http),
            Some(Authority(host = RegName(CIString("foo.com")), port = None)))),
        (
          "http://foo.com:",
          Uri(
            Some(Scheme.http),
            Some(Authority(host = RegName(CIString("foo.com")), port = None)))),
        (
          "http://foo.com:80",
          Uri(
            Some(Scheme.http),
            Some(Authority(host = RegName(CIString("foo.com")), port = Some(80)))))
      )

      check(portExamples)
    }

    "parse absolute URIs" in {
      val absoluteUris: Seq[(String, Uri)] = Seq(
        (
          "http://www.foo.com",
          Uri(Some(Scheme.http), Some(Authority(host = RegName(CIString("www.foo.com")))))),
        (
          "http://www.foo.com/foo?bar=baz",
          Uri(
            Some(Scheme.http),
            Some(Authority(host = RegName(CIString("www.foo.com")))),
            path"/foo",
            Query.fromPairs("bar" -> "baz"))),
        ("http://192.168.1.1", Uri(Some(Scheme.http), Some(Authority(host = ipv4"192.168.1.1")))),
        (
          "http://192.168.1.1:80/c?GB=object&Class=one",
          Uri(
            Some(Scheme.http),
            Some(Authority(host = ipv4"192.168.1.1", port = Some(80))),
            path"/c",
            Query.fromPairs("GB" -> "object", "Class" -> "one"))),
        (
          "http://[2001:db8::7]/c?GB=object&Class=one",
          Uri(
            Some(Scheme.http),
            Some(Authority(host = ipv6"2001:db8::7")),
            path"/c",
            Query.fromPairs("GB" -> "object", "Class" -> "one"))),
        (
          "mailto:John.Doe@example.com",
          Uri(Some(scheme"mailto"), path = Uri.Path.fromString("John.Doe@example.com")))
      )

      check(absoluteUris)
    }

    "parse relative URIs" in {
      val relativeUris: Seq[(String, Uri)] = Seq(
        ("/foo/bar", Uri(path = path"/foo/bar")),
        (
          "/foo/bar?foo=bar&ding=dong",
          Uri(path = path"/foo/bar", query = Query.fromPairs("foo" -> "bar", "ding" -> "dong"))),
        ("/", Uri(path = Uri.Path.Root))
      )

      check(relativeUris)
    }

    "parse absolute URI with fragment" in {
      val u = Uri.requestTarget("http://foo.bar/foo#Examples")
      u must beRight(
        Uri(
          Some(Scheme.http),
          Some(Authority(host = RegName(CIString("foo.bar")))),
          path"/foo",
          Query.empty,
          Some("Examples")))
    }

    "parse absolute URI with parameters and fragment" in {
      val u = Uri.requestTarget("http://foo.bar/foo?bar=baz#Example-Fragment")
      u must beRight(
        Uri(
          Some(Scheme.http),
          Some(Authority(host = RegName(CIString("foo.bar")))),
          path"/foo",
          Query.fromPairs("bar" -> "baz"),
          Some("Example-Fragment")))
    }

    "parse relative URI with empty query string" in {
      val u = Uri.requestTarget("/foo/bar?")
      u must beRight(Uri(path = path"/foo/bar", query = Query("" -> None)))
    }

    "parse relative URI with empty query string followed by empty fragment" in {
      val u = Uri.requestTarget("/foo/bar?#")
      u must beRight(Uri(path = path"/foo/bar", query = Query("" -> None), fragment = Some("")))
    }

    "parse relative URI with empty query string followed by fragment" in {
      val u = Uri.requestTarget("/foo/bar?#Example_of_Fragment")
      u must beRight(
        Uri(
          path = path"/foo/bar",
          query = Query("" -> None),
          fragment = Some("Example_of_Fragment")))
    }

    "parse relative URI with fragment" in {
      val u = Uri.requestTarget("/foo/bar#Examples_of_Fragment")
      u must beRight(Uri(path = path"/foo/bar", fragment = Some("Examples_of_Fragment")))
    }

    "parse relative URI with single parameter without a value followed by a fragment" in {
      val u = Uri.requestTarget("/foo/bar?bar#Example_of_Fragment")
      u must beRight(
        Uri(
          path = path"/foo/bar",
          query = Query("bar" -> None),
          fragment = Some("Example_of_Fragment")))
    }

    "parse relative URI with parameters and fragment" in {
      val u = Uri.requestTarget("/foo/bar?bar=baz#Example_of_Fragment")
      u must beRight(
        Uri(
          path = path"/foo/bar",
          query = Query.fromPairs("bar" -> "baz"),
          fragment = Some("Example_of_Fragment")))
    }

    "parse relative URI with slash and fragment" in {
      val u = Uri.requestTarget("/#Example_Fragment")
      u must beRight(Uri(path = Uri.Path.Root, fragment = Some("Example_Fragment")))
    }

    {
      val q = Query.fromString("param1=3&param2=2&param2=foo")
      val u = Uri(query = q)
      "represent query as multiParams as a Map[String,Seq[String]]" in {
        u.multiParams must be_==(Map("param1" -> Seq("3"), "param2" -> Seq("2", "foo")))
      }

      "parse query and represent params as a Map[String,String] taking the first param" in {
        u.params must be_==(Map("param1" -> "3", "param2" -> "2"))
      }
    }

    "fail on invalid uri" in {
      val invalid = Seq("^", "]", "/hello/wo%2rld", "/hello/world?bad=enc%ode")
      forall(invalid) { _ =>
        Uri.fromString("^") must beLeft
        Uri.requestTarget("^") must beLeft
      }
    }
  }

  "Uri.fromString" should {
    def check(items: Seq[(String, Uri)]) =
      foreach(items) { case (str, uri) =>
        Uri.fromString(str) must beRight(uri)
      }

    "parse absolute URIs" in {
      val absoluteUris: Seq[(String, Uri)] = Seq(
        (
          "http://www.foo.com",
          Uri(Some(Scheme.http), Some(Authority(host = RegName(CIString("www.foo.com")))))),
        (
          "http://www.foo.com/foo?bar=baz",
          Uri(
            Some(Scheme.http),
            Some(Authority(host = RegName(CIString("www.foo.com")))),
            path"/foo",
            Query.fromPairs("bar" -> "baz"))),
        ("http://192.168.1.1", Uri(Some(Scheme.http), Some(Authority(host = ipv4"192.168.1.1")))),
        (
          "http://192.168.1.1:80/c?GB=object&Class=one",
          Uri(
            Some(Scheme.http),
            Some(Authority(host = ipv4"192.168.1.1", port = Some(80))),
            path"/c",
            Query.fromPairs("GB" -> "object", "Class" -> "one"))),
        (
          "http://[2001:db8::7]/c?GB=object&Class=one",
          Uri(
            Some(Scheme.http),
            Some(Authority(host = ipv6"2001:db8::7")),
            path"/c",
            Query.fromPairs("GB" -> "object", "Class" -> "one"))),
        (
          "mailto:John.Doe@example.com",
          Uri(Some(scheme"mailto"), path = Uri.Path.fromString("John.Doe@example.com")))
      )

      check(absoluteUris)
    }

    "parse a path-noscheme uri" in {
<<<<<<< HEAD
      Uri.fromString("q") must beRight.like {
        case u =>
          u must_== Uri(path = path"q")
      }
      Uri.fromString("a/b") must beRight.like {
        case u =>
          u must_== Uri(path = path"a/b")
=======
      Uri.fromString("q") must beRight.like { case u =>
        u must_== Uri(path = "q")
      }
      Uri.fromString("a/b") must beRight.like { case u =>
        u must_== Uri(path = "a/b")
>>>>>>> cca0f4e7
      }
    }

    "parse a path-noscheme uri with query" in {
<<<<<<< HEAD
      Uri.fromString("a/b?foo") must beRight.like {
        case u =>
          u must_== Uri(path = path"a/b", query = Query(("foo", None)))
=======
      Uri.fromString("a/b?foo") must beRight.like { case u =>
        u must_== Uri(path = "a/b", query = Query(("foo", None)))
>>>>>>> cca0f4e7
      }
    }

    "parse a path-absolute uri" in {
<<<<<<< HEAD
      Uri.fromString("/a/b") must beRight.like {
        case u =>
          u must_== Uri(path = path"/a/b")
      }
    }
    "parse a path-absolute uri with query" in {
      Uri.fromString("/a/b?foo") must beRight.like {
        case u =>
          u must_== Uri(path = path"/a/b", query = Query(("foo", None)))
      }
    }
    "parse a path-absolute uri with query and fragment" in {
      Uri.fromString("/a/b?foo#bar") must beRight.like {
        case u =>
          u must_== Uri(path = path"/a/b", query = Query(("foo", None)), fragment = Some("bar"))
=======
      Uri.fromString("/a/b") must beRight.like { case u =>
        u must_== Uri(path = "/a/b")
      }
    }
    "parse a path-absolute uri with query" in {
      Uri.fromString("/a/b?foo") must beRight.like { case u =>
        u must_== Uri(path = "/a/b", query = Query(("foo", None)))
      }
    }
    "parse a path-absolute uri with query and fragment" in {
      Uri.fromString("/a/b?foo#bar") must beRight.like { case u =>
        u must_== Uri(path = "/a/b", query = Query(("foo", None)), fragment = Some("bar"))
>>>>>>> cca0f4e7
      }
    }
  }

  "String interpolator" should {
    "parse valid URIs" in {
      uri"https://http4s.org" must_== Uri(
        scheme = Option(https),
        authority = Option(Uri.Authority(host = RegName(CIString("http4s.org")))))
    }

    "reject invalid URIs" in {
      import org.specs2.execute._, Typecheck._
      import org.specs2.matcher.TypecheckMatchers._

      typecheck {
        """
           uri"not valid"
        """
      } must not succeed
    }
  }
}<|MERGE_RESOLUTION|>--- conflicted
+++ resolved
@@ -260,67 +260,33 @@
     }
 
     "parse a path-noscheme uri" in {
-<<<<<<< HEAD
-      Uri.fromString("q") must beRight.like {
-        case u =>
-          u must_== Uri(path = path"q")
-      }
-      Uri.fromString("a/b") must beRight.like {
-        case u =>
-          u must_== Uri(path = path"a/b")
-=======
       Uri.fromString("q") must beRight.like { case u =>
-        u must_== Uri(path = "q")
+        u must_== Uri(path = path"q")
       }
       Uri.fromString("a/b") must beRight.like { case u =>
-        u must_== Uri(path = "a/b")
->>>>>>> cca0f4e7
+        u must_== Uri(path = path"a/b")
       }
     }
 
     "parse a path-noscheme uri with query" in {
-<<<<<<< HEAD
-      Uri.fromString("a/b?foo") must beRight.like {
-        case u =>
-          u must_== Uri(path = path"a/b", query = Query(("foo", None)))
-=======
       Uri.fromString("a/b?foo") must beRight.like { case u =>
-        u must_== Uri(path = "a/b", query = Query(("foo", None)))
->>>>>>> cca0f4e7
+        u must_== Uri(path = path"a/b", query = Query(("foo", None)))
       }
     }
 
     "parse a path-absolute uri" in {
-<<<<<<< HEAD
-      Uri.fromString("/a/b") must beRight.like {
-        case u =>
-          u must_== Uri(path = path"/a/b")
-      }
-    }
-    "parse a path-absolute uri with query" in {
-      Uri.fromString("/a/b?foo") must beRight.like {
-        case u =>
-          u must_== Uri(path = path"/a/b", query = Query(("foo", None)))
-      }
-    }
-    "parse a path-absolute uri with query and fragment" in {
-      Uri.fromString("/a/b?foo#bar") must beRight.like {
-        case u =>
-          u must_== Uri(path = path"/a/b", query = Query(("foo", None)), fragment = Some("bar"))
-=======
       Uri.fromString("/a/b") must beRight.like { case u =>
-        u must_== Uri(path = "/a/b")
+        u must_== Uri(path = path"/a/b")
       }
     }
     "parse a path-absolute uri with query" in {
       Uri.fromString("/a/b?foo") must beRight.like { case u =>
-        u must_== Uri(path = "/a/b", query = Query(("foo", None)))
+        u must_== Uri(path = path"/a/b", query = Query(("foo", None)))
       }
     }
     "parse a path-absolute uri with query and fragment" in {
       Uri.fromString("/a/b?foo#bar") must beRight.like { case u =>
-        u must_== Uri(path = "/a/b", query = Query(("foo", None)), fragment = Some("bar"))
->>>>>>> cca0f4e7
+        u must_== Uri(path = path"/a/b", query = Query(("foo", None)), fragment = Some("bar"))
       }
     }
   }
