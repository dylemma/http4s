--- conflicted
+++ resolved
@@ -71,7 +71,6 @@
 	</thead>
 	<tbody>
       <tr>
-<<<<<<< HEAD
         <td>0.18.0-M1</td>
         <td class="text-center"><span class="label label-warning">Milestone</span></td>
         <td class="text-center"><i class="fa fa-ban"></i></td>
@@ -82,10 +81,7 @@
         <td>1.8+</td>
       </tr>
       <tr>
-        <td>0.17.0-RC2</td>
-=======
         <td>0.17.0-RC3</td>
->>>>>>> 4fb8ccae
         <td class="text-center"><span class="label label-warning">Release Candidate</span></td>
         <td class="text-center"><i class="fa fa-ban"></i></td>
         <td class="text-center"><i class="fa fa-check"></i></td>
