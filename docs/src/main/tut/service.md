--- conflicted
+++ resolved
@@ -10,11 +10,7 @@
 Create a new directory, with the following build.sbt in the root:
 
 ```scala
-<<<<<<< HEAD
-scalaVersion := "2.13.1" // Also supports 2.11.x and 2.12.x
-=======
-scalaVersion := "2.12.10" // Also supports 2.11.x
->>>>>>> d70cd7e3
+scalaVersion := "2.13.1" // Also supports 2.12.x
 
 val http4sVersion = "{{< version "http4s.doc" >}}"
 
