--- conflicted
+++ resolved
@@ -157,15 +157,11 @@
     }
     socket <- {
       if (useTLS) {
-<<<<<<< HEAD
-        val tlsParams = Util.mkClientTLSParameters(address.toOption, enableEndpointValidation)
-=======
         val tlsParams = Util.mkClientTLSParameters(
-          address.some,
+          address.toOption,
           enableEndpointValidation,
           enableServerNameIndication,
         )
->>>>>>> 5626354f
         for {
           tlsSocket <- tls
             .clientBuilder(baseSocket)
