--- conflicted
+++ resolved
@@ -1,11 +1,8 @@
 changelog:
-<<<<<<< HEAD
   exclude:
     labels:
       - series/0.22
       # - series/0.23
-=======
->>>>>>> c317bf2b
   categories:
 
     - title: http4s-core
