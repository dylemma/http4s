# This file was automatically generated by sbt-github-actions using the
# githubWorkflowGenerate task. You should add and commit this file to
# your git repository. It goes without saying that you shouldn't edit
# this file by hand! Instead, if you wish to make changes, you should
# change your sbt build configuration to revise the workflow description
# to meet your needs, then regenerate this file.

name: Continuous Integration

on:
  pull_request:
    branches: ['*', series/*]
  push:
    branches: ['*', series/*]
    tags: [v*]

env:
  GITHUB_TOKEN: ${{ secrets.GITHUB_TOKEN }}
  SONATYPE_USERNAME: ${{ secrets.SONATYPE_USERNAME }}
  SONATYPE_PASSWORD: ${{ secrets.SONATYPE_PASSWORD }}
  PGP_SECRET: ${{ secrets.PGP_SECRET }}

jobs:
  build:
    name: Build and Test
    strategy:
      fail-fast: false
      matrix:
        os: [ubuntu-latest]
        scala: [2.13.6, 2.12.13, 3.0.0]
        java: [adopt@1.8, adopt@1.11, adopt@1.16]
    runs-on: ${{ matrix.os }}
    steps:
      - name: Checkout current branch (full)
        uses: actions/checkout@v2
        with:
          fetch-depth: 0

      - name: Setup Java and Scala
        uses: olafurpg/setup-scala@v10
        with:
          java-version: ${{ matrix.java }}

      - name: Cache sbt
        uses: actions/cache@v2
        with:
          path: |
            ~/.sbt
            ~/.ivy2/cache
            ~/.coursier/cache/v1
            ~/.cache/coursier/v1
            ~/AppData/Local/Coursier/Cache/v1
            ~/Library/Caches/Coursier/v1
          key: ${{ runner.os }}-sbt-cache-v2-${{ hashFiles('**/*.sbt') }}-${{ hashFiles('project/build.properties') }}

      - name: Check that workflows are up to date
        run: sbt --client '++${{ matrix.scala }}; githubWorkflowCheck'

      - name: Check formatting
        if: matrix.scala != '3.0.0'
        run: sbt --client '++${{ matrix.scala }}; scalafmtCheckAll'

      - name: Check headers
        run: 'sbt --client ''++${{ matrix.scala }}; headerCheck; test:headerCheck'''

      - name: Compile
        run: 'sbt --client ''++${{ matrix.scala }}; test:compile'''

      - name: Check binary compatibility
        run: sbt --client '++${{ matrix.scala }}; mimaReportBinaryIssues'

      - name: Run tests
        run: sbt --client '++${{ matrix.scala }}; test'

      - name: Build docs
        run: sbt --client '++${{ matrix.scala }}; doc'

  publish:
    name: Publish Artifacts
    needs: [build]
    if: github.event_name != 'pull_request' && (github.ref == 'refs/heads/main' || startsWith(github.ref, 'refs/tags/v'))
    strategy:
      matrix:
        os: [ubuntu-latest]
        scala: [2.12.13]
        java: [adopt@1.8]
    runs-on: ${{ matrix.os }}
    steps:
      - name: Checkout current branch (full)
        uses: actions/checkout@v2
        with:
          fetch-depth: 0

      - name: Setup Java and Scala
        uses: olafurpg/setup-scala@v10
        with:
          java-version: ${{ matrix.java }}

      - name: Cache sbt
        uses: actions/cache@v2
        with:
          path: |
            ~/.sbt
            ~/.ivy2/cache
            ~/.coursier/cache/v1
            ~/.cache/coursier/v1
            ~/AppData/Local/Coursier/Cache/v1
            ~/Library/Caches/Coursier/v1
          key: ${{ runner.os }}-sbt-cache-v2-${{ hashFiles('**/*.sbt') }}-${{ hashFiles('project/build.properties') }}

      - name: Import signing key
        run: echo $PGP_SECRET | base64 -d | gpg --import

      - run: git status

      - run: sbt --client '++${{ matrix.scala }}; +publish'

      - if: startsWith(github.ref, 'refs/tags/v')
        run: sbt --client '++${{ matrix.scala }}; sonatypeBundleRelease'

      - name: Setup Hugo
        run: |

          echo "$HOME/bin" > $GITHUB_PATH
          HUGO_VERSION=0.26 scripts/install-hugo

      
      - name: Publish website
        env:
          SSH_PRIVATE_KEY: ${{ secrets.SSH_PRIVATE_KEY }}
        run: |

          eval "$(ssh-agent -s)"
          echo "$SSH_PRIVATE_KEY" | ssh-add -
          git config --global user.name "GitHub Actions CI"
          git config --global user.email "ghactions@invalid"
          sbt ++2.12.13 website/makeSite website/ghpagesPushSite

                

  website:
    name: Build website
    strategy:
      matrix:
        os: [ubuntu-latest]
        scala: [2.12.13]
        java: [adopt@1.8]
    runs-on: ${{ matrix.os }}
    steps:
      - name: Checkout current branch (full)
        uses: actions/checkout@v2
        with:
          fetch-depth: 0

      - name: Setup Java and Scala
        uses: olafurpg/setup-scala@v10
        with:
          java-version: ${{ matrix.java }}

      - name: Setup Hugo
        run: |

          echo "$HOME/bin" > $GITHUB_PATH
          HUGO_VERSION=0.26 scripts/install-hugo

      
      - name: Build website
        run: sbt --client '++${{ matrix.scala }}; website/makeSite'

<<<<<<< HEAD
=======
  docs:
    name: Build docs
    strategy:
      matrix:
        os: [ubuntu-latest]
        scala: [2.12.13]
        java: [adopt@1.8]
    runs-on: ${{ matrix.os }}
    steps:
      - name: Checkout current branch (full)
        uses: actions/checkout@v2
        with:
          fetch-depth: 0

      - name: Setup Java and Scala
        uses: olafurpg/setup-scala@v10
        with:
          java-version: ${{ matrix.java }}

      - name: Setup Hugo
        run: |

          echo "$HOME/bin" > $GITHUB_PATH
          HUGO_VERSION=0.26 scripts/install-hugo

      
      - name: Build docs
        run: sbt --client '++${{ matrix.scala }}; docs/makeSite'

>>>>>>> 8993e802
  scalafix:
    name: Scalafix
    strategy:
      matrix:
        os: [ubuntu-latest]
        scala: [2.13.6, 2.12.13, 3.0.0]
        java: [adopt@1.8]
    runs-on: ${{ matrix.os }}
    steps:
      - name: Checkout current branch (full)
        uses: actions/checkout@v2
        with:
          fetch-depth: 0

      - name: Setup Java and Scala
        uses: olafurpg/setup-scala@v10
        with:
          java-version: ${{ matrix.java }}

      - name: Cache sbt
        uses: actions/cache@v2
        with:
          path: |
            ~/.sbt
            ~/.ivy2/cache
            ~/.coursier/cache/v1
            ~/.cache/coursier/v1
            ~/AppData/Local/Coursier/Cache/v1
            ~/Library/Caches/Coursier/v1
          key: ${{ runner.os }}-sbt-cache-v2-${{ hashFiles('**/*.sbt') }}-${{ hashFiles('project/build.properties') }}

      - name: Scalafix tests
        if: matrix.scala == '2.13.6'
        run: |
          cd scalafix
          sbt ci<|MERGE_RESOLUTION|>--- conflicted
+++ resolved
@@ -167,38 +167,6 @@
       - name: Build website
         run: sbt --client '++${{ matrix.scala }}; website/makeSite'
 
-<<<<<<< HEAD
-=======
-  docs:
-    name: Build docs
-    strategy:
-      matrix:
-        os: [ubuntu-latest]
-        scala: [2.12.13]
-        java: [adopt@1.8]
-    runs-on: ${{ matrix.os }}
-    steps:
-      - name: Checkout current branch (full)
-        uses: actions/checkout@v2
-        with:
-          fetch-depth: 0
-
-      - name: Setup Java and Scala
-        uses: olafurpg/setup-scala@v10
-        with:
-          java-version: ${{ matrix.java }}
-
-      - name: Setup Hugo
-        run: |
-
-          echo "$HOME/bin" > $GITHUB_PATH
-          HUGO_VERSION=0.26 scripts/install-hugo
-
-      
-      - name: Build docs
-        run: sbt --client '++${{ matrix.scala }}; docs/makeSite'
-
->>>>>>> 8993e802
   scalafix:
     name: Scalafix
     strategy:
