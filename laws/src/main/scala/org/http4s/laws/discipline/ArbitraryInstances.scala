--- conflicted
+++ resolved
@@ -820,27 +820,19 @@
       def consumes = mrs
     })
 
-<<<<<<< HEAD
   implicit def http4sTestingCogenForMedia[F[_]](implicit
       F: Concurrent[F],
       dispatcher: Dispatcher[F],
       testContext: TestContext
   ): Cogen[Media[F]] =
-    Cogen[(v2.Headers, EntityBody[F])].contramap(m => (m.headers, m.body))
+    Cogen[(Headers, EntityBody[F])].contramap(m => (m.headers, m.body))
 
   implicit def http4sTestingCogenForMessage[F[_]](implicit
       F: Concurrent[F],
       dispatcher: Dispatcher[F],
       testContext: TestContext
   ): Cogen[Message[F]] =
-    Cogen[(v2.Headers, EntityBody[F])].contramap(m => (m.headers, m.body))
-=======
-  implicit def http4sTestingCogenForMedia[F[_]](implicit F: Effect[F]): Cogen[Media[F]] =
     Cogen[(Headers, EntityBody[F])].contramap(m => (m.headers, m.body))
-
-  implicit def http4sTestingCogenForMessage[F[_]](implicit F: Effect[F]): Cogen[Message[F]] =
-    Cogen[(Headers, EntityBody[F])].contramap(m => (m.headers, m.body))
->>>>>>> 051da9f5
 
   implicit def http4sTestingCogenForHeaders: Cogen[Headers] =
     Cogen[List[Header.Raw]].contramap(_.headers)
