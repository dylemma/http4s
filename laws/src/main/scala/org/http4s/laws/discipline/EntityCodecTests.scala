--- conflicted
+++ resolved
@@ -30,14 +30,9 @@
   def entityCodecF(implicit
       arbitraryA: Arbitrary[A],
       shrinkA: Shrink[A],
-<<<<<<< HEAD
-      eqA: Eq[A]
+      eqA: Eq[A],
   ): List[(String, PropF[F])] = {
     implicit val F: Concurrent[F] = laws.F
-=======
-      eqA: Eq[A],
-  ): List[(String, PropF[IO])] =
->>>>>>> 37f452b1
     LawAdapter.isEqPropF("roundTrip", laws.entityCodecRoundTrip _) :: entityEncoderF
   }
 }
