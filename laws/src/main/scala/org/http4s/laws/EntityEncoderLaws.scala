--- conflicted
+++ resolved
@@ -45,13 +45,8 @@
 
 object EntityEncoderLaws {
   def apply[F[_], A](implicit
-<<<<<<< HEAD
       F0: Concurrent[F],
-      entityEncoderFA: EntityEncoder[F, A]
-=======
-      F0: Effect[F],
       entityEncoderFA: EntityEncoder[F, A],
->>>>>>> 37f452b1
   ): EntityEncoderLaws[F, A] =
     new EntityEncoderLaws[F, A] {
       val F = F0
