--- conflicted
+++ resolved
@@ -1,4 +1,3 @@
-<<<<<<< HEAD
 # v0.15.0-SNASPHOT (unreleased)
 * Added `Client.fromHttpService` to assist with testing.
 * Make all case classes final where possible, sealed where not.
@@ -8,10 +7,9 @@
 * Replce lazy `Raw.parsed` field with a siple null check
 * Added support for Zipkin headers
 * Upgrade to json4s-3.4.0
-=======
+
 # v0.14.11 (2016-10-25)
 * Fix expansion of `uri` and `q` macros by qualifying with `_root_`
->>>>>>> db89b008
 
 # v0.14.10 (2016-10-12)
 * Include timeout type and duration in blaze client timeouts
