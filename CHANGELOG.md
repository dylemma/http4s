--- conflicted
+++ resolved
@@ -1,5 +1,5 @@
 # v0.15.9-SNAPSHOT
-<<<<<<< HEAD
+* Terminate `ServerApp` even if the server fails to start
 * Patch-level upgrades to dependencies:
     * async-http-client-2.0.31
     * jetty-9.3.18.v20170406
@@ -8,9 +8,6 @@
     * scalacheck-1.13.5
     * scalaz-7.1.12 or scalaz-7.2.10
     * tomcat-8.0.43
-=======
-* Terminate `ServerApp` even if the server fails to start
->>>>>>> d8ff8240
 
 # v0.15.8 (2017-04-06)
 * Cache charset lookups to avoid synchronization.  Resolution of
