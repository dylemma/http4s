--- conflicted
+++ resolved
@@ -1,4 +1,3 @@
-<<<<<<< HEAD
 # v0.15.0-SNASPHOT (unreleased)
 * Added `Client.fromHttpService` to assist with testing.
 * Make all case classes final where possible, sealed where not.
@@ -8,11 +7,10 @@
 * Replce lazy `Raw.parsed` field with a siple null check
 * Added support for Zipkin headers
 * Upgrade to json4s-3.4.0
-=======
+
 # v0.14.4 (2016-08-29)
 * Don't render trailing "/" for URIs with empty paths
 * Avoid calling tail of empty list in `/:` extractor
->>>>>>> 33e359b1
 
 # v0.14.3 (2016-08-24)
 * Follow 301 and 302 responses to POST with a GET request.
