/*
 * Copyright 2018 http4s.org
 *
 * Licensed under the Apache License, Version 2.0 (the "License");
 * you may not use this file except in compliance with the License.
 * You may obtain a copy of the License at
 *
 *     http://www.apache.org/licenses/LICENSE-2.0
 *
 * Unless required by applicable law or agreed to in writing, software
 * distributed under the License is distributed on an "AS IS" BASIS,
 * WITHOUT WARRANTIES OR CONDITIONS OF ANY KIND, either express or implied.
 * See the License for the specific language governing permissions and
 * limitations under the License.
 */

package org.http4s
package booPickle

import boopickle.Default._
import cats.effect.IO
import cats.Eq
import cats.effect.laws.util.TestContext
import cats.effect.laws.util.TestInstances._
import org.http4s.headers.`Content-Type`
import org.http4s.laws.discipline.EntityCodecTests
import org.http4s.MediaType
import org.scalacheck.Arbitrary
import org.scalacheck.Gen

class BoopickleSuite extends Http4sSuite with BooPickleInstances with Http4sLawSuite {
  implicit val testContext: TestContext = TestContext()

  trait Fruit {
    val weight: Double
    def color: String
  }

  case class Banana(weight: Double) extends Fruit {
    def color = "yellow"
  }

  case class Kiwi(weight: Double) extends Fruit {
    def color = "brown"
  }

  case class Carambola(weight: Double) extends Fruit {
    def color = "yellow"
  }

  implicit val fruitPickler: Pickler[Fruit] =
    compositePickler[Fruit].addConcreteType[Banana].addConcreteType[Kiwi].addConcreteType[Carambola]

  implicit val encoder: EntityEncoder[IO, Fruit] = booEncoderOf[IO, Fruit]
  implicit val decoder: EntityDecoder[IO, Fruit] = booOf[IO, Fruit]

  implicit val fruitArbitrary: Arbitrary[Fruit] = Arbitrary {
    for {
      w <- Gen.posNum[Double]
      f <- Gen.oneOf(Banana(w), Kiwi(w), Carambola(w))
    } yield f
  }

  implicit val fruitEq: Eq[Fruit] = Eq.fromUniversalEquals

  test("have octet-stream content type") {
    assertEquals(
      encoder.headers.get(`Content-Type`),
      Some(`Content-Type`(MediaType.application.`octet-stream`)))
  }

  test("have octect-stream content type") {
    assertEquals(
      booEncoderOf[IO, Fruit].headers.get(`Content-Type`),
      Some(`Content-Type`(MediaType.application.`octet-stream`)))
  }

  test("decode a class from a boopickle decoder") {
    val result = booOf[IO, Fruit]
      .decode(Request[IO]().withEntity(Banana(10.0): Fruit), strict = true)
    result.value.map(assertEquals(_, Right(Banana(10.0))))
  }

<<<<<<< HEAD
  checkAllF("EntityCodec[IO, Fruit]", EntityCodecTests[IO, Fruit].entityCodecF)
=======
  checkAll("EntityCodec[IO, Fruit]", EntityCodecTests[IO, Fruit].entityCodec)
>>>>>>> bc8f35aa
}<|MERGE_RESOLUTION|>--- conflicted
+++ resolved
@@ -81,9 +81,5 @@
     result.value.map(assertEquals(_, Right(Banana(10.0))))
   }
 
-<<<<<<< HEAD
-  checkAllF("EntityCodec[IO, Fruit]", EntityCodecTests[IO, Fruit].entityCodecF)
-=======
   checkAll("EntityCodec[IO, Fruit]", EntityCodecTests[IO, Fruit].entityCodec)
->>>>>>> bc8f35aa
 }