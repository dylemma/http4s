--- conflicted
+++ resolved
@@ -63,13 +63,8 @@
   private def vaultMapping(scalaBinaryVersion: String)(file: File): Option[(File, URL)] =
     // Be a _little_ more specific, since vault is an overloaded term,
     // e.g. hashicorp vault.
-<<<<<<< HEAD
     if(file.toString.matches(""".+io.chrisdavenport.+/vault[^/]+\.jar$""")) {
       Some(file -> javadocIOAPIUrl(Some(scalaBinaryVersion), "org.typelevel" %% "vault" % Http4sPlugin.V.vault))
-=======
-    if (file.toString.matches(""".+io.chrisdavenport.+/vault[^/]+\.jar$""")) {
-      Some(file -> javadocIOAPIUrl(Some(scalaBinaryVersion), Http4sPlugin.vault))
->>>>>>> 602d3268
     } else {
       None
     }
@@ -82,18 +77,10 @@
     }
 
   private def fs2CoreMapping(scalaBinaryVersion: String)(file: File): Option[(File, URL)] = {
-<<<<<<< HEAD
-    val fs2Core: ModuleID = 
+    val fs2Core: ModuleID =
       "co.fs2" %% "fs2-core" % Http4sPlugin.V.fs2
     if(file.toString.matches(""".+/fs2-core_[^/]+\.jar$""")) {
       Some(file -> new URL(s"https://oss.sonatype.org/service/local/repositories/releases/archive/co/fs2/fs2-core_${scalaBinaryVersion}/${fs2Core.revision}/${fs2Core.name}_${scalaBinaryVersion}-${fs2Core.revision}-javadoc.jar/!/"))
-=======
-    val fs2Core: ModuleID =
-      Http4sPlugin.fs2Core
-    if (file.toString.matches(""".+/fs2-core_[^/]+\.jar$""")) {
-      Some(file -> new URL(
-        s"https://oss.sonatype.org/service/local/repositories/releases/archive/co/fs2/fs2-core_${scalaBinaryVersion}/${fs2Core.revision}/${fs2Core.name}_${scalaBinaryVersion}-${fs2Core.revision}-javadoc.jar/!/"))
->>>>>>> 602d3268
     } else {
       None
     }
