libraryDependencies += "ch.qos.logback" % "logback-classic" % "1.2.3"

// https://github.com/coursier/coursier/issues/450
classpathTypes += "maven-plugin"

addSbtPlugin("ch.epfl.scala"              %  "sbt-scalafix"              % "0.9.27")
addSbtPlugin("com.earldouglas"            %  "xsbt-web-plugin"           % "4.2.2")
addSbtPlugin("com.eed3si9n"               %  "sbt-buildinfo"             % "0.10.0")
addSbtPlugin("com.eed3si9n"               %  "sbt-unidoc"                % "0.4.3")
addSbtPlugin("com.github.tkawachi"        %  "sbt-doctest"               % "0.9.9")
addSbtPlugin("org.http4s"                 %  "sbt-http4s-org"            % "0.7.5")
addSbtPlugin("com.timushev.sbt"           %  "sbt-updates"               % "0.5.3")
addSbtPlugin("com.typesafe.sbt"           %  "sbt-ghpages"               % "0.6.3")
addSbtPlugin("com.typesafe.sbt"           %  "sbt-site"                  % "1.4.1")
addSbtPlugin("com.typesafe.sbt"           %  "sbt-twirl"                 % "1.5.1")
addSbtPlugin("com.typesafe.sbt"           %  "sbt-native-packager"       % "1.8.1")
addSbtPlugin("io.spray"                   %  "sbt-revolver"              % "0.9.1")
<<<<<<< HEAD
addSbtPlugin("org.scalameta"              %  "sbt-mdoc"                  % "2.2.18")
addSbtPlugin("pl.project13.scala"         %  "sbt-jmh"                   % "0.4.0")
=======
addSbtPlugin("pl.project13.scala"         %  "sbt-jmh"                   % "0.4.2")
addSbtPlugin("org.scalameta"              %  "sbt-mdoc"                  % "2.2.21")
>>>>>>> 001c71ba
<|MERGE_RESOLUTION|>--- conflicted
+++ resolved
@@ -15,10 +15,5 @@
 addSbtPlugin("com.typesafe.sbt"           %  "sbt-twirl"                 % "1.5.1")
 addSbtPlugin("com.typesafe.sbt"           %  "sbt-native-packager"       % "1.8.1")
 addSbtPlugin("io.spray"                   %  "sbt-revolver"              % "0.9.1")
-<<<<<<< HEAD
-addSbtPlugin("org.scalameta"              %  "sbt-mdoc"                  % "2.2.18")
-addSbtPlugin("pl.project13.scala"         %  "sbt-jmh"                   % "0.4.0")
-=======
-addSbtPlugin("pl.project13.scala"         %  "sbt-jmh"                   % "0.4.2")
 addSbtPlugin("org.scalameta"              %  "sbt-mdoc"                  % "2.2.21")
->>>>>>> 001c71ba
+addSbtPlugin("pl.project13.scala"         %  "sbt-jmh"                   % "0.4.2")