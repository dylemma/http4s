--- conflicted
+++ resolved
@@ -1,26 +1,5 @@
 resolvers += "jgit-repo" at "http://download.eclipse.org/jgit/maven"
 
-<<<<<<< HEAD
-addSbtPlugin("com.dwijnand" % "sbt-travisci" % "1.0.0-M4")
-addSbtPlugin("com.earldouglas" % "xsbt-web-plugin" % "2.1.0")
-addSbtPlugin("com.eed3si9n" % "sbt-buildinfo" % "0.5.0")
-addSbtPlugin("com.eed3si9n" % "sbt-unidoc" % "0.3.3")
-addSbtPlugin("com.github.gseitz" % "sbt-release" % "1.0.1")
-addSbtPlugin("org.scalastyle" %% "scalastyle-sbt-plugin" % "0.8.0")
-addSbtPlugin("org.scoverage" % "sbt-scoverage" % "1.5.0")
-addSbtPlugin("com.typesafe" % "sbt-mima-plugin" % "0.1.11")
-addSbtPlugin("com.typesafe.sbt" % "sbt-ghpages" % "0.5.4")
-addSbtPlugin("com.typesafe.sbt" % "sbt-site" % "1.2.0")
-addSbtPlugin("com.typesafe.sbt" % "sbt-twirl" % "1.3.0")
-addSbtPlugin("io.gatling" % "gatling-sbt" % "2.1.5")
-addSbtPlugin("io.get-coursier" % "sbt-coursier" % "1.0.0-M15")
-addSbtPlugin("io.spray" % "sbt-revolver" % "0.8.0")
-addSbtPlugin("org.tpolecat" % "tut-plugin" % "0.4.7")
-addSbtPlugin("pl.project13.scala" % "sbt-jmh" % "0.2.6")
-addSbtPlugin("com.jsuereth" % "sbt-pgp" % "1.0.0")
-addSbtPlugin("org.xerial.sbt" % "sbt-sonatype" % "1.1")
-
-=======
 addSbtPlugin("com.earldouglas"    %  "xsbt-web-plugin"       % "2.1.0")
 addSbtPlugin("com.eed3si9n"       %  "sbt-unidoc"            % "0.3.3")
 addSbtPlugin("com.github.gseitz"  %  "sbt-release"           % "1.0.1")
@@ -35,6 +14,5 @@
 addSbtPlugin("io.verizon.build"   %  "sbt-rig"               % "2.0.29")
 addSbtPlugin("org.tpolecat"       %  "tut-plugin"            % "0.4.8")
 addSbtPlugin("pl.project13.scala" %  "sbt-jmh"               % "0.2.6")
->>>>>>> 11698c05
 
 libraryDependencies += "ch.qos.logback" % "logback-classic" % "1.1.7"