--- conflicted
+++ resolved
@@ -13,8 +13,4 @@
 
 // Hack around a binary conflict in scalameta's dependency on
 // fastparse as specified by sbt-doctest-0.9.5.
-<<<<<<< HEAD
-
-=======
->>>>>>> 99412839
 libraryDependencies += "org.scalameta" %% "scalameta" % "4.3.24"