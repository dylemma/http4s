--- conflicted
+++ resolved
@@ -56,12 +56,8 @@
   lazy val alpnBoot            = "org.mortbay.jetty.alpn"    % "alpn-boot"               % "8.1.4.v20150727"
   lazy val argonaut            = "io.argonaut"              %% "argonaut"                % "6.2-M1"
   lazy val asyncHttp           = "org.asynchttpclient"       % "async-http-client"       % "2.0.0-RC7"
-<<<<<<< HEAD
-  lazy val blaze               = "org.http4s"               %% "blaze-http"              % "0.11.0"
+  lazy val blaze               = "org.http4s"               %% "blaze-http"              % "0.12.0-SNAPSHOT"
   lazy val circeGeneric        = "io.circe"                 %% "circe-generic"           % circeJawn.revision
-=======
-  lazy val blaze               = "org.http4s"               %% "blaze-http"              % "0.12.0-SNAPSHOT"
->>>>>>> 9fb0017d
   lazy val circeJawn           = "io.circe"                 %% "circe-jawn"              % "0.3.0"
   lazy val discipline          = "org.typelevel"            %% "discipline"              % "0.4"
   lazy val gatlingTest         = "io.gatling"                % "gatling-test-framework"  % "2.1.6"
