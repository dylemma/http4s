import sbt._
import Keys._

import scala.util.Properties.envOrNone

object Http4sBuild extends Build {
  // keys
  val apiVersion = TaskKey[(Int, Int)]("api-version", "Defines the API compatibility version for the project.")
  val jvmTarget = TaskKey[String]("jvm-target-version", "Defines the target JVM version for object files.")

  def extractApiVersion(version: String) = {
    val VersionExtractor = """(\d+)\.(\d+)\..*""".r
    version match {
      case VersionExtractor(major, minor) => (major.toInt, minor.toInt)
    }
  }

  lazy val sonatypeEnvCredentials = (for {
    user <- envOrNone("SONATYPE_USER")
    pass <- envOrNone("SONATYPE_PASS")
  } yield Credentials("Sonatype Nexus Repository Manager", "oss.sonatype.org", user, pass)).toSeq

  def compatibleVersion(version: String, scalazVersion: String) = {
    val currentVersionWithoutSnapshot = version.replaceAll("-SNAPSHOT$", "")
    val (targetMajor, targetMinor) = extractApiVersion(version)
    val targetVersion = scalazCrossBuild(s"${targetMajor}.${targetMinor}.0", scalazVersion)
    if (targetVersion != currentVersionWithoutSnapshot)
      Some(targetVersion)
    else
      None
  }

  val macroParadiseSetting =
    libraryDependencies <++= scalaVersion (
      VersionNumber(_).numbers match {
        case Seq(2, 10, _*) => Seq(
          compilerPlugin("org.scalamacros" % "paradise" % "2.1.0" cross CrossVersion.full),
          "org.scalamacros" %% "quasiquotes" % "2.1.0" cross CrossVersion.binary
        )
        case _ => Seq.empty
      })

  val scalazVersion = settingKey[String]("The version of Scalaz used for building.")
  def scalazCrossBuild(version: String, scalazVersion: String) =
    VersionNumber(scalazVersion).numbers match {
      case Seq(7, 1, _*) =>
        version
      case Seq(7, 2, _*) =>
        if (version.endsWith("-SNAPSHOT"))
          version.replaceFirst("-SNAPSHOT$", "a-SNAPSHOT")
        else
          s"${version}a"
    }
  def specs2Version(scalazVersion: String) =
    VersionNumber(scalazVersion).numbers match {
      case Seq(7, 1, _*) => "3.8.3-scalaz-7.1"
      case Seq(7, 2, _*) => "3.8.3"
    }

  lazy val alpnBoot            = "org.mortbay.jetty.alpn"    % "alpn-boot"               % "8.1.7.v20160121"
<<<<<<< HEAD
  lazy val argonaut            = "io.argonaut"              %% "argonaut"                % "6.2-M1"
  lazy val asyncHttpClient     = "org.asynchttpclient"       % "async-http-client"       % "2.0.5"
=======
  def argonaut(scalazVersion: String) = "io.argonaut"       %% "argonaut"                % scalazCrossBuild("6.1", scalazVersion)
  lazy val asyncHttpClient     = "org.asynchttpclient"       % "async-http-client"       % "2.0.2"
>>>>>>> d5428a8a
  lazy val blaze               = "org.http4s"               %% "blaze-http"              % "0.12.0"
  lazy val circeGeneric        = "io.circe"                 %% "circe-generic"           % circeJawn.revision
  lazy val circeJawn           = "io.circe"                 %% "circe-jawn"              % "0.4.1"
  lazy val discipline          = "org.typelevel"            %% "discipline"              % "0.5"
  lazy val gatlingTest         = "io.gatling"                % "gatling-test-framework"  % "2.2.1"
  lazy val gatlingHighCharts   = "io.gatling.highcharts"     % "gatling-charts-highcharts" % gatlingTest.revision
  lazy val http4sWebsocket     = "org.http4s"               %% "http4s-websocket"        % "0.1.3"
  lazy val javaxServletApi     = "javax.servlet"             % "javax.servlet-api"       % "3.1.0"
  lazy val jawnJson4s          = "org.spire-math"           %% "jawn-json4s"             % jawnParser.revision
  lazy val jawnParser          = "org.spire-math"           %% "jawn-parser"             % "0.8.4"
<<<<<<< HEAD
  def jawnStreamz(scalazVersion: String) = "org.http4s"     %% "jawn-streamz"            % jawnStreamzVersion(scalazVersion)
  lazy val jettyServer         = "org.eclipse.jetty"         % "jetty-server"            % "9.3.9.v20160517"
=======
  def jawnStreamz(scalazVersion: String) = "org.http4s"     %% "jawn-streamz"            % scalazCrossBuild("0.9.0", scalazVersion)
  lazy val jettyServer         = "org.eclipse.jetty"         % "jetty-server"            % "9.3.7.v20160115"
>>>>>>> d5428a8a
  lazy val jettyServlet        = "org.eclipse.jetty"         % "jetty-servlet"           % jettyServer.revision
  lazy val json4sCore          = "org.json4s"               %% "json4s-core"             % "3.3.0"
  lazy val json4sJackson       = "org.json4s"               %% "json4s-jackson"          % json4sCore.revision
  lazy val json4sNative        = "org.json4s"               %% "json4s-native"           % json4sCore.revision
  lazy val jspApi              = "javax.servlet.jsp"         % "javax.servlet.jsp-api"   % "2.3.1" // YourKit hack
  lazy val log4s               = "org.log4s"                %% "log4s"                   % "1.3.0"
  lazy val logbackClassic      = "ch.qos.logback"            % "logback-classic"         % "1.1.7"
  lazy val metricsCore         = "io.dropwizard.metrics"     % "metrics-core"            % "3.1.2"
  lazy val metricsJetty9       = "io.dropwizard.metrics"     % "metrics-jetty9"          % metricsCore.revision
  lazy val metricsServlet      = "io.dropwizard.metrics"     % "metrics-servlet"         % metricsCore.revision
  lazy val metricsServlets     = "io.dropwizard.metrics"     % "metrics-servlets"        % metricsCore.revision
  lazy val metricsJson         = "io.dropwizard.metrics"     % "metrics-json"            % metricsCore.revision
  lazy val parboiled           = "org.parboiled"            %% "parboiled"               % "2.1.2"
  lazy val reactiveStreamsTck  = "org.reactivestreams"       % "reactive-streams-tck"    % "1.0.0"
  def scalaReflect(sv: String) = "org.scala-lang"            % "scala-reflect"           % sv
  lazy val scalaXml            = "org.scala-lang.modules"   %% "scala-xml"               % "1.0.5"
  def scalazCore(version: String)               = "org.scalaz"           %% "scalaz-core"               % version
  def scalazScalacheckBinding(version: String)  = "org.scalaz"           %% "scalaz-scalacheck-binding" % version
  def specs2Core(scalazVersion: String)         = "org.specs2"           %% "specs2-core"               % specs2Version(scalazVersion)
  def specs2MatcherExtra(scalazVersion: String) = "org.specs2"           %% "specs2-matcher-extra"      % specs2Core(scalazVersion).revision
  def specs2Scalacheck(scalazVersion: String)   = "org.specs2"           %% "specs2-scalacheck"         % specs2Core(scalazVersion).revision
<<<<<<< HEAD
  def scalazStream(scalazVersion: String)       = "org.scalaz.stream"    %% "scalaz-stream"             % scalazStreamVersion(scalazVersion)
  lazy val tomcatCatalina      = "org.apache.tomcat"         % "tomcat-catalina"         % "8.0.36"
=======
  def scalazStream(scalazVersion: String)       = "org.scalaz.stream"    %% "scalaz-stream"             % scalazCrossBuild("0.8.2", scalazVersion)
  lazy val tomcatCatalina      = "org.apache.tomcat"         % "tomcat-catalina"         % "8.0.32"
>>>>>>> d5428a8a
  lazy val tomcatCoyote        = "org.apache.tomcat"         % "tomcat-coyote"           % tomcatCatalina.revision
  lazy val twirlApi            = "com.typesafe.play"        %% "twirl-api"               % "1.2.0"
}<|MERGE_RESOLUTION|>--- conflicted
+++ resolved
@@ -58,13 +58,8 @@
     }
 
   lazy val alpnBoot            = "org.mortbay.jetty.alpn"    % "alpn-boot"               % "8.1.7.v20160121"
-<<<<<<< HEAD
-  lazy val argonaut            = "io.argonaut"              %% "argonaut"                % "6.2-M1"
+  def argonaut(scalazVersion: String) = "io.argonaut"       %% "argonaut"                % scalazCrossBuild("6.1", scalazVersion)
   lazy val asyncHttpClient     = "org.asynchttpclient"       % "async-http-client"       % "2.0.5"
-=======
-  def argonaut(scalazVersion: String) = "io.argonaut"       %% "argonaut"                % scalazCrossBuild("6.1", scalazVersion)
-  lazy val asyncHttpClient     = "org.asynchttpclient"       % "async-http-client"       % "2.0.2"
->>>>>>> d5428a8a
   lazy val blaze               = "org.http4s"               %% "blaze-http"              % "0.12.0"
   lazy val circeGeneric        = "io.circe"                 %% "circe-generic"           % circeJawn.revision
   lazy val circeJawn           = "io.circe"                 %% "circe-jawn"              % "0.4.1"
@@ -75,13 +70,8 @@
   lazy val javaxServletApi     = "javax.servlet"             % "javax.servlet-api"       % "3.1.0"
   lazy val jawnJson4s          = "org.spire-math"           %% "jawn-json4s"             % jawnParser.revision
   lazy val jawnParser          = "org.spire-math"           %% "jawn-parser"             % "0.8.4"
-<<<<<<< HEAD
-  def jawnStreamz(scalazVersion: String) = "org.http4s"     %% "jawn-streamz"            % jawnStreamzVersion(scalazVersion)
+  def jawnStreamz(scalazVersion: String) = "org.http4s"     %% "jawn-streamz"            % scalazCrossBuild("0.9.0", scalazVersion)
   lazy val jettyServer         = "org.eclipse.jetty"         % "jetty-server"            % "9.3.9.v20160517"
-=======
-  def jawnStreamz(scalazVersion: String) = "org.http4s"     %% "jawn-streamz"            % scalazCrossBuild("0.9.0", scalazVersion)
-  lazy val jettyServer         = "org.eclipse.jetty"         % "jetty-server"            % "9.3.7.v20160115"
->>>>>>> d5428a8a
   lazy val jettyServlet        = "org.eclipse.jetty"         % "jetty-servlet"           % jettyServer.revision
   lazy val json4sCore          = "org.json4s"               %% "json4s-core"             % "3.3.0"
   lazy val json4sJackson       = "org.json4s"               %% "json4s-jackson"          % json4sCore.revision
@@ -103,13 +93,8 @@
   def specs2Core(scalazVersion: String)         = "org.specs2"           %% "specs2-core"               % specs2Version(scalazVersion)
   def specs2MatcherExtra(scalazVersion: String) = "org.specs2"           %% "specs2-matcher-extra"      % specs2Core(scalazVersion).revision
   def specs2Scalacheck(scalazVersion: String)   = "org.specs2"           %% "specs2-scalacheck"         % specs2Core(scalazVersion).revision
-<<<<<<< HEAD
-  def scalazStream(scalazVersion: String)       = "org.scalaz.stream"    %% "scalaz-stream"             % scalazStreamVersion(scalazVersion)
+  def scalazStream(scalazVersion: String)       = "org.scalaz.stream"    %% "scalaz-stream"             % scalazCrossBuild("0.8.2", scalazVersion)
   lazy val tomcatCatalina      = "org.apache.tomcat"         % "tomcat-catalina"         % "8.0.36"
-=======
-  def scalazStream(scalazVersion: String)       = "org.scalaz.stream"    %% "scalaz-stream"             % scalazCrossBuild("0.8.2", scalazVersion)
-  lazy val tomcatCatalina      = "org.apache.tomcat"         % "tomcat-catalina"         % "8.0.32"
->>>>>>> d5428a8a
   lazy val tomcatCoyote        = "org.apache.tomcat"         % "tomcat-coyote"           % tomcatCatalina.revision
   lazy val twirlApi            = "com.typesafe.play"        %% "twirl-api"               % "1.2.0"
 }