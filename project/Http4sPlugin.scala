--- conflicted
+++ resolved
@@ -70,27 +70,7 @@
       }
     ).flatten
 
-<<<<<<< HEAD
-  lazy val alpnBoot            = "org.mortbay.jetty.alpn"    % "alpn-boot"               % "8.1.10.v20161026"
-=======
-  def scalazCrossBuild(version: String, scalazVersion: String) =
-    VersionNumber(scalazVersion).numbers match {
-      case Seq(7, 1, _*) =>
-        version
-      case Seq(7, 2, _*) =>
-        if (version.endsWith("-SNAPSHOT"))
-          version.replaceFirst("-SNAPSHOT$", "a-SNAPSHOT")
-        else
-          s"${version}a"
-    }
-  def specs2Version(scalazVersion: String) =
-    VersionNumber(scalazVersion).numbers match {
-      case Seq(7, 1, _*) => "3.8.6-scalaz-7.1"
-      case Seq(7, 2, _*) => "3.8.6" // held back so we don't have to optionally pull in specs2-scalaz
-    }
-
   lazy val alpnBoot            = "org.mortbay.jetty.alpn"    % "alpn-boot"               % "8.1.11.v20170118"
->>>>>>> c7987887
   lazy val argonaut            = "io.argonaut"              %% "argonaut"                % "6.2-RC2"
   lazy val asyncHttpClient     = "org.asynchttpclient"       % "async-http-client"       % "2.0.30"
   lazy val blaze               = "org.http4s"               %% "blaze-http"              % "0.12.4"
@@ -100,27 +80,17 @@
   lazy val circeJawn           = "io.circe"                 %% "circe-jawn"              % "0.7.0"
   lazy val circeLiteral        = "io.circe"                 %% "circe-literal"           % circeJawn.revision
   lazy val cryptobits          = "org.reactormonk"          %% "cryptobits"              % "1.1"
-<<<<<<< HEAD
-  lazy val discipline          = "org.typelevel"            %% "discipline"              % "0.7.2"
+  lazy val discipline          = "org.typelevel"            %% "discipline"              % "0.7.3"
   lazy val fs2Cats             = "co.fs2"                   %% "fs2-cats"                % "0.3.0"
   lazy val fs2Io               = "co.fs2"                   %% "fs2-io"                  % "0.9.4"
-=======
-  lazy val discipline          = "org.typelevel"            %% "discipline"              % "0.7.3"
->>>>>>> c7987887
   lazy val gatlingTest         = "io.gatling"                % "gatling-test-framework"  % "2.2.3"
   lazy val gatlingHighCharts   = "io.gatling.highcharts"     % "gatling-charts-highcharts" % gatlingTest.revision
   lazy val http4sWebsocket     = "org.http4s"               %% "http4s-websocket"        % "0.1.6"
   lazy val javaxServletApi     = "javax.servlet"             % "javax.servlet-api"       % "3.1.0"
-<<<<<<< HEAD
   lazy val jawnJson4s          = "org.spire-math"           %% "jawn-json4s"             % jawnParser.revision
   lazy val jawnParser          = "org.spire-math"           %% "jawn-parser"             % "0.10.4"
   lazy val jawnFs2             = "org.http4s"               %% "jawn-fs2"                % "0.10.1"
-  lazy val jettyServer         = "org.eclipse.jetty"         % "jetty-server"            % "9.3.14.v20161028"
-=======
-  lazy val jawnJson4s          = "org.spire-math"           %% "jawn-json4s"             % "0.10.4"
-  def jawnStreamz(scalazVersion: String) = "org.http4s"     %% "jawn-streamz"            % scalazCrossBuild("0.10.1", scalazVersion)
   lazy val jettyServer         = "org.eclipse.jetty"         % "jetty-server"            % "9.3.16.v20170120"
->>>>>>> c7987887
   lazy val jettyServlet        = "org.eclipse.jetty"         % "jetty-servlet"           % jettyServer.revision
   lazy val json4sCore          = "org.json4s"               %% "json4s-core"             % "3.5.0"
   lazy val json4sJackson       = "org.json4s"               %% "json4s-jackson"          % json4sCore.revision
@@ -135,24 +105,13 @@
   lazy val reactiveStreamsTck  = "org.reactivestreams"       % "reactive-streams-tck"    % "1.0.0"
   def scalaCompiler(so: String, sv: String)     = so                      % "scala-compiler"            % sv
   def scalaReflect(so: String, sv: String)      = so                      % "scala-reflect"             % sv
-<<<<<<< HEAD
   lazy val scalacheck          = "org.scalacheck"           %% "scalacheck"              % "1.13.4"
-  lazy val scalaXml            = "org.scala-lang.modules"   %% "scala-xml"               % "1.0.5"
+  lazy val scalaXml            = "org.scala-lang.modules"   %% "scala-xml"               % "1.0.6"
   lazy val scodecBits          = "org.scodec"               %% "scodec-bits"             % "1.1.4"
   lazy val specs2Core          = "org.specs2"               %% "specs2-core"             % "3.8.6"
   lazy val specs2MatcherExtra  = "org.specs2"               %% "specs2-matcher-extra"    % specs2Core.revision
   lazy val specs2Scalacheck    = "org.specs2"               %% "specs2-scalacheck"       % specs2Core.revision
-  lazy val tomcatCatalina      = "org.apache.tomcat"         % "tomcat-catalina"         % "8.0.39"
-=======
-  lazy val scalaXml            = "org.scala-lang.modules"   %% "scala-xml"               % "1.0.6"
-  def scalazCore(version: String)               = "org.scalaz"           %% "scalaz-core"               % version
-  def scalazScalacheckBinding(version: String)  = "org.scalaz"           %% "scalaz-scalacheck-binding" % version
-  def specs2Core(scalazVersion: String)         = "org.specs2"           %% "specs2-core"               % specs2Version(scalazVersion)
-  def specs2MatcherExtra(scalazVersion: String) = "org.specs2"           %% "specs2-matcher-extra"      % specs2Core(scalazVersion).revision
-  def specs2Scalacheck(scalazVersion: String)   = "org.specs2"           %% "specs2-scalacheck"         % specs2Core(scalazVersion).revision
-  def scalazStream(scalazVersion: String)       = "org.scalaz.stream"    %% "scalaz-stream"             % scalazCrossBuild("0.8.6", scalazVersion)
   lazy val tomcatCatalina      = "org.apache.tomcat"         % "tomcat-catalina"         % "8.0.41"
->>>>>>> c7987887
   lazy val tomcatCoyote        = "org.apache.tomcat"         % "tomcat-coyote"           % tomcatCatalina.revision
   lazy val twirlApi            = "com.typesafe.play"        %% "twirl-api"               % "1.3.0"
 }