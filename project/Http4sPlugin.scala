--- conflicted
+++ resolved
@@ -127,11 +127,6 @@
     val netty = "4.1.77.Final"
     val okio = "2.10.0"
     val okhttp = "4.9.3"
-<<<<<<< HEAD
-    val playJson = "2.9.2"
-=======
-    val prometheusClient = "0.11.0"
->>>>>>> 1f174668
     val reactiveStreams = "1.0.3"
     val quasiquotes = "2.1.0"
     val scalacheck = "1.16.0"
@@ -199,13 +194,6 @@
   lazy val nettyCodecHttp = "io.netty" % "netty-codec-http" % V.netty
   lazy val okio = "com.squareup.okio" % "okio" % V.okio
   lazy val okhttp = "com.squareup.okhttp3" % "okhttp" % V.okhttp
-<<<<<<< HEAD
-  lazy val playJson = "com.typesafe.play" %% "play-json" % V.playJson
-=======
-  lazy val prometheusClient = "io.prometheus" % "simpleclient" % V.prometheusClient
-  lazy val prometheusCommon = "io.prometheus" % "simpleclient_common" % V.prometheusClient
-  lazy val prometheusHotspot = "io.prometheus" % "simpleclient_hotspot" % V.prometheusClient
->>>>>>> 1f174668
   lazy val reactiveStreams = "org.reactivestreams" % "reactive-streams" % V.reactiveStreams
   lazy val quasiquotes = "org.scalamacros" %% "quasiquotes" % V.quasiquotes
   lazy val scalacheck = Def.setting("org.scalacheck" %%% "scalacheck" % V.scalacheck)
