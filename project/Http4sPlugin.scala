--- conflicted
+++ resolved
@@ -203,43 +203,6 @@
     }
   }
 
-<<<<<<< HEAD
-  lazy val alpnBoot                         = "org.mortbay.jetty.alpn" %  "alpn-boot"                 % "8.1.13.v20181017"
-  lazy val argonaut                         = "io.argonaut"            %% "argonaut"                  % "6.2.5"
-  lazy val asyncHttpClient                  = "org.asynchttpclient"    %  "async-http-client"         % "2.11.0"
-  lazy val blaze                            = "org.http4s"             %% "blaze-http"                % "0.14.12"
-  lazy val boopickle                        = "io.suzaku"              %% "boopickle"                 % "1.3.1"
-  lazy val cats                             = "org.typelevel"          %% "cats-core"                 % "2.1.1"
-  lazy val catsEffect                       = "org.typelevel"          %% "cats-effect"               % "2.1.3"
-  lazy val catsEffectLaws                   = "org.typelevel"          %% "cats-effect-laws"          % catsEffect.revision
-  lazy val catsEffectTestingSpecs2          = "com.codecommit"         %% "cats-effect-testing-specs2" % "0.4.0"
-  lazy val catsKernelLaws                   = "org.typelevel"          %% "cats-kernel-laws"          % cats.revision
-  lazy val catsLaws                         = "org.typelevel"          %% "cats-laws"                 % cats.revision
-  lazy val circeGeneric                     = "io.circe"               %% "circe-generic"             % "0.13.0"
-  lazy val circeJawn                        = "io.circe"               %% "circe-jawn"                % circeGeneric.revision
-  lazy val circeLiteral                     = "io.circe"               %% "circe-literal"             % circeGeneric.revision
-  lazy val circeParser                      = "io.circe"               %% "circe-parser"              % circeGeneric.revision
-  lazy val circeTesting                     = "io.circe"               %% "circe-testing"             % circeGeneric.revision
-  lazy val cryptobits                       = "org.reactormonk"        %% "cryptobits"                % "1.3"
-  lazy val dropwizardMetricsCore            = "io.dropwizard.metrics"  %  "metrics-core"              % "4.1.6"
-  lazy val dropwizardMetricsJson            = "io.dropwizard.metrics"  %  "metrics-json"              % dropwizardMetricsCore.revision
-  lazy val disciplineSpecs2                 = "org.typelevel"          %% "discipline-specs2"         % "1.1.0"
-  lazy val fs2Io                            = "co.fs2"                 %% "fs2-io"                    % "2.3.0"
-  lazy val fs2ReactiveStreams               = "co.fs2"                 %% "fs2-reactive-streams"      % fs2Io.revision
-  lazy val javaxServletApi                  = "javax.servlet"          %  "javax.servlet-api"         % "3.1.0"
-  lazy val jawnFs2                          = "org.http4s"             %% "jawn-fs2"                  % "1.0.0"
-  lazy val jawnJson4s                       = "org.typelevel"          %% "jawn-json4s"               % "1.0.0"
-  lazy val jawnPlay                         = "org.typelevel"          %% "jawn-play"                 % "1.0.0"
-  lazy val jettyClient                      = "org.eclipse.jetty"      %  "jetty-client"              % "9.4.28.v20200408"
-  lazy val jettyRunner                      = "org.eclipse.jetty"      %  "jetty-runner"              % jettyServer.revision
-  lazy val jettyServer                      = "org.eclipse.jetty"      %  "jetty-server"              % "9.4.28.v20200408"
-  lazy val jettyServlet                     = "org.eclipse.jetty"      %  "jetty-servlet"             % jettyServer.revision
-  lazy val json4sCore                       = "org.json4s"             %% "json4s-core"               % "3.6.7"
-  lazy val json4sJackson                    = "org.json4s"             %% "json4s-jackson"            % json4sCore.revision
-  lazy val json4sNative                     = "org.json4s"             %% "json4s-native"             % json4sCore.revision
-  lazy val jspApi                           = "javax.servlet.jsp"      %  "javax.servlet.jsp-api"     % "2.3.3" // YourKit hack
-=======
-
   object V { // Dependency versions
     private def priorTo2_13(scalaVersion: String): Boolean =
       CrossVersion.partialVersion(scalaVersion) match {
@@ -252,7 +215,7 @@
     // error-prone merge conflicts in the dependencies below.
     val alpn = "8.1.13.v20181017"
     val argonaut = "6.2.5"
-    val asyncHttpClient = "2.10.5"
+    val asyncHttpClient = "2.11.0"
     val blaze = "0.14.12"
     val boopickle = "1.3.1"
     val cats = "2.1.1"
@@ -323,8 +286,7 @@
   lazy val json4sJackson                    = "org.json4s"             %% "json4s-jackson"            % V.json4s
   lazy val json4sNative                     = "org.json4s"             %% "json4s-native"             % V.json4s
   lazy val jspApi                           = "javax.servlet.jsp"      %  "javax.servlet.jsp-api"     % V.jsp // YourKit hack
->>>>>>> 7d3d9b0a
-  lazy val keypool                          = "io.chrisdavenport"      %% "keypool"                   % "0.2.0"
+  lazy val keypool                          = "io.chrisdavenport"      %% "keypool"                   % V.keypool
   lazy val log4catsCore                     = "io.chrisdavenport"      %% "log4cats-core"             % V.log4cats
   lazy val log4catsSlf4j                    = "io.chrisdavenport"      %% "log4cats-slf4j"            % V.log4cats
   lazy val log4catsTesting                  = "io.chrisdavenport"      %% "log4cats-testing"          % V.log4cats
@@ -340,19 +302,6 @@
   lazy val quasiquotes                      = "org.scalamacros"        %% "quasiquotes"               % V.quasiquotes
   lazy val scalacheck                       = "org.scalacheck"         %% "scalacheck"                % V.scalacheck
   def scalaReflect(sv: String)              = "org.scala-lang"         %  "scala-reflect"             % sv
-<<<<<<< HEAD
-  lazy val scalatagsApi                     = "com.lihaoyi"            %% "scalatags"                 % "0.8.6"
-  lazy val scalaXml                         = "org.scala-lang.modules" %% "scala-xml"                 % "1.3.0"
-  lazy val specs2Cats                       = "org.specs2"             %% "specs2-cats"               % specs2Core.revision
-  lazy val specs2Core                       = "org.specs2"             %% "specs2-core"               % "4.9.2"
-  lazy val specs2Matcher                    = "org.specs2"             %% "specs2-matcher"            % specs2Core.revision
-  lazy val specs2MatcherExtra               = "org.specs2"             %% "specs2-matcher-extra"      % specs2Core.revision
-  lazy val specs2Scalacheck                 = "org.specs2"             %% "specs2-scalacheck"         % specs2Core.revision
-  lazy val tomcatCatalina                   = "org.apache.tomcat"      %  "tomcat-catalina"           % "9.0.34"
-  lazy val tomcatCoyote                     = "org.apache.tomcat"      %  "tomcat-coyote"             % tomcatCatalina.revision
-  lazy val twirlApi                         = "com.typesafe.play"      %% "twirl-api"                 % "1.4.2"
-  lazy val vault                            = "io.chrisdavenport"      %% "vault"                     % "2.0.0"
-=======
   lazy val scalatagsApi                     = "com.lihaoyi"            %% "scalatags"                 % V.scalatags
   lazy val scalaXml                         = "org.scala-lang.modules" %% "scala-xml"                 % V.scalaXml
   lazy val specs2Cats                       = "org.specs2"             %% "specs2-cats"               % V.specs2
@@ -365,5 +314,4 @@
   lazy val treeHugger                       = "com.eed3si9n"           %% "treehugger"                % V.treehugger
   lazy val twirlApi                         = "com.typesafe.play"      %% "twirl-api"                 % V.twirl
   lazy val vault                            = "io.chrisdavenport"      %% "vault"                     % V.vault
->>>>>>> 7d3d9b0a
 }