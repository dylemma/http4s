--- conflicted
+++ resolved
@@ -68,65 +68,12 @@
 
       IO.write(dest, buildData)
     },
-<<<<<<< HEAD
 
     headerSources / excludeFilter := HiddenFileFilter,
 
     nowarnCompatAnnotationProvider := None,
 
     doctestTestFramework := DoctestTestFramework.Munit,
-=======
-    headerSources / excludeFilter := HiddenFileFilter ||
-      new FileFilter {
-        def accept(file: File) =
-          attributedSources.contains(baseDirectory.value.toPath.relativize(file.toPath).toString)
-
-        val attributedSources = Set(
-          "src/main/scala/org/http4s/CacheDirective.scala",
-          "src/main/scala/org/http4s/Challenge.scala",
-          "src/main/scala/org/http4s/Charset.scala",
-          "src/main/scala/org/http4s/ContentCoding.scala",
-          "src/main/scala/org/http4s/Credentials.scala",
-          "src/main/scala/org/http4s/Header.scala",
-          "src/main/scala/org/http4s/LanguageTag.scala",
-          "src/main/scala/org/http4s/MediaType.scala",
-          "src/main/scala/org/http4s/RangeUnit.scala",
-          "src/main/scala/org/http4s/ResponseCookie.scala",
-          "src/main/scala/org/http4s/TransferCoding.scala",
-          "src/main/scala/org/http4s/Uri.scala",
-          "src/main/scala/org/http4s/dsl/impl/Path.scala",
-          "src/main/scala/org/http4s/ember/core/ChunkedEncoding.scala",
-          "src/main/scala/org/http4s/internal/CharPredicate.scala",
-          "src/main/scala/org/http4s/parser/AcceptCharsetHeader.scala",
-          "src/main/scala/org/http4s/parser/AcceptEncodingHeader.scala",
-          "src/main/scala/org/http4s/parser/AcceptHeader.scala",
-          "src/main/scala/org/http4s/parser/AcceptLanguageHeader.scala",
-          "src/main/scala/org/http4s/parser/AdditionalRules.scala",
-          "src/main/scala/org/http4s/parser/AuthorizationHeader.scala",
-          "src/main/scala/org/http4s/parser/CacheControlHeader.scala",
-          "src/main/scala/org/http4s/parser/ContentTypeHeader.scala",
-          "src/main/scala/org/http4s/parser/CookieHeader.scala",
-          "src/main/scala/org/http4s/parser/HttpHeaderParser.scala",
-          "src/main/scala/org/http4s/parser/Rfc2616BasicRules.scala",
-          "src/main/scala/org/http4s/parser/SimpleHeaders.scala",
-          "src/main/scala/org/http4s/parser/WwwAuthenticateHeader.scala",
-          "src/main/scala/org/http4s/play/Parser.scala",
-          "src/main/scala/org/http4s/util/UrlCoding.scala",
-          "src/test/scala/org/http4s/Http4sSpec.scala",
-          "src/test/scala/org/http4s/UriSpec.scala",
-          "src/test/scala/org/http4s/dsl/PathSpec.scala",
-          "src/test/scala/org/http4s/testing/ErrorReporting.scala"
-        )
-      },
-    nowarnCompatAnnotationProvider := None,
-    mimaPreviousArtifacts := {
-      mimaPreviousArtifacts.value.filterNot(
-        // cursed release
-        _.revision == "0.21.10"
-      )
-    },
-    doctestTestFramework := DoctestTestFramework.Munit
->>>>>>> 602d3268
   )
 
   def extractApiVersion(version: String) = {
@@ -277,14 +224,7 @@
       ),
       // this results in nonexistant directories trying to be compressed
       githubWorkflowArtifactUpload := false,
-<<<<<<< HEAD
-      githubWorkflowAddedJobs := Seq(
-        siteBuildJob("website"),
-        siteBuildJob("docs")
-      ),
-=======
       githubWorkflowAddedJobs := Seq(siteBuildJob("website"), siteBuildJob("docs"))
->>>>>>> 602d3268
     )
   }
 
@@ -342,7 +282,6 @@
     val vault = "3.1.0"
   }
 
-<<<<<<< HEAD
   lazy val asyncHttpClient                  =             "org.asynchttpclient"    %   "async-http-client"         % V.asyncHttpClient
   lazy val blazeCore                        =             "org.http4s"             %%  "blaze-core"                % V.blaze
   lazy val blazeHttp                        =             "org.http4s"             %%  "blaze-http"                % V.blaze
@@ -424,80 +363,4 @@
   lazy val treeHugger                       =             "com.eed3si9n"           %%  "treehugger"                % V.treehugger
   lazy val twirlApi                         =             "com.typesafe.play"      %%  "twirl-api"                 % V.twirl
   lazy val vault                            = Def.setting("org.typelevel"          %%% "vault"                     % V.vault)
-=======
-  lazy val asyncHttpClient = "org.asynchttpclient" % "async-http-client" % V.asyncHttpClient
-  lazy val blazeCore = "org.http4s" %% "blaze-core" % V.blaze
-  lazy val blazeHttp = "org.http4s" %% "blaze-http" % V.blaze
-  lazy val boopickle = "io.suzaku" %% "boopickle" % V.boopickle
-  lazy val caseInsensitive = "org.typelevel" %% "case-insensitive" % V.caseInsensitive
-  lazy val caseInsensitiveTesting =
-    "org.typelevel" %% "case-insensitive-testing" % V.caseInsensitive
-  lazy val catsCore = "org.typelevel" %% "cats-core" % V.cats
-  lazy val catsEffect = "org.typelevel" %% "cats-effect" % V.catsEffect
-  lazy val catsEffectLaws = "org.typelevel" %% "cats-effect-laws" % V.catsEffect
-  lazy val catsLaws = "org.typelevel" %% "cats-laws" % V.cats
-  lazy val catsParse = "org.typelevel" %% "cats-parse" % V.catsParse
-  lazy val circeCore = "io.circe" %% "circe-core" % V.circe
-  lazy val circeGeneric = "io.circe" %% "circe-generic" % V.circe
-  lazy val circeJawn = "io.circe" %% "circe-jawn" % V.circe
-  lazy val circeLiteral = "io.circe" %% "circe-literal" % V.circe
-  lazy val circeParser = "io.circe" %% "circe-parser" % V.circe
-  lazy val circeTesting = "io.circe" %% "circe-testing" % V.circe
-  lazy val crypto = "org.http4s" %% "http4s-crypto" % V.crypto
-  lazy val cryptobits = "org.reactormonk" %% "cryptobits" % V.cryptobits
-  lazy val disciplineCore = "org.typelevel" %% "discipline-core" % V.disciplineCore
-  lazy val dropwizardMetricsCore = "io.dropwizard.metrics" % "metrics-core" % V.dropwizardMetrics
-  lazy val dropwizardMetricsJson = "io.dropwizard.metrics" % "metrics-json" % V.dropwizardMetrics
-  lazy val fs2Core = "co.fs2" %% "fs2-core" % V.fs2
-  lazy val fs2Io = "co.fs2" %% "fs2-io" % V.fs2
-  lazy val fs2ReactiveStreams = "co.fs2" %% "fs2-reactive-streams" % V.fs2
-  lazy val ip4sCore = "com.comcast" %% "ip4s-core" % V.ip4s
-  lazy val ip4sTestKit = "com.comcast" %% "ip4s-test-kit" % V.ip4s
-  lazy val javaxServletApi = "javax.servlet" % "javax.servlet-api" % V.servlet
-  lazy val javaWebSocket = "org.java-websocket" % "Java-WebSocket" % V.javaWebSocket
-  lazy val jawnFs2 = "org.http4s" %% "jawn-fs2" % V.jawnFs2
-  lazy val jawnParser = "org.typelevel" %% "jawn-parser" % V.jawn
-  lazy val jawnPlay = "org.typelevel" %% "jawn-play" % V.jawn
-  lazy val jettyClient = "org.eclipse.jetty" % "jetty-client" % V.jetty
-  lazy val jettyHttp = "org.eclipse.jetty" % "jetty-http" % V.jetty
-  lazy val jettyHttp2Server = "org.eclipse.jetty.http2" % "http2-server" % V.jetty
-  lazy val jettyRunner = "org.eclipse.jetty" % "jetty-runner" % V.jetty
-  lazy val jettyServer = "org.eclipse.jetty" % "jetty-server" % V.jetty
-  lazy val jettyServlet = "org.eclipse.jetty" % "jetty-servlet" % V.jetty
-  lazy val jettyUtil = "org.eclipse.jetty" % "jetty-util" % V.jetty
-  lazy val keypool = "org.typelevel" %% "keypool" % V.keypool
-  lazy val literally = "org.typelevel" %% "literally" % V.literally
-  lazy val log4catsCore = "org.typelevel" %% "log4cats-core" % V.log4cats
-  lazy val log4catsSlf4j = "org.typelevel" %% "log4cats-slf4j" % V.log4cats
-  lazy val log4catsTesting = "org.typelevel" %% "log4cats-testing" % V.log4cats
-  lazy val log4s = "org.log4s" %% "log4s" % V.log4s
-  lazy val logbackClassic = "ch.qos.logback" % "logback-classic" % V.logback
-  lazy val munit = "org.scalameta" %% "munit" % V.munit
-  lazy val munitCatsEffect = "org.typelevel" %% "munit-cats-effect-2" % V.munitCatsEffect
-  lazy val munitDiscipline = "org.typelevel" %% "discipline-munit" % V.munitDiscipline
-  lazy val nettyBuffer = "io.netty" % "netty-buffer" % V.netty
-  lazy val nettyCodecHttp = "io.netty" % "netty-codec-http" % V.netty
-  lazy val okio = "com.squareup.okio" % "okio" % V.okio
-  lazy val okhttp = "com.squareup.okhttp3" % "okhttp" % V.okhttp
-  lazy val playJson = "com.typesafe.play" %% "play-json" % V.playJson
-  lazy val prometheusClient = "io.prometheus" % "simpleclient" % V.prometheusClient
-  lazy val prometheusCommon = "io.prometheus" % "simpleclient_common" % V.prometheusClient
-  lazy val prometheusHotspot = "io.prometheus" % "simpleclient_hotspot" % V.prometheusClient
-  lazy val reactiveStreams = "org.reactivestreams" % "reactive-streams" % V.reactiveStreams
-  lazy val quasiquotes = "org.scalamacros" %% "quasiquotes" % V.quasiquotes
-  lazy val scalacheck = "org.scalacheck" %% "scalacheck" % V.scalacheck
-  lazy val scalacheckEffect = "org.typelevel" %% "scalacheck-effect" % V.scalacheckEffect
-  lazy val scalacheckEffectMunit = "org.typelevel" %% "scalacheck-effect-munit" % V.scalacheckEffect
-  def scalaReflect(sv: String) = "org.scala-lang" % "scala-reflect" % sv
-  lazy val scalatagsApi = "com.lihaoyi" %% "scalatags" % V.scalatags
-  lazy val scalaXml = "org.scala-lang.modules" %% "scala-xml" % V.scalaXml
-  lazy val scodecBits = "org.scodec" %% "scodec-bits" % V.scodecBits
-  lazy val slf4jApi = "org.slf4j" % "slf4j-api" % V.slf4j
-  lazy val tomcatCatalina = "org.apache.tomcat" % "tomcat-catalina" % V.tomcat
-  lazy val tomcatCoyote = "org.apache.tomcat" % "tomcat-coyote" % V.tomcat
-  lazy val tomcatUtilScan = "org.apache.tomcat" % "tomcat-util-scan" % V.tomcat
-  lazy val treeHugger = "com.eed3si9n" %% "treehugger" % V.treehugger
-  lazy val twirlApi = "com.typesafe.play" %% "twirl-api" % V.twirl
-  lazy val vault = "org.typelevel" %% "vault" % V.vault
->>>>>>> 602d3268
 }