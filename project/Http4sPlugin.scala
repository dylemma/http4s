--- conflicted
+++ resolved
@@ -221,13 +221,8 @@
     val keypool = "0.2.0"
     val logback = "1.2.3"
     val log4s = "1.8.2"
-<<<<<<< HEAD
     val mockito = "3.4.0"
-    val okhttp = "4.7.2"
-=======
-    val mockito = "3.3.3"
     val okhttp = "4.8.0"
->>>>>>> 6837f063
     val parboiledHttp4s = "2.0.1"
     val playJson = "2.9.0"
     val prometheusClient = "0.9.0"
