package org.http4s.sbt

import com.github.tkawachi.doctest.DoctestPlugin.autoImport._
import com.timushev.sbt.updates.UpdatesPlugin.autoImport._ // autoImport vs. UpdateKeys necessary here for implicit
import com.typesafe.sbt.SbtGit.git
import com.typesafe.sbt.git.JGit
import com.typesafe.tools.mima.plugin.MimaKeys._
import de.heikoseeberger.sbtheader.{License, LicenseStyle}
import de.heikoseeberger.sbtheader.HeaderPlugin.autoImport._
import explicitdeps.ExplicitDepsPlugin.autoImport.unusedCompileDependenciesFilter
import org.portablescala.sbtplatformdeps.PlatformDepsPlugin.autoImport._
import sbt.Keys._
import sbt._
import sbtghactions.GenerativeKeys._
import sbtspiewak.NowarnCompatPlugin.autoImport.nowarnCompatAnnotationProvider

object Http4sPlugin extends AutoPlugin {
  object autoImport {
    val isCi = settingKey[Boolean]("true if this build is running on CI")
    val http4sApiVersion = taskKey[(Int, Int)]("API version of http4s")
    val http4sBuildData = taskKey[Unit]("Export build metadata for Hugo")
  }
  import autoImport._

  override def trigger = allRequirements

  override def requires = Http4sOrgPlugin

  val scala_213 = "2.13.6"
  val scala_212 = "2.12.15"
  val scala_3 = "3.0.2"

  override lazy val globalSettings = Seq(
    isCi := sys.env.get("CI").isDefined
  )

  override lazy val buildSettings = Seq(
    // Many steps only run on one build. We distinguish the primary build from
    // secondary builds by the Travis build number.
    http4sApiVersion := version.map {
      case VersionNumber(Seq(major, minor, _*), _, _) => (major.toInt, minor.toInt)
    }.value,
  ) ++ sbtghactionsSettings

  override lazy val projectSettings: Seq[Setting[_]] = Seq(
    http4sBuildData := {
      val dest = target.value / "hugo-data" / "build.toml"
      val (major, minor) = http4sApiVersion.value

      val releases = latestPerMinorVersion(baseDirectory.value)
        .map { case ((major, minor), v) => s""""$major.$minor" = "${v.toString}""""}
        .mkString("\n")

      // Would be more elegant if `[versions.http4s]` was nested, but then
      // the index lookups in `shortcodes/version.html` get complicated.
      val buildData: String =
        s"""
           |[versions]
           |"http4s.api" = "$major.$minor"
           |"http4s.current" = "${version.value}"
           |"http4s.doc" = "${docExampleVersion(version.value)}"
           |circe = "${circeJawn.value.revision}"
           |cryptobits = "${cryptobits.revision}"
           |
           |[releases]
           |$releases
         """.stripMargin

      IO.write(dest, buildData)
    },

<<<<<<< HEAD
    // servlet-4.0 is not yet supported by jetty-9 or tomcat-9, so don't accidentally depend on its new features
    dependencyUpdatesFilter -= moduleFilter(organization = "javax.servlet", revision = "4.0.0"),
    dependencyUpdatesFilter -= moduleFilter(organization = "javax.servlet", revision = "4.0.1"),
    // servlet containers skipped until we figure out our Jakarta EE strategy
    dependencyUpdatesFilter -= moduleFilter(organization = "org.eclipse.jetty*", revision = "10.0.*"),
    dependencyUpdatesFilter -= moduleFilter(organization = "org.eclipse.jetty*", revision = "11.0.*"),
    dependencyUpdatesFilter -= moduleFilter(organization = "org.apache.tomcat", revision = "10.0.*"),
    // Cursed release. Calls ByteBuffer incompatibly with JDK8
    dependencyUpdatesFilter -= moduleFilter(name = "boopickle", revision = "1.3.2"),
    // Breaking change deferred to 1.0
    dependencyUpdatesFilter -= moduleFilter(organization = "io.prometheus", revision = "0.12.*"),

    headerSources / excludeFilter := HiddenFileFilter,
=======
    headerSources / excludeFilter := HiddenFileFilter ||
      new FileFilter {
        def accept(file: File) = {
          attributedSources.contains(baseDirectory.value.toPath.relativize(file.toPath).toString)
        }

        val attributedSources = Set(
          "src/main/scala/org/http4s/CacheDirective.scala",
          "src/main/scala/org/http4s/Challenge.scala",
          "src/main/scala/org/http4s/Charset.scala",
          "src/main/scala/org/http4s/ContentCoding.scala",
          "src/main/scala/org/http4s/Credentials.scala",
          "src/main/scala/org/http4s/Header.scala",
          "src/main/scala/org/http4s/LanguageTag.scala",
          "src/main/scala/org/http4s/MediaType.scala",
          "src/main/scala/org/http4s/RangeUnit.scala",
          "src/main/scala/org/http4s/ResponseCookie.scala",
          "src/main/scala/org/http4s/TransferCoding.scala",
          "src/main/scala/org/http4s/Uri.scala",
          "src/main/scala/org/http4s/dsl/impl/Path.scala",
          "src/main/scala/org/http4s/ember/core/ChunkedEncoding.scala",
          "src/main/scala/org/http4s/internal/CharPredicate.scala",
          "src/main/scala/org/http4s/parser/AcceptCharsetHeader.scala",
          "src/main/scala/org/http4s/parser/AcceptEncodingHeader.scala",
          "src/main/scala/org/http4s/parser/AcceptHeader.scala",
          "src/main/scala/org/http4s/parser/AcceptLanguageHeader.scala",
          "src/main/scala/org/http4s/parser/AdditionalRules.scala",
          "src/main/scala/org/http4s/parser/AuthorizationHeader.scala",
          "src/main/scala/org/http4s/parser/CacheControlHeader.scala",
          "src/main/scala/org/http4s/parser/ContentTypeHeader.scala",
          "src/main/scala/org/http4s/parser/CookieHeader.scala",
          "src/main/scala/org/http4s/parser/HttpHeaderParser.scala",
          "src/main/scala/org/http4s/parser/Rfc2616BasicRules.scala",
          "src/main/scala/org/http4s/parser/SimpleHeaders.scala",
          "src/main/scala/org/http4s/parser/WwwAuthenticateHeader.scala",
          "src/main/scala/org/http4s/play/Parser.scala",
          "src/main/scala/org/http4s/util/UrlCoding.scala",
          "src/test/scala/org/http4s/Http4sSpec.scala",
          "src/test/scala/org/http4s/UriSpec.scala",
          "src/test/scala/org/http4s/dsl/PathSpec.scala",
          "src/test/scala/org/http4s/testing/ErrorReporting.scala",
        )
      },
>>>>>>> 1c463d30

    nowarnCompatAnnotationProvider := None,

    doctestTestFramework := DoctestTestFramework.Munit,
  )

  def extractApiVersion(version: String) = {
    val VersionExtractor = """(\d+)\.(\d+)[-.].*""".r
    version match {
      case VersionExtractor(major, minor) => (major.toInt, minor.toInt)
    }
  }

  def extractDocsPrefix(version: String) =
    extractApiVersion(version).productIterator.mkString("/v", ".", "")

  /**
    * @return the version we want to document, for example in mdoc,
    * given the version being built.
    *
    * For snapshots after a stable release, return the previous stable
    * release.  For snapshots of 0.16.0 and 0.17.0, return the latest
    * milestone.  Otherwise, just return the current version.
    */
  def docExampleVersion(currentVersion: String) = {
    val MilestoneVersionExtractor = """(0).(16|17).(0)a?-SNAPSHOT""".r
    val latestMilestone = "M1"
    val VersionExtractor = """(\d+)\.(\d+)\.(\d+).*""".r
    currentVersion match {
      case MilestoneVersionExtractor(major, minor, patch) =>
        s"${major.toInt}.${minor.toInt}.${patch.toInt}-$latestMilestone"
      case VersionExtractor(major, minor, patch) if patch.toInt > 0 =>
        s"${major.toInt}.${minor.toInt}.${patch.toInt - 1}"
      case _ =>
        currentVersion
    }
  }

  def latestPerMinorVersion(file: File): Map[(Long, Long), VersionNumber] = {
    def majorMinor(v: VersionNumber) = v match {
      case VersionNumber(Seq(major, minor, _), _, _) =>
        Some((major, minor))
      case _ =>
        None
    }

    // M before RC before final
    def patchSortKey(v: VersionNumber) = v match {
      case VersionNumber(Seq(_, _, patch), Seq(q), _) if q startsWith "M" =>
        (patch, 0L, q.drop(1).toLong)
      case VersionNumber(Seq(_, _, patch), Seq(q), _) if q startsWith "RC" =>
        (patch, 1L, q.drop(2).toLong)
      case VersionNumber(Seq(_, _, patch), Seq(), _) => (patch, 2L, 0L)
      case _ => (-1L, -1L, -1L)
    }

    JGit(file).tags.collect {
      case ref if ref.getName.startsWith("refs/tags/v") =>
        VersionNumber(ref.getName.substring("refs/tags/v".size))
    }.foldLeft(Map.empty[(Long, Long), VersionNumber]) {
      case (m, v) =>
        majorMinor(v) match {
          case Some(key) =>
            val max = m.get(key).fold(v) { v0 => Ordering[(Long, Long, Long)].on(patchSortKey).max(v, v0) }
            m.updated(key, max)
          case None => m
        }
    }
  }

  def docsProjectSettings: Seq[Setting[_]] = {
    import com.typesafe.sbt.site.hugo.HugoPlugin.autoImport._
    Seq(
      git.remoteRepo := "git@github.com:http4s/http4s.git",
      Hugo / includeFilter := (
        "*.html" | "*.png" | "*.jpg" | "*.gif" | "*.ico" | "*.svg" |
          "*.js" | "*.swf" | "*.json" | "*.md" |
          "*.css" | "*.woff" | "*.woff2" | "*.ttf" |
          "CNAME" | "_config.yml" | "_redirects"
      )
    )
  }

  def sbtghactionsSettings: Seq[Setting[_]] = {
    import sbtghactions._
    import sbtghactions.GenerativeKeys._

    val setupHugoStep = WorkflowStep.Run(List("""
      |echo "$HOME/bin" > $GITHUB_PATH
      |HUGO_VERSION=0.26 scripts/install-hugo
    """.stripMargin), name = Some("Setup Hugo"))

    def siteBuildJob(subproject: String) =
      WorkflowJob(
        id = subproject,
        name = s"Build $subproject",
        scalas = List(scala_212),
        javas = List("adoptium@8"),
        steps = List(
          WorkflowStep.CheckoutFull,
          WorkflowStep.SetupScala,
          setupHugoStep,
          WorkflowStep.Sbt(List(s"$subproject/makeSite"), name = Some(s"Build $subproject"))
        )
      )

    def sitePublishStep(subproject: String) = WorkflowStep.Run(List(s"""
      |eval "$$(ssh-agent -s)"
      |echo "$$SSH_PRIVATE_KEY" | ssh-add -
      |git config --global user.name "GitHub Actions CI"
      |git config --global user.email "ghactions@invalid"
      |sbt ++$scala_212 $subproject/makeSite $subproject/ghpagesPushSite
      |
      """.stripMargin),
      name = Some(s"Publish $subproject"),
      env = Map("SSH_PRIVATE_KEY" -> "${{ secrets.SSH_PRIVATE_KEY }}")
    )

    Http4sOrgPlugin.githubActionsSettings ++ Seq(
      githubWorkflowBuild := Seq(
        WorkflowStep
          .Sbt(List("scalafmtCheckAll"), name = Some("Check formatting")),
        WorkflowStep.Sbt(List("headerCheck", "test:headerCheck"), name = Some("Check headers")),
        WorkflowStep.Sbt(List("test:compile"), name = Some("Compile")),
        WorkflowStep.Sbt(List("mimaReportBinaryIssues"), name = Some("Check binary compatibility")),
        WorkflowStep.Sbt(List("unusedCompileDependenciesTest"), name = Some("Check unused dependencies")),
        WorkflowStep.Sbt(List("test"), name = Some("Run tests")),
        WorkflowStep.Sbt(List("doc"), name = Some("Build docs"))
      ),
      githubWorkflowTargetBranches :=
        // "*" doesn't include slashes
        List("*", "series/*"),
      githubWorkflowPublishPreamble := {
        githubWorkflowPublishPreamble.value ++ Seq(
          WorkflowStep.Run(List("git status"))
        )
      },
      githubWorkflowPublishTargetBranches := Seq(
        RefPredicate.Equals(Ref.Branch("main")),
        RefPredicate.StartsWith(Ref.Tag("v"))
      ),
      githubWorkflowPublishPostamble := Seq(
        setupHugoStep,
        sitePublishStep("website"),
        // sitePublishStep("docs")
      ),
      // this results in nonexistant directories trying to be compressed
      githubWorkflowArtifactUpload := false,
      githubWorkflowAddedJobs := Seq(
        siteBuildJob("website"),
        siteBuildJob("docs")
      ),
    )
  }

  object V { // Dependency versions
    // We pull multiple modules from several projects. This is a convenient
    // reference of all the projects we depend on, and hopefully will reduce
    // error-prone merge conflicts in the dependencies below.
    val asyncHttpClient = "2.12.3"
    val blaze = "0.15.2"
    val boopickle = "1.4.0"
    val caseInsensitive = "1.2.0"
    val cats = "2.6.1"
    val catsEffect = "3.2.9"
    val catsParse = "0.3.4"
    val circe = "0.14.1"
    val circe15 = "0.15.0-M1"
    val crypto = "0.2.0"
    val cryptobits = "1.3"
    val disciplineCore = "1.2.0"
    val dropwizardMetrics = "4.2.4"
    val fs2 = "3.1.6"
    val ip4s = "3.0.4"
    val javaWebSocket = "1.5.2"
    val jawn = "1.2.0"
    val jawnFs2 = "2.1.0"
    val jetty = "9.4.44.v20210927"
    val jnrUnixSocket = "0.38.11"
    val keypool = "0.4.7"
    val literally = "1.0.2"
    val logback = "1.2.6"
    val log4cats = "2.1.1"
    val log4s = "1.10.0"
    val munit = "0.7.29"
    val munitCatsEffect = "1.0.6"
    val munitDiscipline = "1.0.9"
    val netty = "4.1.69.Final"
    val okio = "2.10.0"
    val okhttp = "4.9.2"
    val playJson = "2.9.2"
    val prometheusClient = "0.11.0"
    val reactiveStreams = "1.0.3"
    val quasiquotes = "2.1.0"
    val scalacheck = "1.15.4"
    val scalacheckEffect = "1.0.3"
<<<<<<< HEAD
    val scalaJavaLocales = "1.2.1"
    val scalaJavaTime = "2.3.0"
    val scalatags = "0.9.4"
=======
    val scalatags = "0.10.0"
>>>>>>> 1c463d30
    val scalaXml = "2.0.1"
    val scodecBits = "1.1.29"
    val servlet = "3.1.0"
    val slf4j = "1.7.32"
    val tomcat = "9.0.54"
    val treehugger = "0.4.4"
    val twirl = "1.4.2"
    val vault = "3.1.0"
  }

  lazy val asyncHttpClient                  =             "org.asynchttpclient"    %   "async-http-client"         % V.asyncHttpClient
  lazy val blazeCore                        =             "org.http4s"             %%  "blaze-core"                % V.blaze
  lazy val blazeHttp                        =             "org.http4s"             %%  "blaze-http"                % V.blaze
  lazy val boopickle                        = Def.setting("io.suzaku"              %%% "boopickle"                 % V.boopickle)
  lazy val caseInsensitive                  = Def.setting("org.typelevel"          %%% "case-insensitive"          % V.caseInsensitive)
  lazy val caseInsensitiveTesting           = Def.setting("org.typelevel"          %%% "case-insensitive-testing"  % V.caseInsensitive)
  lazy val catsCore                         = Def.setting("org.typelevel"          %%% "cats-core"                 % V.cats)
  lazy val catsEffect                       = Def.setting("org.typelevel"          %%% "cats-effect"               % V.catsEffect)
  lazy val catsEffectStd                    = Def.setting("org.typelevel"          %%% "cats-effect-std"           % V.catsEffect)
  lazy val catsEffectLaws                   = Def.setting("org.typelevel"          %%% "cats-effect-laws"          % V.catsEffect)
  lazy val catsEffectTestkit                = Def.setting("org.typelevel"          %%% "cats-effect-testkit"       % V.catsEffect)
  lazy val catsLaws                         = Def.setting("org.typelevel"          %%% "cats-laws"                 % V.cats)
  lazy val catsParse                        = Def.setting("org.typelevel"          %%% "cats-parse"                % V.catsParse)
  lazy val circeCore                        = Def.setting("io.circe"               %%% "circe-core"                % V.circe)
  lazy val circeGeneric                     =             "io.circe"               %%  "circe-generic"             % V.circe
  lazy val circeJawn                        = Def.setting("io.circe"               %%% "circe-jawn"                % V.circe)
  lazy val circeJawn15                      = Def.setting("io.circe"               %%% "circe-jawn"                % V.circe15)
  lazy val circeLiteral                     =             "io.circe"               %%  "circe-literal"             % V.circe
  lazy val circeParser                      =             "io.circe"               %%  "circe-parser"              % V.circe
  lazy val circeTesting                     = Def.setting("io.circe"               %%% "circe-testing"             % V.circe)
  lazy val crypto                           = Def.setting("org.http4s"             %%% "http4s-crypto"             % V.crypto)
  lazy val cryptobits                       =             "org.reactormonk"        %%  "cryptobits"                % V.cryptobits
  lazy val disciplineCore                   = Def.setting("org.typelevel"          %%% "discipline-core"           % V.disciplineCore)
  lazy val dropwizardMetricsCore            =             "io.dropwizard.metrics"  %   "metrics-core"              % V.dropwizardMetrics
  lazy val dropwizardMetricsJson            =             "io.dropwizard.metrics"  %   "metrics-json"              % V.dropwizardMetrics
  lazy val fs2Core                          = Def.setting("co.fs2"                 %%% "fs2-core"                  % V.fs2)
  lazy val fs2Io                            = Def.setting("co.fs2"                 %%% "fs2-io"                    % V.fs2)
  lazy val fs2ReactiveStreams               =             "co.fs2"                 %%  "fs2-reactive-streams"      % V.fs2
  lazy val ip4sCore                         = Def.setting("com.comcast"            %%% "ip4s-core"                 % V.ip4s)
  lazy val ip4sTestKit                      = Def.setting("com.comcast"            %%% "ip4s-test-kit"             % V.ip4s)
  lazy val javaxServletApi                  =             "javax.servlet"          %   "javax.servlet-api"         % V.servlet
  lazy val jawnFs2                          = Def.setting("org.typelevel"          %%% "jawn-fs2"                  % V.jawnFs2)
  lazy val javaWebSocket                    =             "org.java-websocket"     %   "Java-WebSocket"            % V.javaWebSocket
  lazy val jawnParser                       = Def.setting("org.typelevel"          %%% "jawn-parser"               % V.jawn)
  lazy val jawnPlay                         =             "org.typelevel"          %%  "jawn-play"                 % V.jawn
  lazy val jettyClient                      =             "org.eclipse.jetty"      %   "jetty-client"              % V.jetty
  lazy val jettyHttp                        =             "org.eclipse.jetty"      %   "jetty-http"                % V.jetty
  lazy val jettyHttp2Server                 =             "org.eclipse.jetty.http2" %  "http2-server"              % V.jetty
  lazy val jettyRunner                      =             "org.eclipse.jetty"      %   "jetty-runner"              % V.jetty
  lazy val jettyServer                      =             "org.eclipse.jetty"      %   "jetty-server"              % V.jetty
  lazy val jettyServlet                     =             "org.eclipse.jetty"      %   "jetty-servlet"             % V.jetty
  lazy val jettyUtil                        =             "org.eclipse.jetty"      %   "jetty-util"                % V.jetty
  lazy val jnrUnixSocket                    =             "com.github.jnr"         %   "jnr-unixsocket"            % V.jnrUnixSocket
  lazy val keypool                          = Def.setting("org.typelevel"          %%% "keypool"                   % V.keypool)
  lazy val literally                        = Def.setting("org.typelevel"          %%% "literally"                 % V.literally)
  lazy val log4catsCore                     =             "org.typelevel"          %%  "log4cats-core"             % V.log4cats
  lazy val log4catsNoop                     = Def.setting("org.typelevel"          %%% "log4cats-noop"             % V.log4cats)
  lazy val log4catsSlf4j                    =             "org.typelevel"          %%  "log4cats-slf4j"            % V.log4cats
  lazy val log4catsTesting                  = Def.setting("org.typelevel"          %%% "log4cats-testing"          % V.log4cats)
  lazy val log4s                            = Def.setting("org.log4s"              %%% "log4s"                     % V.log4s)
  lazy val logbackClassic                   =             "ch.qos.logback"         %   "logback-classic"           % V.logback
  lazy val munit                            = Def.setting("org.scalameta"          %%% "munit"                     % V.munit)
  lazy val munitCatsEffect                  = Def.setting("org.typelevel"          %%% "munit-cats-effect-3"       % V.munitCatsEffect)
  lazy val munitDiscipline                  = Def.setting("org.typelevel"          %%% "discipline-munit"          % V.munitDiscipline)
  lazy val nettyBuffer                      =             "io.netty"               %   "netty-buffer"              % V.netty
  lazy val nettyCodecHttp                   =             "io.netty"               %   "netty-codec-http"          % V.netty
  lazy val okio                             =             "com.squareup.okio"      %   "okio"                      % V.okio
  lazy val okhttp                           =             "com.squareup.okhttp3"   %   "okhttp"                    % V.okhttp
  lazy val playJson                         =             "com.typesafe.play"      %%  "play-json"                 % V.playJson
  lazy val prometheusClient                 =             "io.prometheus"          %   "simpleclient"              % V.prometheusClient
  lazy val prometheusCommon                 =             "io.prometheus"          %   "simpleclient_common"       % V.prometheusClient
  lazy val prometheusHotspot                =             "io.prometheus"          %   "simpleclient_hotspot"      % V.prometheusClient
  lazy val reactiveStreams                  =             "org.reactivestreams"    %   "reactive-streams"          % V.reactiveStreams
  lazy val quasiquotes                      =             "org.scalamacros"        %%  "quasiquotes"               % V.quasiquotes
  lazy val scalacheck                       = Def.setting("org.scalacheck"         %%% "scalacheck"                % V.scalacheck)
  lazy val scalacheckEffect                 = Def.setting("org.typelevel"          %%% "scalacheck-effect"         % V.scalacheckEffect)
  lazy val scalacheckEffectMunit            = Def.setting("org.typelevel"          %%% "scalacheck-effect-munit"   % V.scalacheckEffect)
  lazy val scalaJavaLocalesEnUS             = Def.setting("io.github.cquiroz"      %%% "locales-minimal-en_us-db"  % V.scalaJavaLocales)
  lazy val scalaJavaTime                    = Def.setting("io.github.cquiroz"      %%% "scala-java-time"           % V.scalaJavaTime)
  lazy val scalaJavaTimeTzdb                = Def.setting("io.github.cquiroz"      %%% "scala-java-time-tzdb"      % V.scalaJavaTime)
  def scalaReflect(sv: String)              =             "org.scala-lang"         %   "scala-reflect"             % sv
  lazy val scalatagsApi                     =             "com.lihaoyi"            %%  "scalatags"                 % V.scalatags
  lazy val scalaXml                         =             "org.scala-lang.modules" %%  "scala-xml"                 % V.scalaXml
  lazy val scodecBits                       = Def.setting("org.scodec"             %%% "scodec-bits"               % V.scodecBits)
  lazy val slf4jApi                         =             "org.slf4j"              %   "slf4j-api"                 % V.slf4j
  lazy val tomcatCatalina                   =             "org.apache.tomcat"      %   "tomcat-catalina"           % V.tomcat
  lazy val tomcatCoyote                     =             "org.apache.tomcat"      %   "tomcat-coyote"             % V.tomcat
  lazy val tomcatUtilScan                   =             "org.apache.tomcat"      %   "tomcat-util-scan"          % V.tomcat
  lazy val treeHugger                       =             "com.eed3si9n"           %%  "treehugger"                % V.treehugger
  lazy val twirlApi                         =             "com.typesafe.play"      %%  "twirl-api"                 % V.twirl
  lazy val vault                            = Def.setting("org.typelevel"          %%% "vault"                     % V.vault)
}<|MERGE_RESOLUTION|>--- conflicted
+++ resolved
@@ -69,65 +69,7 @@
       IO.write(dest, buildData)
     },
 
-<<<<<<< HEAD
-    // servlet-4.0 is not yet supported by jetty-9 or tomcat-9, so don't accidentally depend on its new features
-    dependencyUpdatesFilter -= moduleFilter(organization = "javax.servlet", revision = "4.0.0"),
-    dependencyUpdatesFilter -= moduleFilter(organization = "javax.servlet", revision = "4.0.1"),
-    // servlet containers skipped until we figure out our Jakarta EE strategy
-    dependencyUpdatesFilter -= moduleFilter(organization = "org.eclipse.jetty*", revision = "10.0.*"),
-    dependencyUpdatesFilter -= moduleFilter(organization = "org.eclipse.jetty*", revision = "11.0.*"),
-    dependencyUpdatesFilter -= moduleFilter(organization = "org.apache.tomcat", revision = "10.0.*"),
-    // Cursed release. Calls ByteBuffer incompatibly with JDK8
-    dependencyUpdatesFilter -= moduleFilter(name = "boopickle", revision = "1.3.2"),
-    // Breaking change deferred to 1.0
-    dependencyUpdatesFilter -= moduleFilter(organization = "io.prometheus", revision = "0.12.*"),
-
     headerSources / excludeFilter := HiddenFileFilter,
-=======
-    headerSources / excludeFilter := HiddenFileFilter ||
-      new FileFilter {
-        def accept(file: File) = {
-          attributedSources.contains(baseDirectory.value.toPath.relativize(file.toPath).toString)
-        }
-
-        val attributedSources = Set(
-          "src/main/scala/org/http4s/CacheDirective.scala",
-          "src/main/scala/org/http4s/Challenge.scala",
-          "src/main/scala/org/http4s/Charset.scala",
-          "src/main/scala/org/http4s/ContentCoding.scala",
-          "src/main/scala/org/http4s/Credentials.scala",
-          "src/main/scala/org/http4s/Header.scala",
-          "src/main/scala/org/http4s/LanguageTag.scala",
-          "src/main/scala/org/http4s/MediaType.scala",
-          "src/main/scala/org/http4s/RangeUnit.scala",
-          "src/main/scala/org/http4s/ResponseCookie.scala",
-          "src/main/scala/org/http4s/TransferCoding.scala",
-          "src/main/scala/org/http4s/Uri.scala",
-          "src/main/scala/org/http4s/dsl/impl/Path.scala",
-          "src/main/scala/org/http4s/ember/core/ChunkedEncoding.scala",
-          "src/main/scala/org/http4s/internal/CharPredicate.scala",
-          "src/main/scala/org/http4s/parser/AcceptCharsetHeader.scala",
-          "src/main/scala/org/http4s/parser/AcceptEncodingHeader.scala",
-          "src/main/scala/org/http4s/parser/AcceptHeader.scala",
-          "src/main/scala/org/http4s/parser/AcceptLanguageHeader.scala",
-          "src/main/scala/org/http4s/parser/AdditionalRules.scala",
-          "src/main/scala/org/http4s/parser/AuthorizationHeader.scala",
-          "src/main/scala/org/http4s/parser/CacheControlHeader.scala",
-          "src/main/scala/org/http4s/parser/ContentTypeHeader.scala",
-          "src/main/scala/org/http4s/parser/CookieHeader.scala",
-          "src/main/scala/org/http4s/parser/HttpHeaderParser.scala",
-          "src/main/scala/org/http4s/parser/Rfc2616BasicRules.scala",
-          "src/main/scala/org/http4s/parser/SimpleHeaders.scala",
-          "src/main/scala/org/http4s/parser/WwwAuthenticateHeader.scala",
-          "src/main/scala/org/http4s/play/Parser.scala",
-          "src/main/scala/org/http4s/util/UrlCoding.scala",
-          "src/test/scala/org/http4s/Http4sSpec.scala",
-          "src/test/scala/org/http4s/UriSpec.scala",
-          "src/test/scala/org/http4s/dsl/PathSpec.scala",
-          "src/test/scala/org/http4s/testing/ErrorReporting.scala",
-        )
-      },
->>>>>>> 1c463d30
 
     nowarnCompatAnnotationProvider := None,
 
@@ -324,13 +266,9 @@
     val quasiquotes = "2.1.0"
     val scalacheck = "1.15.4"
     val scalacheckEffect = "1.0.3"
-<<<<<<< HEAD
     val scalaJavaLocales = "1.2.1"
     val scalaJavaTime = "2.3.0"
-    val scalatags = "0.9.4"
-=======
     val scalatags = "0.10.0"
->>>>>>> 1c463d30
     val scalaXml = "2.0.1"
     val scodecBits = "1.1.29"
     val servlet = "3.1.0"
