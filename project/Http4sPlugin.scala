--- conflicted
+++ resolved
@@ -207,15 +207,9 @@
     val crypto = "0.2.0"
     val cryptobits = "1.3"
     val disciplineCore = "1.4.0"
-<<<<<<< HEAD
-    val dropwizardMetrics = "4.2.5"
+    val dropwizardMetrics = "4.2.7"
     val fs2 = "3.2.3"
     val ip4s = "3.1.2"
-=======
-    val dropwizardMetrics = "4.2.7"
-    val fs2 = "2.5.10"
-    val ip4s = "2.0.4"
->>>>>>> 59a6e438
     val javaWebSocket = "1.5.2"
     val jawn = "1.3.0"
     val jawnFs2 = "2.1.0"
