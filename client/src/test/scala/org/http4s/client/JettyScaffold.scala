--- conflicted
+++ resolved
@@ -82,11 +82,7 @@
       server.start()
 
       val address = new InetSocketAddress(
-<<<<<<< HEAD
-        InetAddress.getLocalHost.getCanonicalHostName,
-=======
         "localhost",
->>>>>>> 9815c76e
         server.getConnectors.head.asInstanceOf[ServerConnector].getLocalPort)
 
       (address, server)
