--- conflicted
+++ resolved
@@ -102,13 +102,8 @@
     val address = jetty().addresses.head
     val uri = Uri.fromString(s"http://${address.getHostName}:${address.getPort}/echo").yolo
     val multipart = Multipart[IO](Vector(Part.formData("text", "This is text.")))
-<<<<<<< HEAD
     val req = POST(multipart, uri).withHeaders(multipart.headers)
-    val body = client.expect[String](req)
-=======
-    val req = POST(multipart, uri).map(_.withHeaders(multipart.headers))
     val body = client().expect[String](req)
->>>>>>> 9815c76e
     body.map(_.contains("This is text.")).assert
   }
 
