package org.http4s
package client

import cats.effect.{Async, ContextShift, Resource, Sync}
import cats.implicits._
import fs2.Stream
import fs2.io.{readInputStream, writeOutputStream}
import java.io.IOException
import java.net.{HttpURLConnection, Proxy, URL}
import javax.net.ssl.{HostnameVerifier, HttpsURLConnection, SSLSocketFactory}
import scala.collection.JavaConverters._
import scala.concurrent.duration.{Duration, FiniteDuration}
import scala.concurrent.{ExecutionContext, blocking}

/** Builder for a [[Client]] backed by on `java.net.HttpUrlConnection`.
  *
  * The java.net client adds no dependencies beyond `http4s-client`.
  * This client is generally not production grade, but convenient for
  * exploration in a REPL.
  *
  * All I/O operations in this client are blocking.
  *
  * @param blockingExecutionContext An `ExecutionContext` on which
  * blocking operations will be performed.
  * @define WHYNOSHUTDOWN Creation of the client allocates no
  * resources, and any resources allocated while using this client
  * are reclaimed by the JVM at its own leisure.
  */
sealed abstract class JavaNetClientBuilder private (
    val connectTimeout: Duration,
    val readTimeout: Duration,
    val proxy: Option[Proxy],
    val hostnameVerifier: Option[HostnameVerifier],
    val sslSocketFactory: Option[SSLSocketFactory],
    val blockingExecutionContext: ExecutionContext
) {
  private def copy(
      connectTimeout: Duration = connectTimeout,
      readTimeout: Duration = readTimeout,
      proxy: Option[Proxy] = proxy,
      hostnameVerifier: Option[HostnameVerifier] = hostnameVerifier,
      sslSocketFactory: Option[SSLSocketFactory] = sslSocketFactory,
      blockingExecutionContext: ExecutionContext = blockingExecutionContext
  ): JavaNetClientBuilder =
    new JavaNetClientBuilder(
      connectTimeout = connectTimeout,
      readTimeout = readTimeout,
      proxy = proxy,
      hostnameVerifier = hostnameVerifier,
      sslSocketFactory = sslSocketFactory,
      blockingExecutionContext = blockingExecutionContext
    ) {}

  def withConnectTimeout(connectTimeout: Duration): JavaNetClientBuilder =
    copy(connectTimeout = connectTimeout)

  def withReadTimeout(readTimeout: Duration): JavaNetClientBuilder =
    copy(readTimeout = readTimeout)

  def withProxyOption(proxy: Option[Proxy]): JavaNetClientBuilder =
    copy(proxy = proxy)
  def withProxy(proxy: Proxy): JavaNetClientBuilder =
    withProxyOption(Some(proxy))
  def withoutProxy: JavaNetClientBuilder =
    withProxyOption(None)

  def withHostnameVerifierOption(hostnameVerifier: Option[HostnameVerifier]): JavaNetClientBuilder =
    copy(hostnameVerifier = hostnameVerifier)
  def withHostnameVerifier(hostnameVerifier: HostnameVerifier): JavaNetClientBuilder =
    withHostnameVerifierOption(Some(hostnameVerifier))
  def withoutHostnameVerifier: JavaNetClientBuilder =
    withHostnameVerifierOption(None)

  def withSslSocketFactoryOption(sslSocketFactory: Option[SSLSocketFactory]): JavaNetClientBuilder =
    copy(sslSocketFactory = sslSocketFactory)
  def withSslSocketFactory(sslSocketFactory: SSLSocketFactory): JavaNetClientBuilder =
    withSslSocketFactoryOption(Some(sslSocketFactory))
  def withoutSslSocketFactory: JavaNetClientBuilder =
    withSslSocketFactoryOption(None)

  def withBlockingExecutionContext(
      blockingExecutionContext: ExecutionContext): JavaNetClientBuilder =
    copy(blockingExecutionContext = blockingExecutionContext)

  /** Creates a [[Client]].
    *
    * The shutdown of this client is a no-op. $WHYNOSHUTDOWN
    */
  def create[F[_]](implicit F: Async[F], cs: ContextShift[F]): Client[F] =
<<<<<<< HEAD
    Client(open, F.unit)
=======
    Client { req: Request[F] =>
      def respond(conn: HttpURLConnection): F[Response[F]] =
        for {
          _ <- configureSsl(conn)
          _ <- F.delay(conn.setConnectTimeout(timeoutMillis(connectTimeout)))
          _ <- F.delay(conn.setReadTimeout(timeoutMillis(readTimeout)))
          _ <- F.delay(conn.setRequestMethod(req.method.renderString))
          _ <- F.delay(req.headers.foreach {
            case Header(name, value) => conn.setRequestProperty(name.value, value)
          })
          _ <- F.delay(conn.setInstanceFollowRedirects(false))
          _ <- F.delay(conn.setDoInput(true))
          resp <- cs.evalOn(blockingExecutionContext)(blocking(fetchResponse(req, conn)))
        } yield resp

      for {
        url <- Resource.liftF(F.delay(new URL(req.uri.toString)))
        conn <- Resource.make(openConnection(url))(conn => F.delay(conn.getInputStream.close()))
        resp <- Resource.liftF(respond(conn))
      } yield resp
    }
>>>>>>> 18a75200

  /** Creates a [[Client]] resource.
    *
    * The release of this resource is a no-op. $WHYNOSHUTDOWN
    */
  def resource[F[_]](implicit F: Async[F], cs: ContextShift[F]): Resource[F, Client[F]] =
    Resource.make(F.delay(create))(_ => F.unit)

  /** Creates a [[Client]] stream.
    *
    * The bracketed release on this stream is a no-op. $WHYNOSHUTDOWN
    */
  def stream[F[_]](implicit F: Async[F], cs: ContextShift[F]): Stream[F, Client[F]] =
    Stream.resource(resource)

<<<<<<< HEAD
  private def open[F[_]](implicit F: Async[F], cs: ContextShift[F]) = Kleisli { req: Request[F] =>
    for {
      url <- F.delay(new URL(req.uri.toString))
      conn <- openConnection(url)
      _ <- configureSsl(conn)
      _ <- F.delay(conn.setConnectTimeout(timeoutMillis(connectTimeout)))
      _ <- F.delay(conn.setReadTimeout(timeoutMillis(readTimeout)))
      _ <- F.delay(conn.setRequestMethod(req.method.renderString))
      _ <- F.delay(req.headers.foreach {
        case Header(name, value) => conn.setRequestProperty(name.value, value)
      })
      _ <- F.delay(conn.setInstanceFollowRedirects(false))
      _ <- F.delay(conn.setDoInput(true))
      resp <- cs.evalOn(blockingExecutionContext)(blocking(fetchResponse(req, conn)))
    } yield {
      val dispose = F.delay(conn.getInputStream().close()).recoverWith {
        case _: IOException => F.delay(Option(conn.getErrorStream()).foreach(_.close()))
      }
      DisposableResponse(resp, dispose)
    }
  }

=======
>>>>>>> 18a75200
  private def fetchResponse[F[_]](req: Request[F], conn: HttpURLConnection)(
      implicit F: Async[F],
      cs: ContextShift[F]) =
    for {
      _ <- writeBody(req, conn)
      code <- F.delay(conn.getResponseCode)
      status <- F.fromEither(Status.fromInt(code))
      headers <- F.delay(
        Headers(
          conn.getHeaderFields.asScala
            .filter(_._1 != null)
            .flatMap { case (k, vs) => vs.asScala.map(Header(k, _)) }
            .toList
        ))
    } yield Response(status = status, headers = headers, body = readBody(conn))

  private def timeoutMillis(d: Duration): Int = d match {
    case d: FiniteDuration if d > Duration.Zero => d.toMillis.max(0).min(Int.MaxValue).toInt
    case _ => 0
  }

  private def openConnection[F[_]](url: URL)(implicit F: Sync[F]) = proxy match {
    case Some(p) =>
      F.delay(url.openConnection(p).asInstanceOf[HttpURLConnection])
    case None =>
      F.delay(url.openConnection().asInstanceOf[HttpURLConnection])
  }

  private def writeBody[F[_]](req: Request[F], conn: HttpURLConnection)(
      implicit F: Async[F],
      cs: ContextShift[F]): F[Unit] =
    if (req.isChunked) {
      F.delay(conn.setDoOutput(true)) *>
        F.delay(conn.setChunkedStreamingMode(4096)) *>
        req.body
          .to(writeOutputStream(F.delay(conn.getOutputStream), blockingExecutionContext, false))
          .compile
          .drain
    } else
      req.contentLength match {
        case Some(len) if len >= 0L =>
          F.delay(conn.setDoOutput(true)) *>
            F.delay(conn.setFixedLengthStreamingMode(len)) *>
            req.body
              .to(writeOutputStream(F.delay(conn.getOutputStream), blockingExecutionContext, false))
              .compile
              .drain
        case _ =>
          F.delay(conn.setDoOutput(false))
      }

  private def readBody[F[_]](
      conn: HttpURLConnection)(implicit F: Sync[F], cs: ContextShift[F]): Stream[F, Byte] = {
    def inputStream =
      F.delay(Option(conn.getInputStream)).recoverWith {
        case _: IOException if conn.getResponseCode > 0 =>
          F.delay(Option(conn.getErrorStream))
      }
    Stream.eval(inputStream).flatMap {
      case Some(in) => readInputStream(F.pure(in), 4096, blockingExecutionContext, false)
      case None => Stream.empty
    }
  }

  private def configureSsl[F[_]](conn: HttpURLConnection)(implicit F: Sync[F]) =
    conn match {
      case connSsl: HttpsURLConnection =>
        for {
          _ <- hostnameVerifier.fold(F.unit)(hv => F.delay(connSsl.setHostnameVerifier(hv)))
          _ <- sslSocketFactory.fold(F.unit)(sslf => F.delay(connSsl.setSSLSocketFactory(sslf)))
        } yield ()
      case _ => F.unit
    }
}

/** Builder for a [[Client]] backed by on `java.net.HttpUrlConnection`. */
object JavaNetClientBuilder {

  /**
    * @param blockingExecutionContext An `ExecutionContext` on which
    * blocking operations will be performed.
    */
  def apply(blockingExecutionContext: ExecutionContext): JavaNetClientBuilder =
    new JavaNetClientBuilder(
      connectTimeout = Duration.Inf,
      readTimeout = Duration.Inf,
      proxy = None,
      hostnameVerifier = None,
      sslSocketFactory = None,
      blockingExecutionContext = blockingExecutionContext
    ) {}
}<|MERGE_RESOLUTION|>--- conflicted
+++ resolved
@@ -87,9 +87,6 @@
     * The shutdown of this client is a no-op. $WHYNOSHUTDOWN
     */
   def create[F[_]](implicit F: Async[F], cs: ContextShift[F]): Client[F] =
-<<<<<<< HEAD
-    Client(open, F.unit)
-=======
     Client { req: Request[F] =>
       def respond(conn: HttpURLConnection): F[Response[F]] =
         for {
@@ -107,11 +104,14 @@
 
       for {
         url <- Resource.liftF(F.delay(new URL(req.uri.toString)))
-        conn <- Resource.make(openConnection(url))(conn => F.delay(conn.getInputStream.close()))
+        conn <- Resource.make(openConnection(url)) { conn =>
+          F.delay(conn.getInputStream().close()).recoverWith {
+            case _: IOException => F.delay(Option(conn.getErrorStream()).foreach(_.close()))
+          }
+        }
         resp <- Resource.liftF(respond(conn))
       } yield resp
     }
->>>>>>> 18a75200
 
   /** Creates a [[Client]] resource.
     *
@@ -127,31 +127,6 @@
   def stream[F[_]](implicit F: Async[F], cs: ContextShift[F]): Stream[F, Client[F]] =
     Stream.resource(resource)
 
-<<<<<<< HEAD
-  private def open[F[_]](implicit F: Async[F], cs: ContextShift[F]) = Kleisli { req: Request[F] =>
-    for {
-      url <- F.delay(new URL(req.uri.toString))
-      conn <- openConnection(url)
-      _ <- configureSsl(conn)
-      _ <- F.delay(conn.setConnectTimeout(timeoutMillis(connectTimeout)))
-      _ <- F.delay(conn.setReadTimeout(timeoutMillis(readTimeout)))
-      _ <- F.delay(conn.setRequestMethod(req.method.renderString))
-      _ <- F.delay(req.headers.foreach {
-        case Header(name, value) => conn.setRequestProperty(name.value, value)
-      })
-      _ <- F.delay(conn.setInstanceFollowRedirects(false))
-      _ <- F.delay(conn.setDoInput(true))
-      resp <- cs.evalOn(blockingExecutionContext)(blocking(fetchResponse(req, conn)))
-    } yield {
-      val dispose = F.delay(conn.getInputStream().close()).recoverWith {
-        case _: IOException => F.delay(Option(conn.getErrorStream()).foreach(_.close()))
-      }
-      DisposableResponse(resp, dispose)
-    }
-  }
-
-=======
->>>>>>> 18a75200
   private def fetchResponse[F[_]](req: Request[F], conn: HttpURLConnection)(
       implicit F: Async[F],
       cs: ContextShift[F]) =
