--- conflicted
+++ resolved
@@ -151,17 +151,13 @@
           .map(_.toList.map(encodeThrowable(_)))
           .asJson,
         "class_name" -> Option(a.getClass())
-<<<<<<< HEAD
           .flatMap(c =>
             if (Platform.isJvm)
               Option(c.getCanonicalName())
             else
-              Option(c.getName()))
-          .asJson
-=======
-          .flatMap(c => Option(c.getCanonicalName()))
+              Option(c.getName())
+          )
           .asJson,
->>>>>>> 37f452b1
       )
       .dropNullValues
 }