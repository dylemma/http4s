---
menu: main
weight: 101
title: Changelog
---

Maintenance branches are merged before each new release. This change log is
ordered chronologically, so each release contains all changes described below
it.

<<<<<<< HEAD
# v0.22.0-M6 (2021-03-29)

Includes all the changes of v0.21.21.

## http4s-core

### Breaking changes

* [#4588](https://github.com/http4s/http4s/pull/4588): Additional consistency in modeled headers around `.value` (removed in favor of the typeclass) and `.parse` (present on the companion)
* [#4580](https://github.com/http4s/http4s/pull/4580): Rename `Uri.Path.fromString` to `Uri.Path.unsafeFromString`.
* [#4581](https://github.com/http4s/http4s/pull/4581): Rename `Query.fromString` to `Query.unsafeFromString`.
* [#4602](https://github.com/http4s/http4s/pull/4602): Remove `ipv4` and `ipv6` macros that clash with ip4s'.
* [#4603](https://github.com/http4s/http4s/pull/4603): Drop deprecated members of `org.http4s.util`.
* [#4604](https://github.com/http4s/http4s/pull/4604): Fix rendering of UTF-8-encoded `Content-Disposition` parameters.  The `parameters` map is now keyed by a `CIString`.
* [#4630](https://github.com/http4s/http4s/pull/4630): Use Typesafe Literally to implement the literal interpolators. This should have zero impact on user code, but does affect binary compatibility.

## http4s-dsl

### Breaking changes

* [#4640](https://github.com/http4s/http4s/pull/4640): Change `apply(Headers.ToRaw*)` syntax to `headers(Headers.Raw)`. The overload from 0.21 was ambiguous with the new header model in 0.22.

## http4s-boopickle

### Breaking changes

* [#4590](https://github.com/http4s/http4s/pull/4590): Move implicits to `org.http4s.booPickle.implicits._`. The thinking is evolving here, and this is likely to be reverted before 0.22.0 final.

## http4s-scala-xml

### Breaking changes

* [#4621](https://github.com/http4s/http4s/pull/4621): Revert the `implicits` decoding back to how it was in 0.21.  Set up safer defaults for the default `SAXParserFactory`, corresponding to what will be in scala-xml-2.0.

### Dependency updates

* async-http-client-2.12.3
* case-insensitive-1.1.0
* jackson-databind-2.12.2
* literally-1.0.0-RC1 (new)
* log4cats-1.2.1
* vault-2.1.8
=======
# v0.21.22 (2021-04-06)

## http4s-blaze-client

### Enhancements

* [#4699](https://github.com/http4s/http4s/pull/4699): Add custom DNS resolver support to `BlazeClientBuilder`

## http4s-ember-server

* [#4715](https://github.com/http4s/http4s/pull/4715): Fix regression in SSL handshake resulting in Connection Refused errors

## Dependency upgrades

* cats-2.5.0
* cats-effect-2.4.1
* fs2-2.5.4
* netty-4.1.63
* scodec-bits-1.1.25
* tomcat-9.0.45
* twirl-1.5.1
>>>>>>> 46226c39

# v0.21.21 (2021-03-29)

## http4s-client

### Enhancements

* [#4614](https://github.com/http4s/http4s/pull/4614): Support for `Idempotent-Key` header in `Retry` middleware
* [#4636](https://github.com/http4s/http4s/pull/4636): Add `isErrorOrStatus` to `RetryPolicy` to support retrying on different response statuses than the default set

## http4s-server

### Bugfixes

* [#4638](https://github.com/http4s/http4s/pull/4646): In `Caching` middleware, don't send `private` alongside `no-store`. These are contradictory directives.
* [#4654](https://github.com/http4s/http4s/pull/4654): Return a 404 instead of 500 when requesting a path whose parent is a file instead of a directory

## http4s-ember-client

### Enhancements

* [#4637](https://github.com/http4s/http4s/pull/4637): Clarify which timeout is firing in the error message

## http4s-ember-server

### Bugfixes

* [#4637](https://github.com/http4s/http4s/pull/4637): On reused connections, wait for the idle period, not the shorter header timeout, for the next byte.

## http4s-play-json

### Enhancements

* [#4595](https://github.com/http4s/http4s/pull/4595): Streamline `Writes[Uri]` and `Reads[Uri]` instances

## http4s-scala-xml

### Bugfixes

* [#4620](https://github.com/http4s/http4s/pull/4620): Make XML chraset inference compliant with RFC7303

### Enhancements

* [#4622](https://github.com/http4s/http4s/pull/4622): Encode `scala.xml.Elem` with an XML declaration, including the charset.

## Dependency updates

* cats-effect-2.4.0
* jetty-9.4.39
* netty-4.1.60
* scalatags-0.9.4
* tomcat-9.0.44

# v0.22.0-M5 (2021-03-03)

This is the first release with Scala 3 support.  Scala 3.0.0-RC1 is supported for all modules except http4s-boopickle, http4s-scalatags, and http4s-twirl.

## http4s-core

### Breaking

#### New header model

This release brings a new model for headers.  The model based on subtyping and general type projection used through http4s-0.21 is replaced by a `Header` typeclass.

* There is no longer a `Header.Parsed`.  All headers are stored in `Headers` as `Header.Raw`.
* `Header.Raw` is no longer a subtype of `Header`.  `Header` is now a typeclass.
* New modeled headers can be registered simply by providing an instance of `Header`. The global registry, `HttpHeaderParser`, is gone.
* `Headers` are created and `put` via a `Header.ToRaw` magnet pattern.  Instances of `ToRaw` include `Raw`, case classes with a `Header` instance, `(String, String)` tuples, and `Foldable[Header.ToRaw]`.  This makes it convenient to create headers from types that don't share a subtyping relationship, and preserves a feel mostly compatible with the old `Headers.of`.
* `HeaderKey` is gone. To retrieve headers from the `Headers`, object, pass the type in `[]` instead of `()` (e.g., `headers.get[Location]`).
* `from` no longer exists on the companion object of modeled headers.  Use the `get[X]` syntax.
* `unapply` no longer exists on most companion objects of modeled headers.  This use dto be an alias to `from`.
* "Parsed" headers are no longer memoized, so calling `headers.get[X]` twice will reparse any header with a name matching `Header[X].name` a second time.  It is not believed that headers were parsed multiple times often in practice.  Headers are still not eagerly parsed, so performance is expected to remain about the same.
* The `Header` instance carries a phantom type, `Recurring` or `Single`.  This information replaces the old `HeaderKey.Recurring` and `HeaderKey.Singleton` marker classes, and is used to determine whether we return the first header or search for multiple headers.
* Given `h1: Headers` and `h2.Headers`, `h1.put(h2)` and `h1 ++ h2` now replace all headers in `h1` whose key appears in `h2`.  They previously replaced only singleton headers and appended recurring headers.  This behavior was surprising to users, and required the global registry.
* An `add` operation is added, which requires a value with a `HeaderKey.Recurring` instance.  This operation appends to any existing headers.
* `Headers#toList` is gone, but `Headers#headers` returns a `List[Header.Raw]`. The name was changed to call attention to the fact that the type changed to raw headers.

See [#4415](https://github.com/http4s/http4s/pull/4415), [#4526](https://github.com/http4s/http4s/pull/4526), [#4536](https://github.com/http4s/http4s/pull/4536), [#4538](https://github.com/http4s/http4s/pull/4538), [#4537](https://github.com/http4s/http4s/pull/4537), [#5430](https://github.com/http4s/http4s/pull/5430), [#4540](https://github.com/http4s/http4s/pull/4540), [#4542](https://github.com/http4s/http4s/pull/4542), [#4543](https://github.com/http4s/http4s/pull/4543), [#4546](https://github.com/http4s/http4s/pull/4546), [#4549](https://github.com/http4s/http4s/pull/4549), [#4551](https://github.com/http4s/http4s/pull/4551), [#4545](https://github.com/http4s/http4s/pull/4545), [#4547](https://github.com/http4s/http4s/pull/4547), [#4552](https://github.com/http4s/http4s/pull/4552), [#4555](https://github.com/http4s/http4s/pull/4555), [#4559](https://github.com/http4s/http4s/pull/4559), [#4556](https://github.com/http4s/http4s/pull/4556), [#4562](https://github.com/http4s/http4s/pull/4562), [#4558](https://github.com/http4s/http4s/pull/4558), [#4563](https://github.com/http4s/http4s/pull/4563), [#4564](https://github.com/http4s/http4s/pull/4564), [#4565](https://github.com/http4s/http4s/pull/4565), [#4566](https://github.com/http4s/http4s/pull/4566), [#4569](https://github.com/http4s/http4s/pull/4569), [#4571](https://github.com/http4s/http4s/pull/4571), [#4570](https://github.com/http4s/http4s/pull/4570), [#4568](https://github.com/http4s/http4s/pull/4568), [#4567](https://github.com/http4s/http4s/pull/4567), [#4537](https://github.com/http4s/http4s/pull/4537), [#4575](https://github.com/http4s/http4s/pull/4575), [#4576](https://github.com/http4s/http4s/pull/4576).

#### Other breaking changes

* [#4554](https://github.com/http4s/http4s/pull/4554): Remove deprecated `DecodeResult` methods

#### Enhancements

* [#4579](https://github.com/http4s/http4s/pull/4579): Regenerate MimeDB from the IANA registry

# v0.22.0-M4 (2021-03-02)

## http4s-core

### Breaking changes

* [#4242](https://github.com/http4s/http4s/pull/4242): Replace internal models of IPv4, IPv6, `java.net.InetAddress`, and `java.net.SocketAddress` with ip4s.  This affects the URI authority, various headers, and message attributes that refer to IP addresses and hostnames.
* [#4352](https://github.com/http4s/http4s/pull/4352): Remove deprecated `Header.Recurring.GetT` and ``Header.get(`Set-Cookie`)``.
* [#4364](https://github.com/http4s/http4s/pull/4364): Remove deprecated `AsyncSyntax` and `NonEmpyListSyntax`. These were unrelated to HTTP.
* [#4407](https://github.com/http4s/http4s/pull/4407): Relax constraint on `EntityEncoder.fileEncoder` from `Effect` to `Sync`. This is source compatible.
* [#4519](https://github.com/http4s/http4s/pull/4519): Drop unused `Sync` constraints on `MultipartParser`, `Part`, and `KleisliSyntax`. This is source compatible.

## http4s-laws

### Breaking changes

* [#4519](https://github.com/http4s/http4s/pull/4519): Drop unused `Arbitrary` and `Shrink` constraints on `LawAdapter#booleanPropF`. This is source compatible.

## http4s-server

### Breaking changes

* [#4519](https://github.com/http4s/http4s/pull/4519): Drop unused `Functor` constraints in `HSTS`, `Jsonp`, `PushSupport`, `TranslateUri`, and `UriTranslation` middlewares. Drop unused `Sync` and `ContextShift` constraints in `staticcontent` package. These are source compatible.

## http4s-server

### Breaking changes

* [#4519](https://github.com/http4s/http4s/pull/4519): Drop unused `Async` constraint in `ServletContainer`. Drop unused `ContextShift` in `ServletContextSyntax`. These are source compatible.

## http4s-async-http-client

### Breaking changes

* [#4519](https://github.com/http4s/http4s/pull/4519): Drop unused `Sync` constraint on `AsyncHttpClientStats`. This is source compatible.

## http4s-prometheus

### Breaking changes

* [#4519](https://github.com/http4s/http4s/pull/4519): Drop unused `Sync` constraint on `PrometheusExportService`. This is source compatible.

## http4s-argonaut

### Removal

* [#4409](https://github.com/http4s/http4s/pull/4409): http4s-argonaut is no longer published

## http4s-json4s

### Removal

* [#4410](https://github.com/http4s/http4s/pull/4410): http4s-json4s, http4s-json4s-native, and http4s-json4s-jackson are no longer published

## http4s-play-json

### Breaking changes

* [#4371](https://github.com/http4s/http4s/pull/4371): Replace jawn-play with an internal copy of the facade to work around `withDottyCompat` issues.

## http4s-scala-xml

### Breaking changes

* [#4380](https://github.com/http4s/http4s/pull/4380): Move the implicits from the root package to a Cats-like encoding.  Suggest replacing `import org.http4s.scalaxml._` with `import org.http4s.scalaxml.implicits._`.

## Dependencies

* blaze-0.15.0-M2
* case-insensitive-1.0.0
* cats-parse-0.3.1
* circe-0.14.0-M4
* ip4s-2.0.0-RC1
* jawn-1.1.0
* jawn-play (dropped)
* keypool-0.3.0
* log4cats-1.2.0
* log4s-1.0.0-M5
* play-json-2.10.0-RC2
* scala-xml-2.0.0-M5
* vault-2.1.7

# v0.21.20 (2021-03-02)

## http4s-core

### Enhancements

* [#4479](https://github.com/http4s/http4s/pull/4479): Add a `Hash[QValue]` instance
* [#4512](https://github.com/http4s/http4s/pull/4512): Add `DecodeResult.successT` and `DecodeResult.failureT`, consistent with `EitherT`.  Deprecate the overloaded versions they replace.

### Deprecations

* [#4444](https://github.com/http4s/http4s/pull/4444): Deprecate the `RequestCookieJar` in favor of the `CookieJar` middleware 

## http4s-ember-core

### Bugfixes

* [#4429](https://github.com/http4s/http4s/pull/4429), [#4466](https://github.com/http4s/http4s/pull/4466): Fix a few corner cases in the parser with respect to chunk boundaries

## http4s-servlet

### Enhancements

* [#4544](https://github.com/http4s/http4s/pull/4544): Remove redundant calculation and insertion of request attributes into the Vault

## Dependency upgrades

* cats-2.4.1
* cats-effect-2.3.2
* dropwizard-metrics-4.1.18
* fs2-2.5.3
* jetty-9.4.38
* json4s-3.6.11
* scalacheck-1.15.3

# v0.21.19 (2021-02-13)

## http4s-core

### Deprecations

* [#4337](https://github.com/http4s/http4s/pull/4337): Deprecate `Header.Recurring.GetT`, which is unused

## http4s-client

### Bugfixes

* [#4403](https://github.com/http4s/http4s/pull/4403): Remove `Content-Coding` and `Content-Length` headers after decompressing in the `GZip` middleware.

## http4s-ember-core

### Bugfixes

* [#4348](https://github.com/http4s/http4s/pull/4348): Handle partially read bodies in persistent connections when the connection is recycled.

## http4s-ember-server

### Enhancements

* [#4400](https://github.com/http4s/http4s/pull/4400): Implement the `ConnectionInfo` and `SecureSession` request vault attributes, for parity with the Blaze and Servlet backends

## http4s-argonaut

* [#4366](https://github.com/http4s/http4s/pull/4370): Deprecate http4s-argonaut.  It won't be published starting in 0.22.

## http4s-json4s, http4s-json4s-jackson, http4s-json4s-native

### Deprecations

* [#4370](https://github.com/http4s/http4s/pull/4370): Deprecate the http4s-json4s modules.  They won't be published starting in 0.22.

## http4s-scalatags

### Enhancements

* [#3850](https://github.com/http4s/http4s/pull/3850): Relax constraint on encoders from `TypedTag[String]` to `Frag[_, String]`

## Dependency updates

* cats-2.4.1
* netty-4.1.59.Final
* okio-2.9.0
* tomcat-9.0.43

# v0.22.0-M3 (2021-02-02)

Inherits the fixes of v0.21.18

# v0.21.18 (2021-02-02)

## http4s-blaze-server

### Bug fixes

* [#4337](https://github.com/http4s/http4s/pull/4337): Pass the `maxConnections` parameter to the blaze infrastructure correctly. The `maxConnections` value was being passed as the `acceptorThreads`, leaving `maxConnections` set to its Blaze default of 512.

## http4s-ember-core

### Bug fixes

* [#4335](https://github.com/http4s/http4s/pull/4335): Don't render an empty body with chunked transfer encoding on response statuses that don't permit a body (e.g., `204 No Content`).
 
# v0.22.0-M2 (2021-02-02)

This release fixes a [High Severity vulnerability](https://github.com/http4s/http4s/security/advisories/GHSA-xhv5-w9c5-2r2w) in blaze-server.

## http4s-blaze-server

* [GHSA-xhv5-w9c5-2r2w](https://github.com/http4s/http4s/security/advisories/GHSA-xhv5-w9c5-2r2w): Additionally to the fix in v0.21.17, drops support for NIO2.

## http4s-core

### Enhancements

* [#4286](https://github.com/http4s/http4s/pull/4286): Improve performance by using `oneOf` and caching a URI parser. This was an identified new hotspot in v0.22.0-M1.

### Breaking changes

* [#4259](https://github.com/http4s/http4s/pull/4259): Regenerate `MimeDb` from the IANA database. This shifts around some constants in a binary incompatible way, but almost nobody will notice.
* [#4327](https://github.com/http4s/http4s/pull/4237): Shifted the parsers around in `Uri` to prevent deadlocks that appeared since M1.  This should not be visible, but is binary breaking.

## http4s-prometheus

### Breaking changes

* [#4273](https://github.com/http4s/http4s/pull/4273): Change metric names from `_count` to `_count_total` to match Prometheus' move to the OpenMetrics standard.  Your metrics names will change!  See [prometheus/client_java#615](https://github.com/prometheus/client_java/pull/615) for more details from the Prometheus team.

## Dependency updates

* jawn-fs2-1.0.1
* keypool-0.3.0-RC1 (moved to `org.typelevel`)
* play-json-2.10.0-RC1
* simpleclient-0.10.0 (Prometheus)

# v0.21.17 (2021-02-02)

This release fixes a [High Severity vulnerability](https://github.com/http4s/http4s/security/advisories/GHSA-xhv5-w9c5-2r2w) in blaze-server.

## http4s-blaze-server

### Security patches

* [GHSA-xhv5-w9c5-2r2w](https://github.com/http4s/http4s/security/advisories/GHSA-xhv5-w9c5-2r2w): blaze-core, a library underlying http4s-blaze-server, accepts connections without bound.  Each connection claims a file handle, a scarce resource, leading to a denial of service vector.

  `BlazeServerBuilder` now has a `maxConnections` property, limiting the number of concurrent connections.  The cap is not applied to the NIO2 socket server, which is now deprecated. 

## http4s-ember-core

### Enhancements

* [#4331](https://github.com/http4s/http4s/pull/4331): Don't render an empty chunked payload if a request has neither a `Content-Length` or `Transfer-Encoding` and the method is one of `GET`, `DELETE`, `CONNECT`, or `TRACE`. It is undefined behavior for those methods to send payloads.

## http4s-ember-server

### Bugfixes

* [#4281](https://github.com/http4s/http4s/pull/4281): Add backpressure to ember startup, so the server is up before `use` returns.

### Enhancements

* [#4244](https://github.com/http4s/http4s/pull/4244): Internal refactoring of how the stream of server connections is parallelized and terminated.
* [#4287](https://github.com/http4s/http4s/pull/4287): Replace `onError: Throwable => Response[F]` with `withErrorHandler: PartialFunction[Thrwable, F[Response[F]]`.  Error handling is invoked earlier, allowing custom responses to parsing and timeout failures.

## http4s-ember-client

### Enhancements

* [#4301](https://github.com/http4s/http4s/pull/4301): Add an `idleConnectionTime` to `EmberClientBuilder`. Discard stale connections from the pool and try to acquire a new one.

## http4s-servlet

### Bugfixes

* [#4309](https://github.com/http4s/http4s/pull/4309): Call `GenericServlet.init` when intializing an `Http4sServlet`.  Avoids `NullPointerExceptions` from the `ServletConfig`.

## Documentation

* [#4261](https://github.com/http4s/http4s/pull/4261): Better `@see` links throughout the Scaladoc

## Dependency upgrades

* blaze-0.14.15
* okhttp-4.9.1

# v0.22.0-M1 (2021-01-24)

This is a new series, forked from main before Cats-Effect 3 support was merged.  It is binary incompatible with 0.21, but contains several changes that will be necessary for Scala 3 (Dotty) support. It builds on all the changes from v1.0.0-M1 through v1.0.0-M10, which are not echoed here.

The headline change is that all parboiled2 parsers have been replaced with cats-parse.

## Should I switch?

* Users who had been tracking the 1.0 series, but are not prepared for Cats Effect 3, should switch to this series.
* Users who wish to remain on the bleeding edge, including Cats Effect 3, should continue track the 1.0 series.
* Users who need a stable release should remain on the 0.21 series for now.

## http4s-core

### Breaking changes

* [#3855](https://github.com/http4s/http4s/pull/3855): All parboiled2 parsers are replaced by cats-parse.  parboiled2 was not part of the public API, nor are our cats-parse parsers.  Users may observe a difference in the error messages and subtle semantic changes.  We've attempted to minimize them, but this is a significant underlying change.  See also: [#3897](https://github.com/http4s/http4s/pull/3897), [#3901](https://github.com/http4s/http4s/pull/3901), [#3954](https://github.com/http4s/http4s/pull/3954), [#3958](https://github.com/http4s/http4s/pull/3958), [#3995](https://github.com/http4s/http4s/pull/3995), [#4023](https://github.com/http4s/http4s/pull/4023), [#4001](https://github.com/http4s/http4s/pull/4001), [#4013](https://github.com/http4s/http4s/pull/4013), [#4042](https://github.com/http4s/http4s/pull/4042), [#3982](https://github.com/http4s/http4s/pull/3982), [#4071](https://github.com/http4s/http4s/pull/4071), [#4017](https://github.com/http4s/http4s/pull/4017), [#4132](https://github.com/http4s/http4s/pull/4132), [#4154](https://github.com/http4s/http4s/pull/4154), [#4200](https://github.com/http4s/http4s/pull/4200), [#4202](https://github.com/http4s/http4s/pull/4202), [#4206](https://github.com/http4s/http4s/pull/4206), [#4201](https://github.com/http4s/http4s/pull/4201), [#4208](https://github.com/http4s/http4s/pull/4208), [#4235](https://github.com/http4s/http4s/pull/4235), [#4147](https://github.com/http4s/http4s/pull/4147), [#4238](https://github.com/http4s/http4s/pull/4238) [#4238](https://github.com/http4s/http4s/pull/4243)
* [#4070](https://github.com/http4s/http4s/pull/4070): No longer publish a `scala.annotations.nowarn` annotation in the 2.12 build.  This is provided in the standard library in 2.12.13, and isn't necessary at runtime in any version.
* [#4138](https://github.com/http4s/http4s/pull/4138): Replace boolean with `Weakness` sum type in `EntityTag` model
* [#4148](https://github.com/http4s/http4s/pull/4148): Lift `ETag.EntityTag` out of header and into the `org.http4s` package
* [#4164](https://github.com/http4s/http4s/pull/4164): Removal of several deprecated interfaces.  Most were non-public binary compatibility shims, or explicit cats instances that had been superseded by new implicits.  Some exceptions:
* [#4145](https://github.com/http4s/http4s/pull/4145): Port macros in `org.http4s.syntax.literals` to Scala 3.  Deprecated macros that were on various companion objects will not be in the Scala 3 releases.

### Bugfixes

* [#4017](https://github.com/http4s/http4s/pull/4017): Render a final `-` in a byte ranges without an end value

## http4s-laws

### Breaking changes

* [#4144](https://github.com/http4s/http4s/pull/4144): Add `LawsAdapter` to create `PropF` for effectful properties.  Restate various Entity codec laws in terms of it.
* [#4164](https://github.com/http4s/http4s/pull/4164): Removed arbitrary instances for `CIString`. These are provided by case-insensitive.

## http4s-server

### Breaking changes

* [#4164](https://github.com/http4s/http4s/pull/4164): Removed deprecated `SSLConfig`, `KeyStoreBits`, `SSLContextBits`, and `SSLBits`.

## http4s-testing

### Breaking changes

* [#4164](https://github.com/http4s/http4s/pull/4164): No longer a publicly published package. All public API was previously deprecated.

## Dependency upgrades

* async-http-client-2.12.2
* cats-parse-0.3.0
* circe-0.14.0-M3
* jackson-databind-2.12.1
* jawn-1.0.3
* log4cats-1.2.0-RC1 (now under `org.typelevel`)
* log4s-1.0.0-M4
* okio-2.10.0
* vault-2.1.0-M14 (now under `org.typelevel`)

## Dependency removals

* parboiled2

# v1.0.0-M10 (2020-12-31)

## http4s-client

### Enhancements

* [#4051](https://github.com/http4s/http4s/pull/4051): Add `customized` function to `Logger` middleware that takes a function to produce the log string. Add a `colored` implementation on that that adds colors to the logs.

## Dependency updates

* argonaut-6.3.3

# v0.21.16 (2021-01-24)

## http4s-laws

### Bugfixes

* [#4243](https://github.com/http4s/http4s/pull/4243): Don't generate ipv6 addresses with only one section shorted by `::`

## http4s-blaze-core

### Bugfixes

* [#4143](https://github.com/http4s/http4s/pull/4143): Fix race condition that leads to `WritePendingException`. A tradeoff of this change is that some connections that were previously reused must now be closed.

## http4s-blaze-client

### Bugfixes

* [#4152](https://github.com/http4s/http4s/pull/4152): Omit implicit `Content-Length: 0` header when rendering GET, DELETE, CONNECT, and TRACE requests.

## http4s-ember-client

### Bugfixes

* [#4179](https://github.com/http4s/http4s/pull/4179): Render requests in "origin form", so the request line contains only the path of the request, and host information is only in the Host header.  We were previously rendering the fulll URI on the request line, which the spec mandates all servers to handle, but clients should not send when not speaking to a proxy.

## http4s-ember-server

### Enhancements

* [#4179](https://github.com/http4s/http4s/pull/4179): Support a graceful shutdown

## http4s-circe

### Enhancements

* [#4124](https://github.com/http4s/http4s/pull/4124): Avoid intermediate `ByteBuffer` duplication

## Dependency updates

* dropwizard-metrics-4.1.17
* netty-4.1.58.Final
* play-json-29.9.2
* scalatags-0.9.3

# v0.21.15 (2020-12-31)

## http4s-core

### Enhancements

* [#4014](https://github.com/http4s/http4s/pull/4014): Tolerate spaces in cookie headers. These are illegal per RFC6265, but commonly seen in the wild.
* [#4113](https://github.com/http4s/http4s/pull/4113): Expose a mixed multipart decoder that buffers large file parts to a temporary file.

## http4s-server

### Enhancements

* [#4026](https://github.com/http4s/http4s/pull/4026): Add `Resource`-based constructors to the `BracketRequestResponse` middleware.
o* [#4037](https://github.com/http4s/http4s/pull/4037): Normalize some default settings between server backends to standard http4s defaults, to make a more similar experience between backends.  This changes some defaults for Ember and Jetty backends.

## http4s-jetty

### Enhancements

* [#4032](https://github.com/http4s/http4s/pull/4032): Add an `HttpConfiguration` parameter to the Jetty builder to support deeper configuration than what is otherwise available on the builer.  Use it for both HTTP/1 and HTTP/2.

## http4s-jetty-client

### Enhancements

* [#4110](https://github.com/http4s/http4s/pull/4110): Provide an `SslContextFactory` in the default configuration. Before this, secure requests would throw a `NullPointerException` unless a custom Jetty `HttpClient` was used.

## Documentation

* [#4020](https://github.com/http4s/http4s/pull/4020): Improvements to scaladoc. Link to other projects' scaladoc where we can and various cleanups of our own.
* [#4025](https://github.com/http4s/http4s/pull/4025): Publish our own API URL, so other scaladoc can link to us

## http4s-circe

* [#4012](https://github.com/http4s/http4s/pull/4012): Add sensitive EntityDecoders for circe that filter JSON that couldn't be decoded before logging it.

## Dependency bumps

* cats-2.3.1
* cats-effect-2.3.1
* discipline-core-1.1.3
* fs2-2.5.0
* jackson-databind-2.11.4
* netty-4.1.56.Final
* scodec-bits-1.1.23

# v1.0.0-M9 (2020-12-12)

## http4s-core

### Breaking changes

* [#3913](https://github.com/http4s/http4s/pull/3913): Regenerated the `MimeDb` trait from the IANA registry. This shifts a few constants around and is binary breaking, but the vast majority of users won't notice.

## Dependency updates

* jackson-databind-2.12.0

# v0.21.14 (2020-12-11)

## http4s-core

### Bugfixes

* [#3966](https://github.com/http4s/http4s/pull/3966): In `Link` header, retain the first `rel` attribute when multiple are present

### Enhancements

* [#3937](https://github.com/http4s/http4s/pull/3937): Add `Order[Charset]` and `Hash[Charset]` instances
* [#3969](https://github.com/http4s/http4s/pull/3969): Add `Order[Uri]`, `Hash[Uri]`, and `Show[Uri]`. Add the same for its component types.
* [#3966](https://github.com/http4s/http4s/pull/3966): Add `Order[Method]` instance

## http4s-server

### Enhancements

* [#3977](https://github.com/http4s/http4s/pull/3977): Add a `BracketRequestResponse` middleware, to reflect lifecycles between acquiring the `F[Response[F]]` and completion of the response body `Stream[F, Byte]`.  Introduces a new `ConcurrentRequests` middleware, and refactors `MaxActiveRequests` on top of it.

## http4s-okhttp-client

### Bugfixes

* [#4006](https://github.com/http4s/http4s/pull/4006): Set `Content-Length` header on requests where available instead of always chunking

## http4s-metrics

### Bugfixes

* [#3977](https://github.com/http4s/http4s/pull/3977): Changes from `BracketRequestResponse` middleware may address reported leaks in `decreaseActiveRequests`.  Corrects a bug in `recordHeadersTime`.  Also can now record times for abnormal terminations.

## Internals

Should not affect end users, but noted just in case:

* [#3964](https://github.com/http4s/http4s/pull/3964): Replace `cats.implicits._` imports with `cats.syntax.all._`. Should not be user visible.
* [#3963](https://github.com/http4s/http4s/pull/3963), [#3983](https://github.com/http4s/http4s/pull/3983): Port several tests to MUnit. This helps with CI health.
* [#3980](https://github.com/http4s/http4s/pull/3980): Integrate new sbt-http4s-org plugin with sbt-spiewak

## Dependency bumps

* cats-2.3.0
* cats-effect-2.3.0
* dropwizard-metrics-4.1.16
* scodec-bits-1.1.22

# v1.0.0-M8 (2020-11-26)

## Breaking changes

### http4s-client

* [#3903](https://github.com/http4s/http4s/pull/3903): Method apply syntax (e.g., `POST(body, uri)`) returns a `Request[F]` instead of `F[Request[F]]`

# v0.21.13 (2020-11-25)

## Bugfixes

### Most modules

* [#3932](https://github.com/http4s/http4s/pull/3932): Fix `NoClassDefFoundError` regression.  An example:

  ```
  [info]   java.lang.NoClassDefFoundError: cats/effect/ResourceLike
  [info]   at org.http4s.client.Client$.$anonfun$fromHttpApp$2(Client.scala:246)
  ```

  A test dependency upgrade evicted our declared cats-effect-2.2.0 dependency, so we built against a newer version than we advertise in our POM.  Fixed by downgrading the test dependency and inspecting the classpath.  Tooling will be added to avoid repeat failures.

# v0.21.12 (2020-11-25)

## Bugfixes

### http4s-core

* [#3911](https://github.com/http4s/http4s/pull/3911): Support raw query strings. Formerly, all query strings were stored as a vector of key-value pairs, which was lossy in the percent-encoding of sub-delimiter characters (e.g., '+' vs '%2B').  Queries constructed with `.fromString` will be rendered as-is, for APIs that assign special meaning to sub-delimiters.
* [#3921](https://github.com/http4s/http4s/pull/3921): Fix rendering of URIs with colons. This was a regression in v0.21.9.

### http4s-circe

* [#3906](https://github.com/http4s/http4s/pull/3906): Fix streamed encoder for empty stream. It was not rendering the `[F`.

## Enhancements

### http4s-core

* [#3902](https://github.com/http4s/http4s/pull/3902): Add `Hash` and `BoundedEnumerable` instances for `HttpVersion`
* [#3909](https://github.com/http4s/http4s/pull/3909): Add `Order` instance for `Header` and `Headers`

## Dependency upgrades

* fs2-2.4.6
* jetty-9.4.35.v20201120

# v1.0.0-M7 (2020-11-20)

## Breaking changes

### http4s-dsl

* [#3876](https://github.com/http4s/http4s/pull/3876): Replace `dsl.Http4sDsl.Path` with `core.Uri.Path`. The new `Path` in 1.0 is rich enough to support the DSL's routing needs, and this eliminates a conversion between models on every `->` extractor.  This change is source compatible in typical extractions.

## Dependency updates

* argonaut-6.3.2

# v0.21.11 (2020-11-20)

## Enhancements

### http4s-core

* [#3864](https://github.com/http4s/http4s/pull/3864): Cache a `Right` of the common `HttpVersion`s for its `ParseResult`.

### http4s-circe

* [#3891](https://github.com/http4s/http4s/pull/3891): Encode JSON streams in their constituent chunks instead of a chunk-per-`Json`. This can significantly reduce the network flushes on most backends.

### http4s-dsl

* [#3844](https://github.com/http4s/http4s/pull/3844): Add `MatrixVar` extractor for [Matrix URIs](https://www.w3.org/DesignIssues/MatrixURIs.html)

### http4s-async-http-client

* [#3859](https://github.com/http4s/http4s/pull/3859): Add `AsyncHttpClient.apply` method that takes an already constructed async-http-client. This is useful for keeping a handle on bespoke of the client, such as its stats. Adds a functional `AsyncHttpClientStats` wrapper around the native stats class.

## Internals

These changes should be transparent, but are mentioned for completeness.

### Dotty preparations

* [#3798](https://github.com/http4s/http4s/pull/3798): Parenthesize some arguments to lambda functions.

### Build

* [#3868](https://github.com/http4s/http4s/pull/3868), [#3870](https://github.com/http4s/http4s/pull/3870): Start building with sbt-github-actions.

## Dependency updates

* discipline-1.1.2
* dropwizard-metrics-4.1.15
* jackson-databind-2.11.3
* jawn-1.0.1
* netty-4.1.54.Final
* okio-2.9.0
* tomcat-9.0.40

~~# v0.21.10 (2020-11-20)~~

Cursed release, accidentally tagged from main.
Proceed directly to 0.21.11.

# v1.0.0-M6 (2020-11-11)

## Breaking changes

* [#3758](https://github.com/http4s/http4s/pull/3758): Refactor query param infix operators for deprecations in Scala 2.13. Not source breaking.
* [#3366](https://github.com/http4s/http4s/pull/3366): Add `Method` and `Uri` to `UnexpectedStatus` exception to improve client error handling. Not source breaking in most common usages.

# v0.21.9 (2020-11-11)

## Bugfixes

* [#3757](https://github.com/http4s/http4s/pull/3757): Restore mixin forwarders in `Http4sDsl` for binary compatibility back to v0.21.0.  These were removed in v0.21.6 by [#3492](https://github.com/http4s/http4s/pull/3492), but not caught by an older version of MiMa.
* [#3752](https://github.com/http4s/http4s/pull/3752): Fix rendering of absolute `Uri`s with no scheme.  They were missing the `//`.
* [#3810](https://github.com/http4s/http4s/pull/3810): In okhttp-client, render the request body synchronously on an okhttp-managed thread. There was a race condition that could truncate bodies.

## Enhancements

* [#3609](https://github.com/http4s/http4s/pull/3609): Introduce `Forwarded` header
* [#3789](https://github.com/http4s/http4s/pull/3789): In Ember, apply `Transfer-Encoding: chunked` in the absence of contrary information
* [#3815](https://github.com/http4s/http4s/pull/3815): Add `Show`, `Hash`, and `Order` instances to `QueryParamKey` and `QueryParamValue`
* [#3820](https://github.com/http4s/http4s/pull/3820): In jetty-client, eliminate uninformative request logging of failures

## Dotty preparations

Dotty support remains [in progress](https://github.com/http4s/http4s/projects/5), though many http4s features can be used now in compatibility mode.

* [#3767](https://github.com/http4s/http4s/pull/3767): Name "unbound placeholders."
* [#3757](https://github.com/http4s/http4s/pull/3757): Replace `@silent` annotations with `@nowarn`.

## Dependency updates

* blaze-0.14.14
* discipline-specs2-1.1.1
* dropwizard-metrics-4.1.14
* fs2-2.4.5
* jetty-9.4.34.v20201102
* log4s-1.9.0
* scalacheck-1.15.1

# v1.0.0-M5 (2020-10-16)

## Bugfixes

* [#3714](https://github.com/http4s/http4s/pull/3638): Use correct prefix when composing with `Router`
* [#3738](https://github.com/http4s/http4s/pull/3738): In `PrometheusExportService`, correctly match the `/metrics` endpoint

## Breaking changes

* [#3649](https://github.com/http4s/http4s/pull/3649): Make `QueryParam` a subclass of `QueryParamLike`
* [#3440](https://github.com/http4s/http4s/pull/3440): Simplify `Method` model. Drop `PermitsBody`, `NoBody`, and `Semantics` mixins. No longer a case class.

## Enhancements

* [#3638](https://github.com/http4s/http4s/pull/3638): Model `Access-Control-Expose-Headers`
* [#3735](https://github.com/http4s/http4s/pull/3735): Add `preferGzipped` parameter to `WebjarServiceBuilder`

## Dependency updates

* argonaut-6.3.1

# v0.21.8 (2020-10-16)

## Security

* [GHSA-8hxh-r6f7-jf45](https://github.com/http4s/http4s/security/advisories/GHSA-8hxh-r6f7-jf45): The version of Netty used by async-http-client is affected by [CVE-2020-11612](https://app.snyk.io/vuln/SNYK-JAVA-IONETTY-564897).  A server we connect to with http4s-async-http-client could theoretically respond with a large or malicious compressed stream and exhaust memory in the client JVM. This does not affect any release in the 1.x series.

## Bugfixes

* [#3666](https://github.com/http4s/http4s/pull/3666): In CSRF middleware, always use the `onFailure` handler instead of a hardcoded 403 response
* [#3716](https://github.com/http4s/http4s/pull/3716): Fail in `Method.fromString` when a token is succeeded by non-token characters.
* [#3743](https://github.com/http4s/http4s/pull/3743): Fix `ListSep` parser according to RFC.

## Enhancements

* [#3605](https://github.com/http4s/http4s/pull/3605): Improve header parsing in Ember
* [#3634](https://github.com/http4s/http4s/pull/3634): Query parameter codecs for `LocalDate` and `ZonedDate`
* [#3659](https://github.com/http4s/http4s/pull/3659): Make requests to mock client cancelable
* [#3701](https://github.com/http4s/http4s/pull/3701): In `matchHeader`, only parse headers with matching names. This improves parsing laziness.
* [#3641](https://github.com/http4s/http4s/pull/3641): Add `FormDataDecoder` to decode `UrlForm` to case classes via `QueryParamDecoder`

## Documentation

* [#3693](https://github.com/http4s/http4s/pull/3693): Fix some typos
* [#3703](https://github.com/http4s/http4s/pull/3703): Fix non-compiling example in streaming.md
* [#3670](https://github.com/http4s/http4s/pull/3670): Add scaladocs for various headers, including RFC links
* [#3692](https://github.com/http4s/http4s/pull/3692): Mention partial unification is no longer needed in Scala 2.13
* [#3710](https://github.com/http4s/http4s/pull/3710): Add docs for `OptionalValidatingQueryParamDecoderMatcher`
* [#3712](https://github.com/http4s/http4s/pull/3712): Add integrations.md with feature comparison of backends

## Miscellaneous

* [#3742](https://github.com/http4s/http4s/pull/3742): Drop JDK14 tests for JDK15

## Dependency updates

* dropwizard-metrics-4.1.13
* cats-2.2.0
* cats-effect-2.2.0
* fs2-2.4.4
* jetty-9.4.32.v20200930
* json4s-3.6.10
* netty-4.1.53.Final (async-http-client transitive dependency)
* okhttp-4.9.0
* play-json-2.9.1
* scalafix-0.9.21
* scalatags-0.9.2
* tomcat-9.0.39

# v1.0.0-M4 (2020-08-09)

This milestone merges the changes in 0.21.7.
It is not binary compatible with 1.0.0-M3

## Breaking changes

* [#3577](https://github.com/http4s/http4s/pull/3577): Add a model of the `Max-Forwards` header.
* [#3567](https://github.com/http4s/http4s/pull/3577): Add a model of the `Content-Language` header.
* [#3555](https://github.com/http4s/http4s/pull/3555): Support for UTF-8 basic authentication, per [RFC7617](https://tools.ietf.org/html/rfc7617). Attempt to decode Basic auth credentials as UTF-8, falling back to ISO-8859-1. Provide a charset to `BasicCredentials` that allows encoding with an arbitrary charset, defaulting to UTF-8. 
* [#3583](https://github.com/http4s/http4s/pull/3583): Allow configuration of `CirceInstances` to permit duplicate keys
* [#3587](https://github.com/http4s/http4s/pull/3587): Model `Access-Control-Allow-Headers` header

## Documentation

* [#3571](https://github.com/http4s/http4s/pull/3571): Fix comments in deprecated `AgentToken`, `AgentComment`, and `AgentProduct`.

## Dependency updates

* dropwizard-metrics-4.1.12

# v0.21.7 (2020-08-08)

## Bugfixes

* [#3548](https://github.com/http4s/http4s/pull/3548): Fixes `IllegalStateException` when a path matches a directory in `ResourceService`
* [#3546](https://github.com/http4s/http4s/pull/3546): In ember, encode headers as ISO-8859-1. Includes performance improvements
* [#3550](https://github.com/http4s/http4s/pull/3550): Don't attempt to decompress empty response bodies in `GZip` client middleware
* [#3598](https://github.com/http4s/http4s/pull/3598): Fix connection keep-alives in ember-client
* [#3594](https://github.com/http4s/http4s/pull/3594): Handle `FileNotFoundException` in `StaticFile.fromURL` by returning a 404 response
* [#3625](https://github.com/http4s/http4s/pull/3625): Close `URLConnection` in `StaticFile.fromURL` when the resource is not expired
* [#3624](https://github.com/http4s/http4s/pull/3624): Use client with the http4s defaults instead of a the Jetty defaults in `JettyClientBuilder#resource` and `JettyClientBuilder#stream`

## Enhancements

* [#3552](https://github.com/http4s/http4s/pull/3552): Add `liftKleisli` operation to `Client.` This is useful for integration with [natchez](https://github.com/tpolecat/natchez).
* [#3566](https://github.com/http4s/http4s/pull/3566): Expose `RetryPolicy.isErrorOrRetriablestatus`
* [#3558](https://github.com/http4s/http4s/pull/3558): Add `httpRoutes` and `httpApp` convenience constructors to `HSTS` middleware
* [#3559](https://github.com/http4s/http4s/pull/3559): Add `httpRoutes` and `httpApp` convenience constructors to `HttpsRedirect` middleware
* [#3623](https://github.com/http4s/http4s/pull/3623): Add `configure` method to allow more configurations of async-http-client
* [#3607](https://github.com/http4s/http4s/pull/3607): Add request key to the connection manager debug logs in blaze-client
* [#3602](https://github.com/http4s/http4s/pull/3602): Support trailer headers in Ember.
* [#3603](https://github.com/http4s/http4s/pull/3603): Enable connection reuse in ember-server.
* [#3601](https://github.com/http4s/http4s/pull/3601): Improve ember-client by adding `keep-alive`, a `Date` header if not present, and a configurable `User-Agent` header if not present.

## Refactoring

* [#3547](https://github.com/http4s/http4s/pull/3547): Refactor the ember request parser

## Documentation

* [#3545](https://github.com/http4s/http4s/pull/3545): Refresh the getting started guide to match the current template.
* [#3595](https://github.com/http4s/http4s/pull/3595): Show handling of `Year.of` exceptions in DSL tutorial

## Dependency upgrades

* cats-effect-2.1.4
* dropwizard-metrics-4.1.11
* jetty-9.4.31.v20200723
* okhttp-4.8.1
* tomcat-9.0.37

# v1.0.0-M3 (2020-06-27)

This milestone merges the changes in 0.21.6.
It is binary compatible with 1.0.0-M2.

# v0.21.6 (2020-06-27)

## Bugfixes

* [#3538](https://github.com/http4s/http4s/pull/3538): In ember, fix request and response parser to recognize chunked transfer encoding. In chunked messages, bodies were incorrectly empty.

## Enhancements

* [#3492](https://github.com/http4s/http4s/pull/3538): Split the request extractors in the server DSL into `org.http4s.dsl.request`. This leaner DSL does not deal with bodies, and does not require an `F[_]` parameter. Use of the existing `http4s-dsl` is unaffected.

## Dependency updates

* blaze-0.14.13

# v1.0.0-M2 (2020-06-25)

This is the first milestone release in the 1.x series.
It is not binary compatible with prior releases.

## Where is M1?

Unpublished. The release build from the tag failed, and the fix required a new tag.

## Breaking changes

* [#3174](https://github.com/http4s/http4s/pull/3174): Drop http4s-prometheus dependency on http4s-dsl
* [#2615](https://github.com/http4s/http4s/pull/2615): Model the `Server` header
* [#3206](https://github.com/http4s/http4s/pull/2615): Model the `Content-Location` header
* [#3264](https://github.com/http4s/http4s/pull/3264): Remove unused `EntityEncoder` argument in `PlayInstances`.
* [#3257](https://github.com/http4s/http4s/pull/3257): Make `SameSite` cookie attribute optional
* [#3291](https://github.com/http4s/http4s/pull/3291): Remove unused `F[_]` parameter from `Server`
* [#3241](https://github.com/http4s/http4s/pull/3241): Port all macros to blackbox in anticipation of Dotty support
* [#3323](https://github.com/http4s/http4s/pull/3323): Drop deprecated `ArbitraryInstances#charsetRangesNoQuality`
* [#3322](https://github.com/http4s/http4s/pull/3322): Drop deprecated `getAs` and `prepAs` methods from `Client`
* [#3371](https://github.com/http4s/http4s/pull/3271): In http4s-metrics, add `rootCause` field to `TerminationType.Abnormal` and `TerminationType.Error`.  Add `TerminationType.Canceled`
* [#3335](https://github.com/http4s/http4s/pull/3335): Remove unused `Bracket` instance in `Client#translate`
* [#3390](https://github.com/http4s/http4s/pull/3390): Replace `org.http4s.util.CaseInsensitiveString` with `org.typelevel.ci.CIString`
* [#3221](https://github.com/http4s/http4s/pull/3221): Implement a `Uri.Path` type to replace the type alias for `String`
* [#3450](https://github.com/http4s/http4s/pull/3450): Model `Accept-Patch` header as a `NonEmptyList[MediaType]`
* [#3463](https://github.com/http4s/http4s/pull/3450): Model `Access-Control-Allow-Credentials` header as a nullary case class.
* [#3325](https://github.com/http4s/http4s/pull/3325): Add a WebSocket builder with a `Pipe[F, WebSocketFrame, WebSocketFrame]` to unify sending and receiving.
* [#3373](https://github.com/http4s/http4s/pull/3373): Parameterize `ClassLoader` for `ResourceService` and `WebjarService`. Changes the `CacheStrategy`'s `uriPath` argument to `Uri.Path`.
* [#3460](https://github.com/http4s/http4s/pull/3460): Remove deprecated `Service` and related aliases
* [#3529](https://github.com/http4s/http4s/pull/3529): Refresh the `MediaType`s constants from the IANA registry. Not source breaking, but shifts constants in a binary breaking way.

## Enhancements

* [#3320](https://github.com/http4s/http4s/pull/3320): Reimplement `Media#as` with `F.rethrow`

## Deprecations

* [#3359](https://github.com/http4s/http4s/pull/3359): Deprecate the `org.http4s.util.execution` package.
* [#3422](https://github.com/http4s/http4s/pull/3359): Deprecate `BlazeClientBuilder#withSslContextOption`.

# Documentation

* [#3374](https://github.com/http4s/http4s/pull/3374): Add a deployment tutorial, including for GraalVM. See also #[3416](https://github.com/http4s/http4s/pull/3416).
* [#3410](https://github.com/http4s/http4s/pull/3410): Suggest a global execution context for the argument to `BlazeClientBuilder`

## Internal refactoring

* [#3386](https://github.com/http4s/http4s/pull/3386): Drop internal argonaut parser in favor of jawn's
* [#3266](https://github.com/http4s/http4s/pull/3266): Replace `fs2.compress` with `fs2.compression`

## Dependency updates

* argonaut-6.3.0
* async-http-client-2.12.1
* blaze-http-0.14.13
* play-json-2.9.0
* simpleclient-0.9.0 (Prometheus)

~~# v1.0.0-M1 (2020-06-25)~~

Did not publish successfully from tag.

# v0.21.5 (2020-06-24)

This release is fully backward compatible with 0.21.4.

## New modules

* [#3372](https://github.com/http4s/http4s/pull/3372): `http4s-scalafix`: starting with this release, we have integrated Scalafix rules into the build.  All our Scalafix rules will be published as both snapshots and with core releases.  The http4s-scalafix version is equivalent to the output version of the scalafix rules.  The scalafix rules are intended to assist migrations with deprecations (within this series) and breaking changes (in the upcoming push to 1.0).

## Bugfixes

* [#3476](https://github.com/http4s/http4s/pull/3476): Fix crash of `GZip` client middleware on responses to `HEAD` requests
* [#3488](https://github.com/http4s/http4s/pull/3488): Don't call `toString` on input of `ResponseLogger` on cancellation. The input is usually a `Request`. We filter a set of default sensitive headers in `Request#toString`, but custom headers can also be sensitive and could previously be leaked by this middleware.
* [#3521](https://github.com/http4s/http4s/pull/3521): In async-http-client, raise errors into response body stream when thrown after we've begun streaming. Previously, these errors were logged, but the response body was truncated with no value indicating failure.
* [#3520](https://github.com/http4s/http4s/pull/3520): When adding a query parameter to a `Uri` with a blank query string (i.e., the URI ends in '?'), don't prepend it with a `'&'` character. This is important in OAuth1 signing.
* [#3518](https://github.com/http4s/http4s/pull/3518): Fix `Cogen[ContentCoding]` in the testing arbitraries to respect the case-insensitivity of the coding field.
* [#3501](https://github.com/http4s/http4s/pull/3501): Explicitly use `Locale.ENGLISH` when comparing two `ContentCoding`'s coding fields. This only matters if your default locale has different casing semantics than English for HTTP token characters.

## Deprecations

* [#3441](https://github.com/http4s/http4s/pull/3441): Deprecate `org.http4s.util.threads`, which is not related to HTTP
* [#3442](https://github.com/http4s/http4s/pull/3442): Deprecate `org.http4s.util.hashLower`, which is not related to HTTP
* [#3466](https://github.com/http4s/http4s/pull/3466): Deprecate `util.decode`, which may loop infinitely on certain malformed input.  Deprecate `Media#bodyAsText` and `EntityDecoder.decodeString`, which may loop infinitely for charsets other than UTF-8.  The latter two methods are replaced by `Media#bodyText` and `EntityDecoder.decodeText`.
* [#3372](https://github.com/http4s/http4s/pull/3372): Deprecate `Client.fetch(request)(f)` in favor of `Client#run(request).use(f)`. This is to highlight the dangers of using `F.pure` or similar as `f`, which gives access to the body after the client may have recycled the connection.  For training and code reviewing purposes, it's easier to be careful with `Resource#use` than convenience methods like `fetch` that are `use` in disguise. This change can be fixed with our new http4s-scalafix.

## Enhancements

* [#3286](https://github.com/http4s/http4s/pull/3286): Add `httpRoutes` constructor for `Autoslash middleware`
* [#3382](https://github.com/http4s/http4s/pull/3382): Use more efficient String compiler in `EntityDecoder[F, String]`
* [#3439](https://github.com/http4s/http4s/pull/3439): Add `Hash[Method]` instance. See also [#3490](https://github.com/http4s/http4s/pull/3490).
* [#3438](https://github.com/http4s/http4s/pull/3438): Add `PRI` method
* [#3474](https://github.com/http4s/http4s/pull/3474): Add `httpApp` and `httpRoutes` constructors for `HeaderEcho` middleware
* [#3473](https://github.com/http4s/http4s/pull/3473): Add `httpApp` and `httpRoutes` constructors for `ErrorHandling` middleware
* [#3472](https://github.com/http4s/http4s/pull/3472): Add `httpApp` and `httpRoutes` constructors for `EntityLimiter` middleware
* [#3487](https://github.com/http4s/http4s/pull/3487): Add new `RequestID` middleware.
* [#3515](https://github.com/http4s/http4s/pull/3472): Add `httpApp` and `httpRoutes` constructors for `ErrorAction` middleware
* [#3513](https://github.com/http4s/http4s/pull/3513): Add `httpRoutes` constructor for `DefaultHead`. Note that `httpApp` is not relevant.
* [#3497](https://github.com/http4s/http4s/pull/3497): Add `logBodyText` functions to `Logger` middleware to customize the logging of the bodies

## Documentation

* [#3358](https://github.com/http4s/http4s/pull/3358): Replaced tut with mdoc
* [#3421](https://github.com/http4s/http4s/pull/3421): New deployment tutorial, including GraalVM
* [#3404](https://github.com/http4s/http4s/pull/3404): Drop reference to http4s-argonaut61, which is unsupported.
* [#3465](https://github.com/http4s/http4s/pull/3465): Update sbt version used in `sbt new` command
* [#3489](https://github.com/http4s/http4s/pull/3489): Remove obsolete scaladoc about `Canceled` in blaze internals

## Internals

* [#3478](https://github.com/http4s/http4s/pull/3478): Refactor `logMessage` in client and server logging middlewares

## Dependency updates

* scala-2.13.2
* boopickle-1.3.3
* fs2-2.4.2
* metrics-4.1.9 (Dropwizard)
* jetty-9.4.30
* json4s-3.6.9
* log4cats-1.1.1
* okhttp-4.7.2
* scalafix-0.9.17
* scalatags-0.9.1
* tomcat-9.0.36

# v0.21.4 (2020-04-28)

This release is fully backward compatible with 0.21.3.

## Bugfixes

* [#3338](https://github.com/http4s/http4s/pull/3338): Avoid incorrectly responding with an empty body in http4s-async-http-client

## Enhancements

* [#3303](https://github.com/http4s/http4s/pull/3303): In blaze, cache `Date` header value 
* [#3350](https://github.com/http4s/http4s/pull/3350): Use stable host address in `ConnectionFailure` message. Makes code more portable post-JDK11.

## Deprecation

* [#3361](https://github.com/http4s/http4s/pull/3361): Deprecate the `org.http4s.util.execution` package.

## Documentation

* [#3279](https://github.com/http4s/http4s/pull/3279): Improve Prometheus middleware usage example

## Dependency updates

* fs2-2.3.0
* okhttp-4.5.0
* scalafix-0.9.12
* scala-xml-1.3.0
* specs2-4.9.3

# v0.20.23 (2020-04-28)

This release restores backward compatibility with the 0.20 series.
This is the final planned release in the 0.20 series.

## Compatibility

* [#3362](https://github.com/http4s/http4s/pull/3362): Restores binary compatibility in http4s-jetty back to 0.20.21.

# v0.20.22 (2020-04-28)

This release is backward compatible with 0.20, except for http4s-jetty.
This incompatibility will be corrected in 0.20.23.

## Breaking changes

* [#3333](https://github.com/http4s/http4s/pull/3333): Add Http2c support to jetty-server. This accidentally broke binary compatibility, and will be patched in v0.20.23.

## Bugfixes

* [#3326](https://github.com/http4s/http4s/pull/3326): In `WebjarService`, do not use OS-specific directory separators
* [#3331](https://github.com/http4s/http4s/pull/3326): In `FileService`, serve index.html if request points to directory

## Enhancements

* [#3327](https://github.com/http4s/http4s/pull/3327): Add `httpRoutes` and `httpApp` convenience constructors to `Date` middleware
* [#3381](https://github.com/http4s/http4s/pull/3327): Add `httpRoutes` and `httpApp` convenience constructors to `CORS` middleware
* [#3298](https://github.com/http4s/http4s/pull/3298): In `Logger` client and server middlewares, detect any media types ending in `+json` as non-binary

## Deprecations

* [#3330](https://github.com/http4s/http4s/pull/3330): Deprecate `BlazeServerBuilder#apply()` in favor of passing an `ExecutionContext` explicitly.  Formerly, `ExecutionContext.global` was referenced by the default builder, and would spin up its thread pool even if the app never used the global execution context.
* [#3361](https://github.com/http4s/http4s/pull/3361): Deprecate `org.http4s.util.bug`, which is for internal use only.

## Backports

These appeared in previous releases, but have been backported to 0.20.x

* [#2591](https://github.com/http4s/http4s/pull/2591): Change literal interpolator macros to use unsafe methods to avoid triggering Wartremover's EitherProjectionPartial warning
* [#3115](https://github.com/http4s/http4s/pull/3115): Drop UTF-8 BOM when decoding
* [#3148](https://github.com/http4s/http4s/pull/3148): Add `HttpRoutes.strict`
* [#3185](https://github.com/http4s/http4s/pull/3185): In blaze, recover `EOF` on `bodyEncoder.write` to close connection
* [#3196](https://github.com/http4s/http4s/pull/3196): Add convenience functions to `Caching` middleware

## Build improvements

* Start testing on JDK14

## Dependency updates

* blaze-0.14.12
* metrics-4.1.6
* jetty-9.4.28.v20200408
* scala-2.12.11
* tomcat-9.0.34

# v0.21.3 (2020-04-02)

This release is fully backward compatible with 0.21.2.

# Bugfixes

* [#3243](https://github.com/http4s/http4s/pull/3243): Write ember-client request to socket before reading response

## Enhancements

* [#3196](https://github.com/http4s/http4s/pull/3196): Add convenience functions to `Caching` middleware. 
* [#3155](https://github.com/http4s/http4s/pull/3155): Internal `j.u.c.CompletionStage` conversions.

## Dependency updates

* cats-2.1.1
* okhttp-4.4.1

# v0.20.21 (2020-04-02)

This release is fully backward compatible with 0.20.20.

## Dependency updates

* argonaut-6.2.5
* jetty-9.4.27.v20200227
* metrics-4.1.5 (Dropwizard)
* tomcat-9.0.33

# v0.21.2 (2020-03-24)

This release is fully backward compatible with 0.21.1.

## Security fixes
* [GHSA-66q9-f7ff-mmx6](https://github.com/http4s/http4s/security/advisories/GHSA-66q9-f7ff-mmx6): Fixes a local file inclusion vulnerability in `FileService`, `ResourceService`, and `WebjarService`.
  * Request paths with `.`, `..`, or empty segments will now return a 400 in all three services.  Combinations of these could formerly be used to escape the configured roots and expose arbitrary local resources.
  * Request path segments are now percent-decoded to support resources with reserved characters in the name.

## Bug fixes

* [#3261](https://github.com/http4s/http4s/pull/3261): In async-http-client, fixed connection release when body isn't run, as well as thread affinity.

## Enhancements

* [#3253](https://github.com/http4s/http4s/pull/3253): Preparation for Dotty support. Should be invisible to end users, but calling out because it touches a lot.

# v0.20.20 (2020-03-24)

This release is fully backward compatible with 0.20.19.

## Security fixes
* [GHSA-66q9-f7ff-mmx6](https://github.com/http4s/http4s/security/advisories/GHSA-66q9-f7ff-mmx6): Fixes a local file inclusion vulnerability in `FileService`, `ResourceService`, and `WebjarService`.
  * Request paths with `.`, `..`, or empty segments will now return a 400 in all three services.  Combinations of these could formerly be used to escape the configured roots and expose arbitrary local resources.
  * Request path segments are now percent-decoded to support resources with reserved characters in the name.

## Enhancements

* [#3167](https://github.com/http4s/http4s/pull/3167): Add `MetricsOps.classifierFMethodWithOptionallyExcludedPath`.name.

# v0.18.26 (2020-03-24)

This release is fully backward compatible with 0.18.25.

## Security fixes
* [GHSA-66q9-f7ff-mmx6](https://github.com/http4s/http4s/security/advisories/GHSA-66q9-f7ff-mmx6): Fixes a local file inclusion vulnerability in `FileService`, `ResourceService`, and `WebjarService`.
  * Request paths with `.`, `..`, or empty segments will now return a 400 in all three services.  Combinations of these could formerly be used to escape the configured roots and expose arbitrary local resources.
  * Request path segments are now percent-decoded to support resources with reserved characters in the name.

# v0.21.1 (2020-02-13)

This release is fully backward compatible with v0.21.0, and includes all the changes from v0.20.18.

## Bug fixes

* [#3192](https://github.com/http4s/http4s/pull/3192): Parse `SameSite` cookie attribute and values case insensitively.

## Enhancements

* [#3185](https://github.com/http4s/http4s/pull/3185): In blaze-server, recover `EOF` to close the connection instead of catching it. This reduces log noise in Cats Effect implementations that wrap uncaught exceptions.

## Dependency updates

* jawn-fs2-1.0.0: We accidentally released v0.21.0 against an RC of jawn-fs2. This is fully compatible.

# v0.20.19 (2020-02-13)

This release is fully backward compatible with 0.20.18.

## Bugfixes

* [#3199](https://github.com/http4s/http4s/pull/3199): When `Uri#withPath` is called without a slash and an authority is defined, add a slash to separate them.

## Enhancements

* [#3199](https://github.com/http4s/http4s/pull/3199): 
  * New `addSegment` alias for `Uri#/`
  * New `Uri#addPath` function, which splits the path segments and adds each, URL-encoded.

# v0.20.18 (2020-02-13)

This release is fully backward compatible with 0.20.17.

## Bugfixes

* [#3178](https://github.com/http4s/http4s/pull/3178): In `TomcatBuilder`, use the correct values for the `clientAuth` connector attribute.
* [#3184](https://github.com/http4s/http4s/pull/3184): 
  * Parse cookie attribute names case insensitively.
  * Preserve multiple extended cookie attributes, delimited by a `';'`
  * Support cookie domains with a leading `'.'`

## Enhancements

* [#3190](https://github.com/http4s/http4s/pull/3190): Remove reflection from initialization of `HttpHeaderParser`. This allows modeled headers to be parsed when running on Graal. The change is fully transparent on the JVM.

## Dependency updates

* argonaut-6.2.4
* async-http-client-2.10.5
* tomcat-9.0.31

# v0.21.0 (2020-02-09)

This release is fully compatible with 0.21.0-RC4.  Future releases in the 0.21.x series will maintain binary compatibility with this release.  All users on the 0.20.x or earlier are strongly encouraged to upgrade.

## Dependency updates

* argonaut-6.2.4
* circe-0.13.0

# v0.21.0-RC5 (2020-02-08)

This release is binary compatible with 0.21.0-RC4.

We announced this as built on circe-0.13.0.  That was not correct, but is fixed in 0.21.0.

## Enhancements

* [#3148](https://github.com/http4s/http4s/pull/3148): Add `HttpRoutes.strict` and `ContextRoutes.strict` for routes that require only an `Applicative`, at the cost of evaluating `combineK`ed routes strictly.

## Dependency updates

* async-http-client-2.10.5
* cats-effect-2.1.1
* scalatags-0.8.5

# v0.21.0-RC4 (2020-02-04)

This release is binary incompatible with 0.21.0-RC2, but is source compatible.

## Breaking changes

### Binary

* [#3145](https://github.com/http4s/http4s/pull/3145): Relax constraints from `Effect` to `Sync` in `resourceService`, `fileService`, and `webjarService`.

# v0.21.0-RC3 (2020-02-03)

This release is binary incompatible with 0.21.0-RC2, but should be source compatible, with deprecations.

## Breaking changes

### Binary

* [#3126](https://github.com/http4s/http4s/pull/3126): Remove unnecessary `Applicative` constraints from http4s-circe
* [#3124](https://github.com/http4s/http4s/pull/3124): Relax constraints from `Effect` to `Sync` in `FileService`.
* [#3136](https://github.com/http4s/http4s/pull/3136): In `WebSocketBuilder`, add `filterPingPongs` parameter, default true.  When false, `send` and `receive` will see pings and pongs sent by the client.  The server still responds automatically to pings.  This change should be transparent to existing users.
* [#3138](https://github.com/http4s/http4s/pull/3124): Remove unnecessary `Applicative` constraints on `EntityEncoder` instances in several modules.

### Semantic
  
* [#3139](https://github.com/http4s/http4s/pull/3139): Changes `Router` to find the longest matching prefix by path segments rather than character-by-character.  This is arguably a bug fix.  The old behavior could cause unexpected matches, is inconsistent with the servlet mappings that inspired `Router`, and is unlikely to have been intentionally depended on.

### Deprecation

* [#3134](https://github.com/http4s/http4s/pull/3132): Deprecate `JettyBuilder#withSSLContext` in favor of new methods in favor of new `withSslContext*` methods.
* [#3132](https://github.com/http4s/http4s/pull/3132): Deprecate `BlazeServerBuilder#withSSLContext` and `BlazeServerBuilder#withSSL` in favor of new `withSslContext*` methods.
* [#3140](https://github.com/http4s/http4s/pull/3140): Deprecate `JettyBuilder#withSSL`, to match `BlazeServerBuilder`. It's still necessary in Tomcat, which doesn't take a `ServletContext`.  Deprecate `SSLConfig`, `KeyStoreBits`, and `SSLContextBits`, which had already been removed from public API.

## Bugfixes

* [#3140](https://github.com/http4s/http4s/pull/3140): In `TomcatBuilder`, fix mapping of `SSLClientAuthMode` to Tomcat's connector API.

## Enhancements

* [#3134](https://github.com/http4s/http4s/pull/3132): In `JettyBuilder`, add `withSslContext` and `withSslContextAndParameters` to permit full control of `SSLParameters`.  Add `withoutSsl`.
* [#3132](https://github.com/http4s/http4s/pull/3132): In `BlazeBuilder`, add `withSslContext` and `withSslContextAndParameters` to permit full control of `SSLParameters`.  Add `withoutSsl`.

## Dependency updates

* cats-effect-2.1.0
* fs2-2.2.2

# v0.21.0-RC2 (2020-01-27)

## Breaking changes

### Binary and source

* [#3110](https://github.com/http4s/http4s/pull/3110): Change `MessageFailure#toHttpResponse` to return a `Response[F]` instead of an `F[Response[F]]`, and relax constraints accordingly. Drops the `inHttpResponse` method.
* [#3107](https://github.com/http4s/http4s/pull/3107): Add `covary[F[_]]` method to `Media` types.  Should not break your source unless you have your own `Media` subclass, which you shouldn't.

### Binary only

* [#3098](https://github.com/http4s/http4s/pull/3098): Update `MimeDB` from IANA registry. 

### Deprecation

* [#3087](https://github.com/http4s/http4s/pull/3087): Deprecate the public http4s-testing module.  This was mostly Specs2 matchers, the majority of which block threads.  This is not to be confused with http4s-laws, which depends only on Discipline and is still maintained.

## Bugfixes

* [#3105](https://github.com/http4s/http4s/pull/3105): Fix "cannot have more than one pending write request" error in blaze-server web sockets.
* [#3115](https://github.com/http4s/http4s/pull/3115): Handle BOM at the head of a chunk in `decode`.

## Enhancements

* [#3106](https://github.com/http4s/http4s/pull/3106): Interrupt response body in `DefaultHead` middleware. This optimization saves us from draining a potentially large response body that, because `HEAD` is a safe method, should not have side effects.
* [#3095](https://github.com/http4s/http4s/pull/3095): Add `Request#asCurl` method to render a request as a curl command.  Renders the method, URI, and headers, but not yet the body.

# v0.20.17 (2020-01-25)

This release is fully compatible with 0.20.16.

## Bugfixes

* [#3105](https://github.com/http4s/http4s/pull/3105): Fix "cannot have more than one pending write request" error in blaze-server web sockets.

## Dependency updates

* simpleclient-0.8.1 (Prometheus)
  
# v0.18.25 (2020-01-21)

## Bug fixes
* [#3093](https://github.com/http4s/http4s/pull/3093): Backport [#3086](https://github.com/http4s/http4s/pull/3086): Fix connection leak in blaze-client pool manager when the next request in the queue is expired.

# v0.21.0-RC1 (2020-01-21)

## Breaking changes

* [#3012](https://github.com/http4s/http4s/pull/3012): Use `HttpApp` instead of `HttpRoutes` in `Http4sServlet`. The servlet builders themselves retain compatibility.
* [#3078](https://github.com/http4s/http4s/pull/3078): Wrap Java exceptions in `ConnectionFailure` when a blaze-client fails to establish a connection. This preserves information about which host could not be connected to.
* [#3062](https://github.com/http4s/http4s/pull/3062): http4s' JSON support is now built on jawn-1.0.0, which is a binary break from jawn-0.14.x.  This comes with a bump to circe-0.13.  Most circe-0.13 modules are binary compatible with circe-0.12, but note that circe-parser is not.
* [#3055](https://github.com/http4s/http4s/pull/3055): Add fs2-io's TLS support to ember-client.  The `sslContext: Option[(ExecutionContext, SSLContext)]` argument is replaced by a `tlsContext: Option[TLSContext]`.`

## Enhancements

* [#3004](https://github.com/http4s/http4s/pull/3004): Add `classloader` argument to `StaticFile.fromResource` 
* [#3007](https://github.com/http4s/http4s/pull/3007): Add `classloader` argument to `TomcatBuilder`
* [#3008](https://github.com/http4s/http4s/pull/3008): Consistently use `collection.Seq` across Scala versions in DSL
* [#3031](https://github.com/http4s/http4s/pull/3031): Relax `Router.apply` constraint from `Sync` to `Monad`
* [#2821](https://github.com/http4s/http4s/pull/2821): Add `Media` supertype of `Message` and `Part`, so multipart parts can use `EntityDecoder`s
* [#3021](https://github.com/http4s/http4s/pull/3021): Relax `Throttle.apply` constraint from `Sync` to `Monad`. Add a `mapK` operation to `TokenBucket`.
* [#3056](https://github.com/http4s/http4s/pull/3056): Add `streamJsonArrayEncoder*` operations to circe support, to encode a `Stream` of `A` to a JSON array, given an encoder for `A`.
* [#3053](https://github.com/http4s/http4s/pull/3053): Remove unneeded `Functor[G]` constraint on `HeaderEcho.apply`.
* [#3054](https://github.com/http4s/http4s/pull/3054): Add `SameSite` cookie support
* [#2518](https://github.com/http4s/http4s/pull/2518): Add `status` methods to `Client` that take a `String` or `Uri`
* [#3069](https://github.com/http4s/http4s/pull/3069): Add `ContextMiddleware.const` function
* [#3070](https://github.com/http4s/http4s/pull/3070): Add `NonEmptyTraverse` instance to `ContextRequest`
* [#3060](https://github.com/http4s/http4s/pull/3060): Stop mixing context bounds and implicits in `CirceInstances`.
* [#3024](https://github.com/http4s/http4s/pull/3024): Add `withQueryParams` and `withMultiValueQueryParams` to `QueryOps`
* [#3092](https://github.com/http4s/http4s/pull/3092): Add TLS support to ember-server via fs2-io.

## Dependency updates

* cats-2.1.0
* circe-0.13.0-RC1
* fs2-2.2.0
* jawn-1.0.0
* jawn-fs2-1.0.0-RC2
* okhttp-4.3.1
* play-json-2.8.1
* scalacheck-1.14.3
* scalatags-0.8.4
* specs2-4.8.3

# v0.20.16 (2020-01-21)

## Bugfixes

* [#3086](https://github.com/http4s/http4s/pull/3086): Fix connection leak in blaze-client pool manager when the next request in the queue is expired.

## Breaking changes

* [#3053](https://github.com/http4s/http4s/pull/3053): Deprecate `HttpDate.now`, which is not referentially transparent. Prefer `HttpDate.current`.

## Enhancements

* [#3049](https://github.com/http4s/http4s/pull/3049): Add new `Date` server middleware
* [#3051](https://github.com/http4s/http4s/pull/3051): Add `HttpDate.current` convenience constructor, based on `Clock`.
* [#3052](https://github.com/http4s/http4s/pull/3052): Add `Caching` server middleware.
* [#3065](https://github.com/http4s/http4s/pull/3065): Add `ErrorAction` server middleware
* [#3082](https://github.com/http4s/http4s/pull/3082): Wrap `UnresolvedAddressException` in blaze in an `UnresolvedAddressException` subtype that contains the address that could not resolve to aid diagnostics.  This is a conservative change.  See [#3078](https://github.com/http4s/http4s/pull/3078) for the wrapper forthcoming in http4s-0.21.

## Documentation

* [#3017](https://github.com/http4s/http4s/pull/3017): Correct the documentation in `Timeout.apply`
* [#3020](https://github.com/http4s/http4s/pull/3020): Update scaladoc to compiling example code on OptionalMultiQueryParamDecoderMatcher

## Dependency updates

* async-http-client-2.10.4
* jetty-9.4.26.v20200117
* metrics-4.1.2 (Dropwizard)
* log4s-1.8.2
* okhttp-3.14.6
* simpleclient-0.8.0 (Prometheus)
* tomcat-9.0.30

# v0.20.15 (2019-11-27)

## Enhancements

* [#2966](https://github.com/http4s/http4s/pull/2966): Add `HttpsRedirect` middleware
* [#2965](https://github.com/http4s/http4s/pull/2965): Add `Request#addCookies` method
* [#2887](https://github.com/http4s/http4s/pull/2887): Support realm in the `OAuth1` header

## Bug fixes

* [#2916](https://github.com/http4s/http4s/pull/2916): Ensure that `Metrics` only decrements active requests once
* [#2889](https://github.com/http4s/http4s/pull/2889): In `Logger`, log the prelude if `logBody` and `logHeaders` are false

# v0.20.14 (2019-11-26)

## Bug fixes

* [#2909](https://github.com/http4s/http4s/pull/2909): Properly propagate streamed errors in jetty-client
* The blaze upgrade fixes the "SSL Handshake WRAP produced 0 bytes" error on JDK 11.

## Enhancements

* [#2911](https://github.com/http4s/http4s/pull/2911): Add missing bincompat syntax to `org.http4s.implicits`.

## Dependency updates

* blaze-0.14.11
* circe-0.11.2
* jawn-0.14.3
* jetty-9.4.24.v20191120
* tomcat-9.0.29

# v0.20.13 (2019-11-05)

## Bug fixes

* [#2946](https://github.com/http4s/http4s/pull/2946): Restore binary compatibility of private `UrlCodingUtils`. [#2930](https://github.com/http4s/http4s/pull/2930) caused a breakage in rho.
* [#2922](https://github.com/http4s/http4s/pull/2922): Handle Content-Length longer that Int.MaxValue in chunked uploads
* [#2941](https://github.com/http4s/http4s/pull/2941): Fix for `BlockingHttp4sServlet` with shifted IO.
* [#2953](https://github.com/http4s/http4s/pull/2953): Fix connection info in servlet backend.  The local and remote addresses were reversed.
* [#2942](https://github.com/http4s/http4s/pull/2942): Fix `Request.addcookie` to consolidate all `Cookie` headers into one.
* [#2957](https://github.com/http4s/http4s/pull/2957): Shift the write to Blocker in `BlockingServletIo`

## Enhancements

* [#2948](https://github.com/http4s/http4s/pull/2948): Add all missing `ContentCoding`s from the IANA registry.

## Dependency updates

* blaze-0.14.9

# v0.20.12 (2019-10-31)

## Enhancements

* [#2930](https://github.com/http4s/http4s/pull/2830): Move private `UrlCodingUtils` to the `Uri` companion object, make public

## Dependency updates

* jawn-0.14.2
* jetty-9.4.22
* json4s-0.14.2
* metrics-4.1.1
* okhttp-3.14.4
* play-json-2.7.4
* tomcat-9.0.27
* twirl-1.4.2

# v0.21.0-M5 (2019-09-19)

## Breaking changes

* [#2815](https://github.com/http4s/http4s/pull/2815): Allow `Allow` header to specify an empty set of methods.
* [#2832](https://github.com/http4s/http4s/pull/2836): Add natural transformation to `ResponseGenerator` to allow the `F` and `G` to work in unison. Relevant for http4s-directives.

## Enhancements

* [#2836](https://github.com/http4s/http4s/pull/2836): Add `additionalSocketOptions` to ember configs
* [#2869](https://github.com/http4s/http4s/pull/2869): Add JsonDebugErrorHandler middleware
* [#2830](https://github.com/http4s/http4s/pull/2830): Add encoder and decoder helpers to `Uri` companion

## Documentation

* [#2733](https://github.com/http4s/http4s/pull/2733): Add CSRF documentation

## Dependency updates

* async-http-client-2.10.2
* cats-2.0.0
* cats-effect-2.0.0
* circe-0.12.1
* fs2-2.0.0
* keypool-2.0.0
* log4cats-core-1.0.0
* okhttp-4.2.0
* jawn-fs2-0.15.0
* tomcat-9.0.24
* vault-2.0.0

# v0.20.11 (2019-09-19)

## Breaking changes

* [#2792](https://github.com/http4s/http4s/pull/2792): Drop support for Scala 2.13.0-M5. Users of Scala 2.13 should be on a stable release of Scala on the http4s-0.21 release series.
* [#2800](https://github.com/http4s/http4s/pull/2800): Revert [#2785](https://github.com/http4s/http4s/pull/2785), using `F[A]` instead of `G[A]` in `EntityResponseGenerator`, which broke directives.

## Bug fixes

* [#2807](https://github.com/http4s/http4s/pull/2807): In jetty-client, don't follow redirects with the internal client, which throws an exception in the http4s wrapper.

## Enhancements

* [#2817](https://github.com/http4s/http4s/pull/2817): In jetty-client, disable internal client's default `Content-Type` to prevent default `application/octet-stream` for empty bodies.

## Dependency updates

* jetty-9.4.20

# v0.21.0-M4 (2019-08-14)

## Dependency updates

* cats-core-2.0.0-RC1
* cats-effect-2.0.0-RC1
* circe-0.12.0-RC1
* discipline-1.0.0
* keypool-0.2.0-RC1
* log4cats-1.0.0-RC1
* vault-2.0.0-RC1

# v0.20.10 (2019-08-14)

## Breaking changes

* [#2785](https://github.com/http4s/http4s/pull/2785): Use `F[A]` instead of `G[A]` in the DSL's `EntityResponseGenerator`. This change is binary compatible, but not source compatible for users of `Http4sDsl2` where `F` is not `G`. This is uncommon.

## Bug fixes

* [#2778](https://github.com/http4s/http4s/pull/2778): Don't truncate signing keys in CSRF middleware to 20 bytes, which causes a loss of entropy.

## Enhancements

* [#2776](https://github.com/http4s/http4s/pull/2776): Add `MaxActiveRequest` middleware
* [#2724](https://github.com/http4s/http4s/pull/2724): Add `QueryParamEncoder[Instant]` and `QueryParamDecoder[Instant]`. Introduce `QueryParamCodec` for convenience.
* [#2777](https://github.com/http4s/http4s/pull/2777): Handle invalid `Content-Range` requests with a 416 response and `Accept-Range` header.

# v0.20.9 (2019-08-07)

## Bug fixes

* [#2761](https://github.com/http4s/http4s/pull/2761): In blaze-client, don't add `ResponseHeaderTimeoutStage` when `responseHeaderTimeout` is infinite. This prevents an `IllegalArgumentException` when debug logging is turned on.
* [#2762](https://github.com/http4s/http4s/pull/2762): Fix text in warnings when blaze-client timeouts are questionably ordered.

# v0.21.0-M3 (2019-08-02)

## Breaking changes

* [#2572](https://github.com/http4s/http4s/pull/2572): Make `Http1Stage` private to `org.http4s`, which we highly doubt anybody extended directly anyway.

## Bug fixes

* [#2727](https://github.com/http4s/http4s/pull/2727): Fix `UserInfo` with `+` sign

## Enhancements

* [#2623](https://github.com/http4s/http4s/pull/2623): Propagate cookies in `FollowRedirect` client middleware

## Documentation

* [#2717](https://github.com/http4s/http4s/pull/2717): Update quickstart for v0.21
* [#2734](https://github.com/http4s/http4s/pull/2734): Add missing comma in code sample
* [#2740](https://github.com/http4s/http4s/pull/2740): Clarify `Method` imports for client DSL

## Internals

* [#2747](https://github.com/http4s/http4s/pull/2717): Create .mergify.yml

## Dependency upgrades

* better-monadic-for-0.3.1
* cats-effect-2.0.0-M5
* log4cats-0.4.0-M2
* okhttp-4.0.1

# v0.20.8 (2019-08-02)

## Enhancements

* [#2550](https://github.com/http4s/http4s/pull/2550): Adjust default timeouts and add warnings about misconfiguration

## Dependency updates

* blaze-0.14.8
* cats-effect-1.4.0

# v0.20.7 (2019-07-30)

## Bug fixes
* [#2728](https://github.com/http4s/http4s/pull/2728): Preserve division of `request.uri.path` into `scriptName` and `pathInfo` when calling `withPathInfo`.
* [#2737](https://github.com/http4s/http4s/pull/2737): Fix deadlock in blaze-server web socket shutdown.

## Enhancements
* [#2736](https://github.com/http4s/http4s/pull/2736): Implement a `connectTimeout` in blaze-client, defaulted to 10 seconds.  Prevents indefinite hangs on non-responsive hosts.

## Documentation
* [#2741](https://github.com/http4s/http4s/pull/2741): Improve docs surrounding auth middleware and fall through.

## Dependency upgrades
- blaze-0.14.7
- tomcat-9.0.22

# v0.21.0-M2 (2019-07-09)

This release drops support for Scala 2.11 and adds the `http4s-ember-server` and `http4s-ember-client` backends.  Ember is new and experimental, but we intend for it to become the reference implementation.  Notably, it only requires a `Concurrent` constraint.

## Bugfixes
* [#2691](https://github.com/http4s/http4s/pull/2691): Fix deadlock in client by releasing current connection before retrying in `Retry` client middleware.  The constraint is upgraded to `Concurrent`.
* [#2693](https://github.com/http4s/http4s/pull/2693): Fix deadlock in client by releasing current connection before retrying in `FollowRedirect` client middleware.  The constraint is upgraded to `Concurrent`.
* [#2671](https://github.com/http4s/http4s/pull/2671): Upgrade `Uri.UserInfo` to a case class with username and password, fixing encoding issues. This is for RFC 3986 compliance, where it's deprecated for security reasons. Please don't use this.
* [#2704](https://github.com/http4s/http4s/pull/2704): Remove unused `Sync` constraint on `Part.formData`.

## Breaking changes
* [#2654](https://github.com/http4s/http4s/pull/2654): Extract an http4s-laws module from http4s-testing, with no dependency on Specs2.  The arbitraries, laws, and tests are now laid out in a similar structure to cats and cats-effect.
* [#2665](https://github.com/http4s/http4s/pull/2665): Change `withBlock` to `withBlocker` in `OkHttpBuilder`
* [#2661](https://github.com/http4s/http4s/pull/2661): Move string contexts macros for literals from `org.http4s` to `org.http4s.implicits`
* [#2679](https://github.com/http4s/http4s/pull/2679): Replace `Uri.IPv4` with `Uri.Ipv4Address`, including an `ipv4` interpolator and interop with `Inet4Address`.
* [#2694](https://github.com/http4s/http4s/pull/2694): Drop Scala 2.11 support 
* [#2700](https://github.com/http4s/http4s/pull/2700): Replace `Uri.IPv6` with `Uri.Ipv6Address`, including an `ipv6` interpolator and interop with `Inet6Address`.

## Enhancements
* [#2656](https://github.com/http4s/http4s/pull/2656): Add `emap` and `emapValidatedNel` to `QueryParamDecoder`
* [#2696](https://github.com/http4s/http4s/pull/2696): Introduce `http4s-ember-server` and `http4s-ember-client`

## Documentation
* [#2658](https://github.com/http4s/http4s/pull/2658): Link to http4s-jdk-http-client
* [#2668](https://github.com/http4s/http4s/pull/2668): Clarify scaladoc for `Uri.Scheme`

## Internal
* [#2655](https://github.com/http4s/http4s/pull/2655): Tune JVM options for throughput

## Dependency updates
* async-http-client-2.10.1
* circe-0.12.0-M4
* json4s-3.6.7
* okhttp-4.0.0
* specs2-core-4.6.0

# v0.20.6 (2019-07-09)

## Bug fixes
* [#2705](https://github.com/http4s/http4s/pull/2705): Upgrades blaze to close `SSLEngine` when an `SSLStage` shuts down. This is useful in certain `SSLContext` implementations.  See [blaze#305](https://github.com/http4s/blaze/pull/305) for more.

## Dependency upgrades
- blaze-0.14.6

~~# v0.20.5 (2019-07-09)~~

Cursed release.  Sonatype staging repo closed in flight.

# v0.20.4 (2019-07-06)

## Bug fixes
* [#2687](https://github.com/http4s/http4s/pull/2687): Don't throw in `Uri.fromString` on invalid ports
* [#2695](https://github.com/http4s/http4s/pull/2695): Handle EOF in blaze-server web socket by shutting down stage

## Enhancements
* [#2673](https://github.com/http4s/http4s/pull/2673): Add `GZip` middleware for client

## Documentation
* [#2668](https://github.com/http4s/http4s/pull/2668): Clarifications in `Uri.Scheme` scaladoc

## Dependency upgrades
- blaze-0.14.5
- jetty-9.14.19.v20190610 (for client)

# v0.21.0-M1 (2019-06-17)

## Breaking changes
* [#2565](https://github.com/http4s/http4s/pull/2565): Change constraint on server `Metrics` from `Effect` to `Sync`
* [#2551](https://github.com/http4s/http4s/pull/2551): Refactor `AuthMiddleware` to not require `Choice` constraint
* [#2614](https://github.com/http4s/http4s/pull/2614): Relax various `ResponseGenerator` constraints from `Monad` to `Applicative` in http4s-dsl.
* [#2613](https://github.com/http4s/http4s/pull/2613): Rename implicit `http4sKleisliResponseSyntax` and its parameter name.
* [#2624](https://github.com/http4s/http4s/pull/2624): In `BlazeServerBuilder`, don't depend on laziness of `SSLContext`. `None` now disables the secure context. The default argument tries to load `Some(SSLContext.getDefault())`, but falls back to `None` in case of failure.
* [#2493](https://github.com/http4s/http4s/pull/2493): Scala 2.13 support and related upgrades
  * Scala 2.13.0-M5 is dropped.
  * All modules are supported on 2.11, 2.12, and 2.13 again.
  * Use cats-effect-2.0's new `Blocker` in place of `ExecutionContext` where appropriate

## Enhancements
* [#2591](https://github.com/http4s/http4s/pull/2590): Add `MediaType.unsafeParse` and `QValue.unsafeFromString`. 
* [#2548](https://github.com/http4s/http4s/pull/2548): Add `Client#translate`
* [#2622](https://github.com/http4s/http4s/pull/2622): Add `Header#renderedLength`

## Docs
* [#2569](https://github.com/http4s/http4s/pull/2569): Fix typo in CORS scaladoc
* [#2608](https://github.com/http4s/http4s/pull/2608): Replace `Uri.uri` with `uri` in tuts
* [#2626](https://github.com/http4s/http4s/pull/2626): Fix typos in root package and DSL docs
* [#2635](https://github.com/http4s/http4s/pull/2635): Remove obsolete scaladoc from client
* [#2645](https://github.com/http4s/http4s/pull/2645): Fix string literal in router example in static file docs

## Internal
* [#2563](https://github.com/http4s/http4s/pull/2563): Refactor `EntityDecoder#decode`
* [#2553](https://github.com/http4s/http4s/pull/2553): Refactor `Timeout`
* [#2564](https://github.com/http4s/http4s/pull/2564): Refactor boopickle and circe decoders
* [#2580](https://github.com/http4s/http4s/pull/2580): Refactor server `RequestLogger`
* [#2581](https://github.com/http4s/http4s/pull/2581): Remove redundant braces in various types
* [#2539](https://github.com/http4s/http4s/pull/2539): Narrow cats imports
* [#2582](https://github.com/http4s/http4s/pull/2582): Refactor `DefaultHead`
* [#2590](https://github.com/http4s/http4s/pull/2590): Refactor `GZip`
* [#2591](https://github.com/http4s/http4s/pull/2590): Refactor literal macros to not use `.get`
* [#2596](https://github.com/http4s/http4s/pull/2596): Refactor `MimeLoader`
* [#2542](https://github.com/http4s/http4s/pull/2542): Refactor `WebjarService`
* [#2555](https://github.com/http4s/http4s/pull/2555): Refactor `FileService`
* [#2597](https://github.com/http4s/http4s/pull/2597): Optimize internal hex encoding
* [#2599](https://github.com/http4s/http4s/pull/2599): Refactor `ChunkAggregator`
* [#2574](https://github.com/http4s/http4s/pull/2574): Refactor `FollowRedirect`
* [#2648](https://github.com/http4s/http4s/pull/2648): Move `mimedb-generator` from a project to an internal SBT plugin. Run with `core/generateMimeDb`.

## Dependency updates
* cats-2.0.0-M4
* cats-effect-2.0.0-M4
* circe-0.12.0-M3
* discipline-0.12.0-M3
* fs2-1.1.0-M1
* jawn-0.14.2
* jawn-fs2-0.15.0-M1
* json4s-3.6.6
* log4s-1.8.2
* parboiled-2.0.1 (internal fork)
* play-json-2.7.4
* sbt-doctest-0.9.5 (tests only)
* sbt-native-packager-1.3.22 (examples only)
* sbt-site-1.4.0 (docs only)
* sbt-tpolecat-0.1.6 (compile time only)
* scalacheck-1.14.0
* scalatags-0.7.0 (2.12 and 2.13 only)
* scalaxml-1.2.0
* specs2-4.5.1 
* mockito-core-2.28.2 (tests only)
* tut-0.6.12 (docs only)
* twirl-1.4.2
* vault-2.0.0-M2

# v0.20.3 (2019-06-12)

## Bug fixes
* [#2638](https://github.com/http4s/http4s/pull/2638): Fix leaking sensitive headers in server RequestLogger

# v0.18.24 (2019-06-12)

## Bug fixes
* [#2639](https://github.com/http4s/http4s/pull/2639): Fix leaking sensitive headers in server RequestLogger

## Dependency updates
- cats-1.6.1
- jetty-9.4.19.v20190610
- tomcat-9.0.21

# v0.20.2 (2019-06-12)

## Bug fixes
* [#2604](https://github.com/http4s/http4s/pull/2604): Defer creation of `SSLContext.getDefault()` in blaze-client
* [#2611](https://github.com/http4s/http4s/pull/2611): Raise errors with `getResource()` into effect in `StaticFile`

## Enhancements
* [#2567](https://github.com/http4s/http4s/pull/2567): Add `mapK` to `AuthedRequest`.  Deprecate `AuthedService` in favor of `AuthedRoutes`.

## Internals
* [#2579](https://github.com/http4s/http4s/pull/2579): Skip Travis CI on tags

## Dependency updates
* blaze-0.14.4
* cats-core-1.6.1
* cats-effect-1.3.1
* fs2-1.0.5 (except Scala 2.13.0-M5)
* okhttp-3.14.2
* tomcat-9.0.21

# v0.20.1 (2019-05-16)

Users of blaze-client are strongly urged to upgrade.  This patch fixes a bug and passes new tests, but we still lack 100% confidence in it.  The async-http-client backend has proven stable for a large number of users.

## Bug fixes
* [#2562](https://github.com/http4s/http4s/pull/2562): Fix issue in `PoolManager` that causes hung requests in blaze-client.
* [#2571](https://github.com/http4s/http4s/pull/2571): Honor `If-None-Match` request header in `StaticFile`

## Enhancements
* [#2532](https://github.com/http4s/http4s/pull/2532): Add queue limit to log message when client wait queue is full
* [#2535](https://github.com/http4s/http4s/pull/2535): Add `translate` to `HttpRoutes` and `HttpApp`

## Documentation
* [#2533](https://github.com/http4s/http4s/pull/2533): Fix link to Metrics middleware
* [#2538](https://github.com/http4s/http4s/pull/2538): Add @MartinSnyder's presentation, update giter8 instructions
* [#2559](https://github.com/http4s/http4s/pull/2559): Add @gvolpe's presentation and http4s-tracer

## Internals
* [#2525](https://github.com/http4s/http4s/pull/2525): Pointful implementation of `AuthMiddleware.noSpider`
* [#2534](https://github.com/http4s/http4s/pull/2534): Build with xenial and openjdk8 on Travis CI
* [#2530](https://github.com/http4s/http4s/pull/2530): Refactoring of `authentication.challenged`
* [#2531](https://github.com/http4s/http4s/pull/2531): Refactoring of `PushSupport`
* [#2543](https://github.com/http4s/http4s/pull/2543): Rename maintenance branches to `series/x.y`
* [#2549](https://github.com/http4s/http4s/pull/2549): Remove workarounds in `BlazeClient` for [typelevel/cats-effect#487](https://github.com/typelevel/cats-effect/issues/487)
* [#2575](https://github.com/http4s/http4s/pull/2575): Fix the Travis CI release pipeline

## Dependency updates
* blaze-0.14.2
* cats-effect-1.3.0
* jetty-server-9.4.18.v20190429
* metrics-core-4.1.0
* sbt-native-packager-1.3.21 (examples only)
* tomcat-9.0.20

# v0.20.0 (2019-04-22)

## Announcements

### blaze-client stability

We are declaring this a stable release, though we acknowledge a handful of lingering issues with the blaze-client.  Users who have trouble with the blaze backend are invited to try the async-http-client, okhttp, or jetty-client backends instead.

### Scala 2.13 compatibility

When our dependencies are published for Scala 2.13.0-RC1, we will publish for it and drop support for Scala 2.13.0-M5.  We know it's out there, and we're as anxious as you.

### cats-2 and http4s-0.21

Cats 2.0 is expected soon, and a Cats Effect 2.0 is under discussion.  These will be binary compatible with their 1.x versions, with the exception of their laws modules.  We intend to publish http4s-0.21 on these when they are available in order to provide a compatible stack for our own laws.

### EOL of 0.18

This marks the end of active support for the 0.18 series.  Further releases in that series will require a pull request and an accompanying tale of woe.

## Breaking changes
* [#2506](https://github.com/http4s/http4s/pull/2506): Raise `DecodeFailure` with `MonadError` in `Message#as` rather than relying on effect to catch in `fold`. Requires a new `MonadError` constraint.

## Bugfixes
* [#2502](https://github.com/http4s/http4s/pull/2502): Stop relying on undefined behavior of `fold` to catch errors in client.

## Enhancements
* [#2508](https://github.com/http4s/http4s/pull/2508): Add `mediaType` String context macro for validating literals.  Provide the same for `uri` and `qValue`, deprecating `Uri.uri` and `QValue.q`.
* [#2520](https://github.com/http4s/http4s/pull/2520): Parameterize `selectorThreadFactory` for blaze server.  This allows setting the priority for selector threads.

## Documentation
* [#2488](https://github.com/http4s/http4s/pull/2488): Fix bad link in changelog
* [#2494](https://github.com/http4s/http4s/pull/2494): Add note on queue usage to `BlazeWebSocketExample`
* [#2509](https://github.com/http4s/http4s/pull/2509): Add Formation as adopter
* [#2516](https://github.com/http4s/http4s/pull/2516): Drop redundant `enableWebSockets` in blaze example.

## Internals
* [#2521](https://github.com/http4s/http4s/pull/2521): Add utility conversion for `java.util.concurrent.CompletableFuture` to `F[_]: Concurrent`

## Dependency updates
* blaze-0.14.0
* jetty-9.4.16.v20190411
* kind-projector-0.10.0 (build only)
* okhttp-3.14.1
* mockito-core-2.27.0 (test only)
* sbt-jmh-0.3.6 (benchmarks only)
* tomcat-9.0.19
* tut-plugin-0.6.11 (docs only)

# v0.20.0-RC1 (2019-04-03)

## Breaking changes
* [#2471](https://github.com/http4s/http4s/pull/2471): `Headers` is no longer an `Iterable[Header]`
* [#2393](https://github.com/http4s/http4s/pull/2393): Several changes related to 2.13 support:
  * Replace `Seq` with `List` on:
    * `` `Accept-Ranges.`.rangeUnits``
    * ``CacheDirective.`no-cache`.fieldNames``
    * `CacheDirective.private.fieldNames`
    * `LanguageTag.subTags`
    * `MediaType.fileExtensions`
    * `` `User-Agent`.other``
  * Replace `Seq` with `immutable.Seq` on:
    * `Query#multiParams.values`
    * `Query#params.values`
    * `Uri#multipParams.values`
  * `Query` is no longer a `Seq[Query.KeyValue]`
  * `RequestCookieJar` is no longer an `Iterable[RequestCookie]`.

## Enhancements
* [#2466](https://github.com/http4s/http4s/pull/2466): Provide better message for `WaitQueueFullFailure`
* [#2479](https://github.com/http4s/http4s/pull/2479): Refresh `MimeDb` from the IANA registry
* [#2393](https://github.com/http4s/http4s/pull/2393): Scala 2.13.0-M5 support
  * All modules except http4s-boopickle
  * `Monoid[Headers]` instance

## Bugfixes
* [#2470](https://github.com/http4s/http4s/pull/2470): Don't wait indefinitely if a request timeout happens while borrowing a connection in blaze-client.

## Documentation
* [#2469](https://github.com/http4s/http4s/pull/2469): Add scala-steward to adopters
* [#2472](https://github.com/http4s/http4s/pull/2472): Add http4s-chatserver demo
* [#2478](https://github.com/http4s/http4s/pull/2478): Better scaladoc for `HttpApp`
* [#2480](https://github.com/http4s/http4s/pull/2480): Enhance documentation of static rendering

## Other
* [#2474](https://github.com/http4s/http4s/pull/2474): Skip another blaze test that fails only on CI

## Dependency upgrades
* argonaut-6.2.3
* blaze-0.14.0-RC1
* sbt-jmh-0.3.5 (benchmarks only)
* sbt-native-packager (example only)
* scalatags-0.6.8

# v0.20.0-M7 (2019-03-20)

## Bugfixes
* [#2450](https://github.com/http4s/http4s/pull/2450): Fix `CirceInstances.builder` initialization, which referenced unintialized eager vals.

## Enhancements
* [#2435](https://github.com/http4s/http4s/pull/2435): Log information about canceled requests in `ResponseLogger`
* [#2429](https://github.com/http4s/http4s/pull/2429): Add `httpRoutes` and `httpApp` convenience constructors to `ChunkAggregator`
* [#2446](https://github.com/http4s/http4s/pull/2446): Introduce `Http4sDsl2[F[_], G[_]]` trait to support `http4s-directives` library.  `Http4sDsl` extends it as `Http4sDsl[F, F]`.  This change should be invisible to http4s-dsl users.
* [#2444](https://github.com/http4s/http4s/pull/2444): New modeled headers for `If-Match` and `If-Unmodified-Since`
* [#2458](https://github.com/http4s/http4s/pull/2458): Building on bugfix in [#2453](https://github.com/http4s/http4s/pull/2453), don't clean up the stage if it's going to be shut down anyway

## Documentation
* [#2432](https://github.com/http4s/http4s/pull/2432): Fix Github URL in Scaladoc for tagged versions
* [#2440](https://github.com/http4s/http4s/pull/2440): Fix broken links in client documentation
* [#2447](https://github.com/http4s/http4s/pull/2447): Clarification of webjar path on static files
* [#2448](https://github.com/http4s/http4s/pull/2448): Update copyright year
* [#2454](https://github.com/http4s/http4s/pull/2454): Update `mountService` reference to `withHttpApp`
* [#2455](https://github.com/http4s/http4s/pull/2455): Remove dangling reference to `G` parameter in `HttpApp` scaladoc
* [#2460](https://github.com/http4s/http4s/pull/2460): Add `circuit-http4s` to adopters

## Other
* [#2464](https://github.com/http4s/http4s/pull/2464): Temporarily disable blaze tests that fail only on CI while running on CI.

## Dependency upgrades
* async-http-client-2.8.1
* fs2-1.0.4
* json4s-3.6.5
* okhttp-3.14.0
* play-json-2.7.2
* sbt-explicit-depenendencies-0.2.9 (build only)
* sbt-native-packager-1.3.19 (example only)

# v0.18.23 (2019-03-19)

## Bug fixes
* [#2453](https://github.com/http4s/http4s/pull/2453): Fix bug in blaze-client that unnecessarily recycled connections.

## Dependency upgrades
- jetty-9.4.15.v20190215
- log4s-1.7.0
- metrics-4.0.5
- mockito-2.25.1 (test only)
- scodec-bits-1.1.9
- tomcat-9.0.17

# v0.20.0-M6 (2019-02-16)

## Breaking changes
* [#2369](https://github.com/http4s/http4s/pull/2369): Make `log` operation on logging middlewares return an `F[Unit]` to support pure logging.
* [#2370](https://github.com/http4s/http4s/pull/2370): `Prometheus.apply` returns in `F[_]` to represent its effect on the collector registry.
* [#2398](https://github.com/http4s/http4s/pull/2398): Add media ranges to `jsonDecoderAdaptive` to support overriding the media type in an `EntityDecoder`
* [#2396](https://github.com/http4s/http4s/pull/2396): Parameterize `Logger` middlewares to work with any `Http[G, F]` instead of requiring `HttpApp[F]`.
* [#2318](https://github.com/http4s/http4s/pull/2318): Replace `AttributeMap` with `io.christopherdavenport.Vault`
* [#2414](https://github.com/http4s/http4s/pull/2414): Default to a no-op cookie store in async-http-client for more uniform behavior with other clients
* [#2419](https://github.com/http4s/http4s/pull/2419): Relax constraint on `Retry` middleware from `Effect` to `Sync`

## Bugfixes
* [#2421](https://github.com/http4s/http4s/pull/2421): Fix buggy use of `toString` in async-http-client when rendering URIs.

## Enhancements
* [#2364](https://github.com/http4s/http4s/pull/2364): Scalafix `allocate` to `allocated`
* [#2366](https://github.com/http4s/http4s/pull/2366): Add `chunkBufferMaxSize` parameter to `BlazeClientBuilder` and `BlazeServerBuilder`. Change default to 10kB.
* [#2316](https://github.com/http4s/http4s/pull/2316): Support custom error messages in circe, argonaut, and jawn.
* [#2403](https://github.com/http4s/http4s/pull/2403): Add `MemoryAllocationExports` to `PrometheusExportService`
* [#2355](https://github.com/http4s/http4s/pull/2355), [#2407](https://github.com/http4s/http4s/pull/2407): Add new `HttpMethodOverride` middleware
* [#2391](https://github.com/http4s/http4s/pull/2391): Add `Authorization` to `*` as a default allowed header in default CORS config
* [#2424](https://github.com/http4s/http4s/pull/2424): Include Chunked Transfer-Encoding header in Multipart Requests

## Documentation
* [#2378](https://github.com/http4s/http4s/pull/2378): Fix typo in `EntityDecoder` scaladoc
* [#2374](https://github.com/http4s/http4s/pull/2374): Include scheme in CORS examples
* [#2399](https://github.com/http4s/http4s/pull/2399): Link to @kubukoz' presentation
* [#2418](https://github.com/http4s/http4s/pull/2418): Fix typo in CORS documentation
* [#2420](https://github.com/http4s/http4s/pull/2420): Add Raster Foundry to adopters

## Internal
* [#2359](https://github.com/http4s/http4s/pull/2359): Remove code coverage checks
* [#2382](https://github.com/http4s/http4s/pull/2382): Refactor the blaze-server pipeline construction
* [#2401](https://github.com/http4s/http4s/pull/2401), [#2408](https://github.com/http4s/http4s/pull/2408), [#2409](https://github.com/http4s/http4s/pull/2409): Stop building with sbt-rig, deal with fallout
* [#2422](https://github.com/http4s/http4s/pull/2422): Use Scala 2.12.8 and slash-syntax in SBT files

## Dependency upgrades
* async-http-client-2.7.0
* cats-1.6.0
* circe-0.11.1
* fs2-1.0.3
* jawn-fs2-0.14.2
* json4s-3.6.4
* log4s-1.7.0
* mockito-core-2.24.5 (tests only)
* okhttp-3.13.1
* parboiled-1.0.1 (http4s' internal fork)
* play-json-2.7.1
* sbt-build-info-0.9.0 (build only)
* sbt-native-packager-1.3.18 (examples only)
* sbt-updates-0.4.0 (build only)
* tomcat-9.0.6
* twirl-1.4.0

# v0.18.22 (2019-02-13)

## Enhancements
* [#2389](https://github.com/http4s/http4s/pull/2389): Add `RequestKey` to Logging when eviction is necessary

# v0.20.0-M5 (2019-01-12)

Consider the blaze beta and all other modules RC quality. Don't forget
there is a scalafix to assist migration from 0.18!

## Breaking changes
* [#2308](https://github.com/http4s/http4s/pull/2308): Change `allocate` to `allocated` on backend builders for consistency with `cats.effect.Resource#allocated`.
* [#2332](https://github.com/http4s/http4s/pull/2332): Make double slashes behave more reasonably in the DSL.
* [#2351](https://github.com/http4s/http4s/pull/2351): Change `clientAuthMode` on server builders from `Boolean` to sum type `SSLClientAuthMode`

## Enhancements
* [#2309](https://github.com/http4s/http4s/pull/2308): Specialize `TimeoutException` to `WaitQueueTimeoutException` in client pool manager.  Do not retry this by default in `Retry` middleware.
* [#2342](https://github.com/http4s/http4s/pull/2342): Add `expectOption` and `expectOptionOr` which behave like `expect` and `expectOr` respectively, but return `None` on `404` and `410` responses and `Some[A]` on other successful responses.  Other status codes still raise an error.
* [#2328](https://github.com/http4s/http4s/pull/2328): Add a `SecureSession` attribute to server requests to expose the SSL session ID, the cipher suite, the key size, and a list of X509 certificates.

## Documentation
* [#2337](https://github.com/http4s/http4s/pull/2337): Use `tut:silent` on imports in docs
* [#2336](https://github.com/http4s/http4s/pull/2336): Add example of building a server from a `Resource`

## Internal
* [#2310](https://github.com/http4s/http4s/pull/2310): Use max of 16 cores in `-Ybackend-parallelism`
* [#2332](https://github.com/http4s/http4s/pull/2332): Don't make `F` evidence parameter a val in jetty-client `ResponseListener`.

## Dependency upgrades
* blaze-0.14.0-M2
* circe-0.11.0
* jawn-0.14.1
* jawn-fs2-0.14.1
* json4s-3.6.3
* metrics-4.0.5
* okhttp-3.12.1
* play-json-2.6.13
* scalafix-0.9.1 (scalafix only)
* tomcat-9.0.14

# v0.20.0-M4 (2018-12-05)

## Bugfixes
* [#2283](https://github.com/http4s/http4s/pull/2283): Fix client metrics bug that decremented active requests and recorded time before the resource was released.
* [#2288](https://github.com/http4s/http4s/pull/2288): Stop leaking `IdleTimeoutStage`s in the blaze client.  They were not always removed properly, leading to multiple timeout stages remaining in a connection's blaze pipeline.
* [#2281](https://github.com/http4s/http4s/pull/2281): Fix `ClassCastException` on `decode` of an empty `Chunk`
* [#2305](https://github.com/http4s/http4s/pull/2305): Correctly shut down the blaze-client

## Enhancements
* [#2275](https://github.com/http4s/http4s/pull/2275): Set default prefix for Prometheus and Dropwizard metrics backends.
* [#2276](https://github.com/http4s/http4s/pull/2276): Make scalafix Github based instead of binary based
* [#2285](https://github.com/http4s/http4s/pull/2285): Finish deprecating `BlazeServer` in favor of `BlazeServerBuilder`.  The former's internals are now expressed in terms of the latter.
* [#2286](https://github.com/http4s/http4s/pull/2286): Improvements to scalafix
  * Fix `withEntitywithEntity` bug in migration
  * Migration to `BlazeServerBuilder`
  * Fix `MessageSyntax#withBody`
  * Import `ResponseCookie` instead of an alias to the old `Cookie`

# Documentation
* [#2297](https://github.com/http4s/http4s/pull/2297): Remove appveyor badge

## Dependency upgrades
* cats-1.5.0
* cats-effect-1.1.0
* jetty-9.4.14.v20181114
* kind-projector-0.9.9 (internal)
* mockito-2.23.4 (tests only)
* okhttp-3.12.0
* play-json-2.6.11
* simpleclient-0.6.0 (Prometheus)
* sbt-1.2.7 (build only)
* sbt-native-packager-1.3.15 (examples only)
* tut-0.6.10 (docs only)

# v0.20.0-M3 (2018-11-13)

## Breaking changes
* [#2228](https://github.com/http4s/http4s/pull/2228): Support more attributes for the response cookie in `CSRF` middleware. Configuration is now done through a builder, similar to backends.
* [#2269](https://github.com/http4s/http4s/pull/2269): In the client DSL, move the body parameter ahead of the `Uri`. This works around an ambiguous overload that previously made it impossible to call `(Uri, Header)` on methods that take a body.
* [#2262](https://github.com/http4s/http4s/pull/2262): Replace `Seq` with `Chain` in `UrlForm`.
* [#2197](https://github.com/http4s/http4s/pull/2262): Require `Signal` rather than `SignallingRef` in `serveWhile`

## Bugfixes
* [#2260](https://github.com/http4s/http4s/pull/2260): Fix leak in blaze-client on a canceled connection
* [#2258](https://github.com/http4s/http4s/pull/2258): Fix deadlocks in the blaze-client pool manager under cancellation and certain other failures.

## Enhancements
* [#2266](https://github.com/http4s/http4s/pull/2266): Support flag query parameters (i.e., parameters with no value) in the DSL with `FlagQueryParamMatcher`.
* [#2240](https://github.com/http4s/http4s/pull/2240): Add `.resource`, `.stream`. and `.allocate` constructors to all server and client builders.
* [#2242](https://github.com/http4s/http4s/pull/2242): Support setting socket channel options on blaze-server.
* [#2270](https://github.com/http4s/http4s/pull/2270): Refresh `MimeDB` from the IANA registry.

## Internal
* [#2250](https://github.com/http4s/http4s/pull/2250): Ignore http4s updates in scalafix-inputs
* [#2267](https://github.com/http4s/http4s/pull/2267): Drop appveyor continuous integration
* [#2256](https://github.com/http4s/http4s/pull/2256): Bump base version of scalafix to 0.18.21.
* [#2271](https://github.com/http4s/http4s/pull/2271): Fix compilation error introduced between [#2228](https://github.com/http4s/http4s/pull/2228) and [#2262](https://github.com/http4s/http4s/pull/2262).

## Documentation
* [#2255](https://github.com/http4s/http4s/pull/2255): Improve scalafix docs

## Dependency upgrades
* blaze-0.14.0-M11
* tomcat-9.0.13

# v0.20.0-M2 (2018-11-05)

## Bug fixes
* [#2239](https://github.com/http4s/http4s/pull/2239): Fix hang when `.allocate` on a client builder fails

## Breaking changes
* [#2207](https://github.com/http4s/http4s/pull/2207): Remove `PathNormalizer`. The functionality is now on `Uri.removeDotSegments`.
* [#2210](https://github.com/http4s/http4s/pull/2210): Streamline instances:
  * `Http4s`, `Http4sInstances`, and `Http4sFunctions` are deprecated
  * Move instances `F[A]` for cats type classes `F` into companions of `A`
  * `Http4sDsl` no longer mixes in `UriFunctions`
  * `EntityEncoderInstances` and `EntityDecoderInstances` are removed. The instances moved to the companion objects.
* [#2243](https://github.com/http4s/http4s/pull/2243): Cleanup `ServerBuilder` defaults and traits
  * Make `ServerBuilder` private.  The public server builders (e.g., `BlazeServerBuilder`) remain, but they no longer implement a public interface.
  * Remove `IdleTimeoutSupport`, `AsyncTimeout`, `SSLKeyStoreSupport`, `SSLContextSupport`, and `WebSocketSupport` traits. The properties remain on the public server builders.
  * Deprecated defaults on those support companion objects, in favor of `org.http4s.server.defaults`.
* [#2063](https://github.com/http4s/http4s/pull/2063): Cancel request whenever a blaze server connection is shutdown.
* [#2234](https://github.com/http4s/http4s/pull/2234): Clean up `Message` trait
  * Remove deprecated `EffectMessageSyntax`, `EffectRequestSyntax`, `EffectResponseSyntax` traits and associated objects
  * Remove `MessageOps`, `RequestOps`, and `ResponseOps` and put the removed methods, sans unneeded implicit parameters, directly in the classes
  * Deprecate `replaceAllHeaders`, pointing to `withHeaders` instead.
  * Deprecate `withType`, which takes a `MediaType` and just wraps it in a `Content-Type`
  * Add `withoutAttribute` and `withoutTrailerHeaders` to complement the with variants
  * Correct `filterHeaders`' scaladoc comment, which described the opposite of the behavior
  * Fix bug in `withoutContentType`

## Enhancements
* [#2205](https://github.com/http4s/http4s/pull/2205): Add new `ResponseTiming` middleware, which adds a header to the Response as opposed to full `MetricsOps`.
* [#2222](https://github.com/http4s/http4s/pull/2222): Add `shutdownTimeout` property to `JettyBuilder`.  Shutdown of the server waits for existing connections to complete for up to this duration before a hard shutdown with a `TimeoutException`.
* [#2227](https://github.com/http4s/http4s/pull/2227): Add `withMaxHeaderLength` setter to `BlazeClientBuilder`
* [#2230](https://github.com/http4s/http4s/pull/2230): `DefaultServerErrorHandler` only handles `NonFatal` `Throwable`s, instead of all `Throwable`s that aren't `VirtualMachineError`s
* [#2237](https://github.com/http4s/http4s/pull/2237): Support parsing cookies with trailing semi-colons. This is invalid per spec, but seen often in the wild.
* [#1687](https://github.com/http4s/http4s/pull/1687): Add a modeled `Link` header.
* [#2244](https://github.com/http4s/http4s/pull/2244): Refactor blaze-server idle timeout
  * Quiet `Abnormal NIO1HeadStage termination\njava.util.concurrent.TimeoutException: Timeout of 30 seconds triggered. Killing pipeline.` error logging, even on idling persistent connections.  This is reduced to a debug log.
  * Use a `TickWheelExecutor` resource per blaze-server instead of a global that does not shut down when the server does.

## Bug fixes
* [#2239](https://github.com/http4s/http4s/pull/2239): Fix hang when `.allocate` on a client builder fails
* [#2214](https://github.com/http4s/http4s/pull/2214): Add a scalafix from http4s-0.18.20 to 0.20.0-M2.  See [upgrading](https://http4s.org/v0.20/upgrading/) for instructions.
* [#2241](https://github.com/http4s/http4s/pull/2241): Restrict internal `IdleTimeoutStage` to a `FiniteDuration`.  Fixes an exception when converting to milliseconds when debug logging.

## Documentation
* [#2223](https://github.com/http4s/http4s/pull/2223): Fix color of EOL label on v0.19
* [#2226](https://github.com/http4s/http4s/pull/2226): Correct erroneous `Resource` in 0.19.0-M3 changelog

## Internal
* [#2219](https://github.com/http4s/http4s/pull/2219): Allow test failures on openjdk11 until we can fix the SSL issue
* [#2221](https://github.com/http4s/http4s/pull/2194): Don't grant MiMa exceptions for 0.19.1, which will never be

## Dependency upgrades
* async-http-client-2.6.0
* blaze-0.14.0-M10
* circe-0.10.1
* json4s-3.6.2
* sbt-native-packager-1.3.12 (examples only)
* tut-0.6.9 (docs only)

# v0.20.0-M1 (2018-10-27)

Due to the inadvertent release of 0.19.0, we have opened a new minor version.  The stable release with MiMa enforcement will be v0.20.0.

## Breaking changes
* [#2159](https://github.com/http4s/http4s/pull/2159): Add a `responseHeaderTimeout` property to `BlazeServerBuilder`. Responses that timeout are completed with `Response.timeout`, which defaults to 503 Service Unavailable.  `BlazeServerBuilder` now requires a `Timer[F]`.
* [#2177](https://github.com/http4s/http4s/pull/2177): Deprecate `org.http4s.syntax.async`, which was not directly relevant to HTTP.
* [#2131](https://github.com/http4s/http4s/pull/2131): Refactor server metrics
  * `http4s-server-metrics` module merged into `http4s-dropwizard-metrics`
  * `http4s-prometheus-server-metrics` module merged into `http4s-prometheus-metrics`
  * The `org.http4s.server.middleware.metrics.Metrics` middleware now takes a `MetricsOps`, implemented by Dropwizard, Prometheus, or your custom interpreter.
* [#2180](https://github.com/http4s/http4s/pull/2180): Change default response on `Timeout` middlware to `503 Service Unavailable`

## Enhancements
* [#2159](https://github.com/http4s/http4s/pull/2159): Set default client request timeout to 1 minute
* [#2163](https://github.com/http4s/http4s/pull/2163): Add `mapK` to `Request` and `Response`
* [#2168](https://github.com/http4s/http4s/pull/2168): Add `allocate` to client builders
* [#2174](https://github.com/http4s/http4s/pull/2159): Refactor the blaze-client timeout architecture.
  * A `TickWheelExecutor` is now allocated per client, instead of globally.
  * Request rendering and response parsing is now canceled more aggressively on timeout.
* [#2184](https://github.com/http4s/http4s/pull/2184): Receive response concurrently with sending request in blaze client. This reduces waste when the server is not interested in the entire request body.
* [#2190](https://github.com/http4s/http4s/pull/2190): Add `channelOptions` to blaze-client to customize socket options.

## Bug fixes
* [#2166](https://github.com/http4s/http4s/pull/2166): Fix request timeout calculation in blaze-client to resolve "Client response header timeout after 0 millseconds" error.
* [#2189](https://github.com/http4s/http4s/pull/2189): Manage the `TickWheelTimer` as a resource instead of an `F[A, F[Unit]]`. This prevents a leak in (extremely unlikely) cases of cancellation.

## Internal
* [#2179](https://github.com/http4s/http4s/pull/2179): Method to silence expected exceptions in tests
* [#2194](https://github.com/http4s/http4s/pull/2194): Remove ill-conceived, zero-timeout unit tests
* [#2199](https://github.com/http4s/http4s/pull/2199): Make client test sizes proportional to the number of processors for greater Travis stability

## Dependency upgrades
* alpn-boot-8.1.13.v20181017 (examples only)
* blaze-0.14.0-M9
* sbt-native-packager-1.3.11 (examples only)

# v0.18.21 (2018-11-05)

## Bug fixes
* [#2231](https://github.com/http4s/http4s/pull/2231): Fix off-by-one error that lets blaze-client wait queue grow one past its limit

# v0.18.20 (2018-10-18)

## Bug fixes
* [#2181](https://github.com/http4s/http4s/pull/2181): Honor `redactHeadersWhen` in client `RequestLogger` middleware

## Enhancements
* [#2178](https://github.com/http4s/http4s/pull/2178): Redact sensitive headers by default in `Retry` middleware. Add `retryWithRedactedHeaders` function that parameterizes the headers predicate.

## Documentation
* [#2147](https://github.com/http4s/http4s/pull/2147): Fix link to v0.19 docs

## Internal
* [#2130](https://github.com/http4s/http4s/pull/2130): Build with scala-2.12.7 and sbt-1.2.3

# ~~v0.19.0 (2018-10-05)~~

This release is identical to v0.19.0-M4.  We mistagged it.  Please proceed to the 0.20 series.

# v0.19.0-M4 (2018-10-05)

## Breaking changes
* [#2137](https://github.com/http4s/http4s/pull/2137): Remove `ExecutionContext` argument to jetty-client in favor of the `ContextShift[F]`.
* [#2070](https://github.com/http4s/http4s/pull/2070): Give `AbitraryInstances` unique names with `http4sTesting` prefix.
* [#2136](https://github.com/http4s/http4s/pull/2136): Add `stream` method to `Client` interface. Deprecate `streaming`, which is just a `flatMap` of `Stream`.
* [#2143](https://github.com/http4s/http4s/pull/2143): WebSocket model improvements:
  * The `org.http4s.websocket` package in unified in http4s-core
  * Drop http4s-websocket module dependency
  * All frames use an immutable `scodec.bits.ByteVector` instead of an `Array[Byte]`.
  * Frames moved from `WebSocketBits` to the `WebSocketFrame` companion
  * Rename all instances of `Websocket*` to `WebSocket*` for consistency
* [#2094](https://github.com/http4s/http4s/pull/2094): Metrics unification
  * Add a `MetricsOps` algebra to http4s-core to be implemented by any metrics backend.
  * Create new `Metrics` middleware in http4s-client based on `MetricsOps`
  * Replace http4s-dropwizard-client-metrics and http4s-proemtheus-client-metrics modules with http4s-dropwizard-metrics and http4s-prometheus-metrics to implement `MetricsOps`.

## Enhancements
* [#2149](https://github.com/http4s/http4s/pull/2134): Refresh `MimeDB` constants from the public registry
* [#2151](https://github.com/http4s/http4s/pull/2151): Changed default response timeout code from 500 to 503

## Documentation updates
* [#2134](https://github.com/http4s/http4s/pull/2134): Add Cats Friendly badge to readme
* [#2139](https://github.com/http4s/http4s/pull/2139): Reinstate example projects
* [#2145](https://github.com/http4s/http4s/pull/2145): Fix deprecated calls to `Client#streaming`

## Internal
* [#2126](https://github.com/http4s/http4s/pull/2126): Delete obsolete `bin` directory
* [#2127](https://github.com/http4s/http4s/pull/2127): Remove MiMa exceptions for new modules
* [#2128](https://github.com/http4s/http4s/pull/2128): Don't run `dependencyUpdates` on load
* [#2129](https://github.com/http4s/http4s/pull/2129): Build with sbt-1.2.3 and scala-2.12.7
* [#2133](https://github.com/http4s/http4s/pull/2133): Build with kind-projector-0.9.8
* [#2146](https://github.com/http4s/http4s/pull/2146): Remove all use of `OutboundCommand` in blaze integration

## Dependency upgrades
* async-http-client-2.5.4
* blaze-0.14.0-M5
* fs2-1.0.0
* jawn-0.13.0
* scala-xml-1.1.1

# v0.19.0-M3 (2018-09-27)

## Breaking changes
* [#2081](https://github.com/http4s/http4s/pull/2081): Remove `OkHttp` code redundant with `OkHttpBuilder`.
* [#2092](https://github.com/http4s/http4s/pull/2092): Remove `ExecutionContext` and `Timer` implicits from async-http-client. Threads are managed by the `ContextShift`.
* [#2115](https://github.com/http4s/http4s/pull/2115): Refactoring of `Server` and `ServerBuilder`:
  * Removed `Server#shutdown`, `Server#shutdownNow`, `Server#onShutdown`, and `Server#awaitShutdown`.  `Server` lifecycles are managed as a `fs2.Stream` or a `cats.effect.Resource`.
  * `ServerBuilder#start` replaced by `Server#resource`, which shuts down the `Server` after use.
  * Added a `ServerBuilder#stream` to construct a `Stream` from a `Resource`.
* [#2118](https://github.com/http4s/http4s/pull/2118): Finalize various case classes.
* [#2102](https://github.com/http4s/http4s/pull/2102): Refactoring of `Client` and some builders:
  * `Client` is no longer a case class.  Construct a new `Client` backend or middleware with `Client.apply(run: Request[F] => Resource[F, Response[F]])` for any `F` with a `Bracket[Throwable, F]`.
  * Removed `DisposableResponse[F]` in favor of `Resource[F, Response[F]]`.
  * Removed `Client#open` in favor of `Client#run`.
  * Removed `Client#shutdown` in favor of `cats.effect.Resource` or `fs2.Stream`.
  * Removed `AsyncHttpClient.apply`. It was not referentially transparent, and no longer possible. Use `AsyncHttpClient.resource` instead.
  * Removed deprecated `blaze.Http1Client.apply`

## Enhancements
* [#2042](https://github.com/http4s/http4s/pull/2042): New `Throttle` server middleware
* [#2036](https://github.com/http4s/http4s/pull/2036): New `http4s-jetty-client` backend, with HTTP/2 support
* [#2080](https://github.com/http4s/http4s/pull/2080): Make `Http4sMatchers` polymorphic on their effect type
* [#2082](https://github.com/http4s/http4s/pull/2082): Structured parser for the `Origin` header
* [#2061](https://github.com/http4s/http4s/pull/2061): Send `Disconnect` event on EOF in blaze-server for faster cleanup of mid stages
* [#2093](https://github.com/http4s/http4s/pull/2093): Track redirects in the `FollowRedirect` client middleware
* [#2109](https://github.com/http4s/http4s/pull/2109): Add `→` as a synonym for `->` in http4s-dsl
* [#2100](https://github.com/http4s/http4s/pull/2100): Tighten up module dependencies
  * http4s-testing only depends on specs2-matchers instead of specs2-core
  * http4s-prometheus-server-metrics depends on simpleclient_common instead of simpleclient

## Bugfixes
* [#2069](https://github.com/http4s/http4s/pull/2069): Add proper `withMaxTotalConnections` method to `BlazeClientBuilder` in place of misnamed `withIdleTimeout` overload.
* [#2106](https://github.com/http4s/http4s/pull/2106): Add the servlet timeout listener before the response has a chance to complete the `AsyncContext`

## Documentation updates
* [#2076](https://github.com/http4s/http4s/pull/2076): Align coloring of legend and table for milestone on versoins page
* [#2077](https://github.com/http4s/http4s/pull/2077): Replace Typelevel Code of Conduct with Scala Code of Conduct
* [#2083](https://github.com/http4s/http4s/pull/2083): Fix link to 0.19 on the website
* [#2100](https://github.com/http4s/http4s/pull/2100): Correct `re-start` to `reStart` in docs

## Internal
* [#2105](https://github.com/http4s/http4s/pull/2105): Test on OpenJDK 11
* [#2113](https://github.com/http4s/http4s/pull/2113): Check for unused compile dependencies in build
* [#2115](https://github.com/http4s/http4s/pull/2115): Stop testing on Oracle JDK 10
* [#2079](https://github.com/http4s/http4s/pull/2079): Use `readRange`, as contributed to fs2
* [#2123](https://github.com/http4s/http4s/pull/2123): Remove unmaintained `load-test` module

## Dependency upgrades
* cats-1.4.0
* circe-0.10.0
* fs2-1.0.0-RC1
* jawn-fs2-0.13.0-RC1
* play-json-3.6.10 for Scala 2.11.x
* tomcat-9.0.12

# v0.18.19 (2018-09-27)

## Bug fixes
* [#2101](https://github.com/http4s/http4s/pull/2101): `haveHeaders` checks by equality, not reference
* [#2117](https://github.com/http4s/http4s/pull/2117): Handle unsuccessful responses in `JavaNetClient`

## Internal
* [#2116](https://github.com/http4s/http4s/pull/2116): Test against OpenJDK 11. Retire Oracle JDK 10.

# v0.18.18 (2018-09-18)

## Bug fixes
* [#2048](https://github.com/http4s/http4s/pull/2048): Correct misleading logging in `Retry` middleware
* [#2078](https://github.com/http4s/http4s/pull/2078): Replace generic exception on full wait queue with new `WaitQueueFullFailure`

## Enhancements
* [#2078](https://github.com/http4s/http4s/pull/2078): Replace generic exception on full wait queue with new `WaitQueueFullFailure`
* [#2095](https://github.com/http4s/http4s/pull/2095): Add `Monoid[UrlForm]` instance

## Dependency upgrades
* cats-1.4.0
* fs2-0.10.6
* jetty-9.4.12.v20180830
* tomcat-9.0.12

# v0.19.0-M2 (2018-09-07)

## Breaking changes
* [#1802](https://github.com/http4s/http4s/pull/1802): Race servlet requests against the `AsyncContext.timeout`. `JettyBuilder` and `TomcatBuilder` now require a `ConcurrentEffect` instance.
* [#1934](https://github.com/http4s/http4s/pull/1934): Refactoring of `ConnectionManager`.  Now requires a `Concurrent` instance, which ripples to a `ConcurrentEffect` in blaze-client builders
* [#2023](https://github.com/http4s/http4s/pull/2023): Don't overwrite existing `Vary` headers from `CORS`
* [#2030](https://github.com/http4s/http4s/pull/2023): Restrict `MethodNotAllowed` response generator in DSL
* [#2032](https://github.com/http4s/http4s/pull/2032): Eliminate mutable `Status` registry. IANA-registered `Status`es are still cached, but `register` is no longer public.
* [#2026](https://github.com/http4s/http4s/pull/2026): `CSRF` enhancements
  * CSRF tokens represented with a newtype
  * CSRF token signatures are encoded hexadecimal strings, making them URI-safe.
  * Added a `headerCheck: Request[F] => Boolean` parameter
  * Added an `onFailure: Response[F]` parameter, which defaults to a `403`. This was formerly a hardcoded `401`.
* [#1993](https://github.com/http4s/http4s/pull/2026): Massive changes from cats-effect and fs2 upgrades
  * `Timer` added to `AsyncHttpClient`
  * Dropwizard `Metrics` middleware now takes a `Clock` rather than a `Timer`
  * Client builders renamed and refactored for consistency and to support binary compatible evolution after 1.0:
    * `BlazeClientBuilder` replaces `Http1Client`, `BlazeClient`, and `BlazeClientConfig`
    * Removed deprecated `SimpleHttp1Client`
    * `JavaNetClient` renamed to `JavaNetClientBuilder`, which now has a `resource` and `stream`
    * `OkHttp` renamed to `OkHttpBuilder`.  The client now created from an `OkHttpClient` instance instead of an `F[OkHttpClient.Builder]`. A default client can be created as a `Resource` through `OkHttp.default`.
  * Fallout from removal of `fs2.Segment`
    * `EntityDecoder.collectBinary` now decodes a `Chunk`
    * `EntityDecoder.binaryChunk` deprecated
    * `SegmentWriter` is removed
    * Changes to:
      * `ChunkWriter`s in blaze rewritten
      * `Logger` middlewares
      * `MemoryCache`
  * Blocking I/O now requires a blocking `ExecutionContext` and a `ContextShift`:
    * `EntityDecoder`s:
      * `EntityDecoder.binFile`
      * `EntityDecoder.textFile`
      * `MultipartDecoder.mixedMultipart`
    * `EntityEncoder`s (no longer implicit):
      * `File`
      * `Path`
      * `InputStream`
      * `Reader`
    * Multipart:
      * `MultipartParser.parseStreamedFile`
      * `MultipartParser.parseToPartsStreamedFile`
      * `Part.fileData`
    * Static resources:
      * `StaticFile.fromString`
      * `StaticFile.fromResource`
      * `StaticFile.fromURL`
      * `StaticFile.fromFile`
      * `FileService.Config`
      * `ResourceService.Config`
      * `WebjarService.Config`
    * `OkHttpBuilder`
    * Servlets:
      * `BlockingHttp4sServlet`
      * `BlockingServletIo`
  * Servlet backend changes:
    * `Http4sServlet` no longer shift onto an `ExecutionContext` by default.  Accordingly, `ServerBuilder` no longer has a `withExecutionContext`.
    * Jetty and Tomcat builders use their native executor types instead of shifting onto an `ExecutionContext`.  Accordingly, `ServletBuilder#withExecutionContext` is removed.
    * `AsyncHttp4sServlet` and `ServletContextSyntax` now default to non-blocking I/O.  No startup check is made against the servlet version, which failed classloading on an older servlet container.  Neither takes an `ExeuctionContext` parameter anymore.
  * Removed deprecated `StreamApp` aliases. `fs2.StreamApp` is removed and replaced by `cats.effect.IOApp`, `monix.eval.TaskApp`, or similar.
  * Removed deprecated `ServerApp`.
  * `EntityLimiter` middleware now requires an `ApplicativeError`
* [#2054](https://github.com/http4s/http4s/pull/2054): blaze-server builder changes
  * `BlazeBuilder` deprecated for `BlazeServerBuilder`
  * `BlazeServerBuidler` has a single `withHttpApp(HttpApp)` in place of zero-to-many calls `mountService(HttpRoutes)`.
    * This change makes it possible to mount an `HttpApp` wrapped in a `Logger` middleware, which only supports `HttpApp`
    * Call `.orNotFound`, from `org.http4s.implicits._`, to cap an `HttpRoutes` as `HttpApp`
    * Use `Router` to combine multiple `HttpRoutes` into a single `HttpRoutes` by prefix
    * This interface will see more changes before 0.19.0 to promote long-term binary compatibility

## Enhancements
* [#1953](https://github.com/http4s/http4s/pull/1953): Add `UUIDVar` path extractor
* [#1963](https://github.com/http4s/http4s/pull/1963): Throw `ConnectException` rather than `IOException` on blaze-client connection failures
* [#1961](https://github.com/http4s/http4s/pull/1961): New `http4s-prometheus-client-metrics` module
* [#1974](https://github.com/http4s/http4s/pull/1974): New `http4s-client-metrics` module for Dropwizard Metrics
* [#1973](https://github.com/http4s/http4s/pull/1973): Add `onClose` handler to `WebSocketBuilder`
* [#2024](https://github.com/http4s/http4s/pull/2024): Add `HeaderEcho` server middleware
* [#2062](https://github.com/http4s/http4s/pull/2062): Eliminate "unhandled inbund command: Disconnected"` warnings in blaze-server

## Bugfixes
* [#2027](https://github.com/http4s/http4s/pull/2024): Miscellaneous websocket fixes
  * Stop sending frames even after closed
  * Avoid deadlock on small threadpools
  * Send `Close` frame in response to `Close` frame

## Documentation updates
* [#1935](https://github.com/http4s/http4s/pull/1953): Make `http4sVersion` lowercase
* [#1943](https://github.com/http4s/http4s/pull/1943): Make the imports in the Client documentation silent
* [#1944](https://github.com/http4s/http4s/pull/1944): Upgrade to cryptobits-1.2
* [#1971](https://github.com/http4s/http4s/pull/1971): Minor corrections to DSL tut
* [#1972](https://github.com/http4s/http4s/pull/1972): Add `UUIDVar` to DSL tut
* [#2034](https://github.com/http4s/http4s/pull/1958): Add branch to quickstart instructions
* [#2035](https://github.com/http4s/http4s/pull/2035): Add Christopher Davenport to community staff
* [#2060](https://github.com/http4s/http4s/pull/2060): Guide to setting up IntelliJ for contributors

## Internal
* [#1966](https://github.com/http4s/http4s/pull/1966): Use scalafmt directly from IntelliJ
* [#1968](https://github.com/http4s/http4s/pull/1968): Build with sbt-1.2.1
* [#1996](https://github.com/http4s/http4s/pull/1996): Internal refactoring of `JettyBuilder`
* [#2041](https://github.com/http4s/http4s/pull/2041): Simplify implementations of `RetryPolicy`
* [#2050](https://github.com/http4s/http4s/pull/2050): Replace test `ExecutionContext` in `Http4sWSStageSpec`
* [#2052](https://github.com/http4s/http4s/pull/2050): Introduce expiring `TestScheduler` to avoid leaking threads on tests

## Dependency upgrades
* async-http-client-2.5.2
* blaze-0.14.0-M4
* cats-1.3.1
* cats-effect-1.0.0
* circe-0.10.0-M2
* fs2-1.0.0-M5
* jawn-0.13.0
* jawn-fs2-0.13.0-M4
* json4s-3.6.0

# v0.18.17 (2018-09-04)
* Accumulate errors in `OptionalMultiQueryParamDecoderMatcher` [#2000](https://github.com/http4s/pull/2000)
* New http4s-scalatags module [#2002](https://github.com/http4s/pull/2002)
* Resubmit bodies in `Retry` middleware where allowed by policy [#2001](https://github.com/http4s/pull/2001)
* Dependency upgrades:
  * play-json-3.6.10 (for Scala 2.12)
  * tomcat-9.0.11

# v0.18.16 (2018-08-14)
* Fix regression for `AutoSlash` when nested in a `Router` [#1948](https://github.com/http4s/http4s/pull/1948)
* Respect `redactHeadersWhen` in `Logger` middleware [#1952](https://github.com/http4s/http4s/pull/1952)
* Capture `BufferPoolsExports` in prometheus server middleware [#1977](https://github.com/http4s/http4s/pull/1977)
* Make `Referer` header extractable [#1984](https://github.com/http4s/http4s/pull/1984)
* Log server startup banner in a single call to prevent interspersion [#1985](https://github.com/http4s/http4s/pull/1985)
* Add support module for play-json [#1946](https://github.com/http4s/http4s/pull/1946)
* Introduce `TranslateUri` middleware, which checks the prefix of the service it's translating against the request. Deprecated `URITranslation`, which chopped the prefix length without checking for a match. [#1964](https://github.com/http4s/http4s/pull/1964)
* Dependency upgrades:
  * cats-1.2.0
  * metrics-4.0.3
  * okhttp-3.11.0
  * prometheus-client-0.5.0
  * scodec-bits-1.1.6

# v0.18.15 (2018-07-05)
* Bugfix for `AutoSlash` Middleware in Router [#1937](https://github.com/http4s/http4s/pull/1937)
* Add `StaticHeaders` middleware that appends static headers to a service [#1939](https://github.com/http4s/http4s/pull/1939)

# v0.19.0-M1 (2018-07-04)
* Add accumulating version of circe `EntityDecoder` [#1647](https://github.com/http4/http4s/1647)
* Add ETag support to `StaticFile` [#1652](https://github.com/http4s/http4s/pull/1652)
* Reintroduce the option for fallthrough for authenticated services [#1670]((https://github.com/http4s/http4s/pull/1670)
* Separate `Cookie` into `RequestCookie` and `ResponseCookie` [#1676](https://github.com/http4s/http4s/pull/1676)
* Add `Eq[Uri]` instance [#1688](https://github.com/http4s/http4s/pull/1688)
* Deprecate `Message#withBody` in favor of `Message#withEntity`.  The latter returns a `Message[F]` rather than an `F[Message[F]]`. [#1694](https://github.com/http4s/http4s/pull/1694)
* Myriad new `Arbitrary` and `Cogen` instances [#1677](https://github.com/http4s/http4s/pull/1677)
* Add non-deprecated `LocationResponseGenerator` functions [#1715](https://github.com/http4s/http4s/pull/1715)
* Relax constraint on `Router` from `Sync` to `Monad` [#1723](https://github.com/http4s/http4s/pull/1723)
* Drop scodec-bits dependency [#1732](https://github.com/http4s/http4s/pull/1732)
* Add `Show[ETag]` instance [#1749](https://github.com/http4s/http4s/pull/1749)
* Replace `fs2.Scheduler` with `cats.effect.Timer` in `Retry` [#1754](https://github.com/http4s/http4s/pull/1754)
* Remove `Sync` constraint from `EntityEncoder[Multipart]` [#1762](https://github.com/http4s/http4s/pull/1762)
* Generate `MediaType`s from [MimeDB](https://github.com/jshttp/mime-db) [#1770](https://github.com/http4s/http4s/pull/1770)
  * Continue phasing out `Renderable` with `MediaRange` and `MediaType`.
  * Media types are now namespaced by main type.  This reduces backticks.  For example, `` MediaType.`text/plain` `` is replaced by `MediaType.text.plain`.
* Remove `Registry`. [#1770](https://github.com/http4s/http4s/pull/1770)
* Deprecate `HttpService`: [#1693](https://github.com/http4s/http4s/pull/1693)
  * Introduces an `Http[F[_], G[_]]` type alias
  * `HttpService` is replaced by `HttpRoutes`, which is an `Http[OptionT[F, ?], ?]`.  `HttpRoutes.of` replaces `HttpService` constructor from `PartialFunction`s.
  * `HttpApp` is an `Http[F, F]`, representing a total HTTP function.
* Add `BlockingHttp4sServlet` for use in Google App Engine and Servlet 2.5 containers.  Rename `Http4sServlet` to `AsyncHttp4sServlet`. [#1830](https://github.com/http4s/http4s/pull/1830)
* Generalize `Logger` middleware to log with `String => Unit` instead of `logger.info(_)` [#1839](https://github.com/http4s/http4s/pull/1839)
* Generalize `AutoSlash` middleware to work on `Kleisli[F, Request[G], B]` given `MonoidK[F]` and `Functor[G]`. [#1885](https://github.com/http4s/http4s/pull/1885)
* Generalize `CORS` middleware to work on `Http[F, G]` given `Applicative[F]` and `Functor[G]`. [#1889](https://github.com/http4s/http4s/pull/1889)
* Generalize `ChunkAggegator` middleware to work on `Kleisli[F, A, Response[G]]` given `G ~> F`, `FlatMap[F]`, and `Sync[G]`. [#1886](https://github.com/http4s/http4s/pull/1886)
* Generalize `EntityLimiter` middleware to work on `Kleisli[F, Request[G], B]`. [#1892](https://github.com/http4s/http4s/pull/1892)
* Generalize `HSTS` middleware to work on `Kleisli[F, A, Response[G]]` given `Functor[F]` and `Functor[G]`. [#1893](https://github.com/http4s/http4s/pull/1893)
* Generalize `UrlFormLifter` middleware to work on `Kleisli[F, Request[G], Response[G]]` given `G ~> F`, `Sync[F]` and `Sync[G]`.  [#1894](https://github.com/http4s/http4s/pull/1894)
* Generalize `Timeout` middleware to work on `Kleisli[F, A, Response[G]]` given `Concurrent[F]` and `Timer[F]`. [#1899](https://github.com/http4s/http4s/pull/1899)
* Generalize `VirtualHost` middleware to work on `Kleisli[F, Request[G], Response[G]]` given `Applicative[F]`.  [#1902](https://github.com/http4s/http4s/pull/1902)
* Generalize `URITranslate` middleware to work on `Kleisli[F, Request[G], B]` given `Functor[G]`.  [#1895](https://github.com/http4s/http4s/pull/1895)
* Generalize `CSRF` middleware to work on `Kleisli[F, Request[G], Response[G]]` given `Sync[F]` and `Applicative[G]`.  [#1909](https://github.com/http4s/http4s/pull/1909)
* Generalize `ResponseLogger` middleware to work on `Kleisli[F, A, Response[F]]` given `Effect[F]`.  [#1916](https://github.com/http4s/http4s/pull/1916)
* Make `Logger`, `RequestLogger`, and `ResponseLogger` work on `HttpApp[F]` so a `Response` is guaranteed unless the service raises an error [#1916](https://github.com/http4s/http4s/pull/1916)
* Rename `RequestLogger.apply0` and `ResponseLogger.apply0` to `RequestLogger.apply` and `ResponseLogger.apply`.  [#1837](https://github.com/http4s/http4s/pull/1837)
* Move `org.http4s.server.ServerSoftware` to `org.http4s.ServerSoftware` [#1884](https://github.com/http4s/http4s/pull/1884)
* Fix `Uncompressible` and `NotBinary` flags in `MimeDB` generator. [#1900](https://github.com/http4s/http4s/pull/1884)
* Generalize `DefaultHead` middleware to work on `Http[F, G]` given `Functor[F]` and `MonoidK[F]` [#1903](https://github.com/http4s/http4s/pull/1903)
* Generalize `GZip` middleware to work on `Http[F, G]` given `Functor[F]` and `Functor[G]` [#1903](https://github.com/http4s/http4s/pull/1903)
* `jawnDecoder` takes a `RawFacade` instead of a `Facade`
* Change `BasicCredentials` extractor to return `(String, String)` [#1924](https://github.com/http4s/http4s/1925)
* `Effect` constraint relaxed to `Sync`:
  * `Logger.logMessage`
* `Effect` constraint relaxed to `Async`:
  * `JavaNetClient`
* `Effect` constraint changed to `Concurrent`:
  * `Logger` (client and server)
  * `RequestLogger` (client and server)
  * `ResponseLogger` (client and server)
  * `ServerBuilder#serve` (moved to abstract member of `ServerBuilder`)
* `Effect` constraint strengthened to `ConcurrentEffect`:
  * `AsyncHttpClient`
  * `BlazeBuilder`
  * `JettyBuilder`
  * `TomcatBuilder`
* Implicit `ExecutionContext` removed from:
  * `RequestLogger` (client and server)
  * `ResponseLogger` (client and server)
  * `ServerBuilder#serve`
  * `ArbitraryInstances.arbitraryEntityDecoder`
  * `ArbitraryInstances.cogenEntity`
  * `ArbitraryInstances.cogenEntityBody`
  * `ArbitraryInstances.cogenMessage`
  * `JavaNetClient`
* Implicit `Timer` added to:
  * `AsyncHttpClient`
  * `JavaNetClient.create`
* `Http4sWsStage` removed from public API
* Removed charset for argonaut instances [#1914](https://github.com/http4s/http4s/pull/1914)
* Dependency upgrades:
  * async-http-client-2.4.9
  * blaze-0.14.0-M3
  * cats-effect-1.0.0-RC2
  * circe-0.10.0-M1
  * fs2-1.0.0-M1
  * fs2-reactive-streams-0.6.0
  * jawn-0.12.1
  * jawn-fs2-0.13.0-M1
  * prometheus-0.4.0
  * scala-xml-1.1.0

# v0.18.14 (2018-07-03)
* Add `CirceEntityCodec` to provide an implicit `EntityEncoder` or `EntityDecoder` from an `Encoder` or `Decoder`, respectively. [#1917](https://github.com/http4s/http4s/pull/1917)
* Add a client backend based on `java.net.HttpURLConnection`.  Note that this client blocks and is primarily intended for use in a REPL. [#1882](https://github.com/http4s/http4s/pull/1882)
* Dependency upgrades:
  * jetty-9.4.11
  * tomcat-9.0.10
	
# v0.18.13 (2018-06-22)
* Downcase type in `MediaRange` generator [#1907](https://github.com/http4s/http4s/pull/1907)
* Fixed bug where `PoolManager` would try to dequeue from an empty queue [#1922](https://github.com/http4s/http4s/pull/1922)
* Dependency upgrades:
  * argonaut-6.2.2
  * fs2-0.10.5

# v0.18.12 (2018-05-28)
* Deprecated `Part.empty` [#1858](https://github.com/http4s/http4s/pull/1858)
* Log requests with an unconsumed body [#1861](https://github.com/http4s/http4s/pull/1861)
* Log requests when the service returns `None` or raises an error [#1875](https://github.com/http4s/http4s/pull/1875)
* Support streaming parsing of multipart and storing large parts as temp files [#1865](https://github.com/http4s/http4s/pull/1865)
* Add an OkHttp client, with HTTP/2 support [#1864](https://github.com/http4s/http4s/pull/1864)
* Add `Host` header to requests to `Client.fromHttpService` if the request URI is absolute [#1874](https://github.com/http4s/http4s/pull/1874)
* Log `"service returned None"` or `"service raised error"` in service `ResponseLogger` when the service does not produce a successful response [#1879](https://github.com/http4s/http4s/pull/1879)
* Dependency upgrades:
  * jetty-9.4.10.v20180503
  * json4s-3.5.4
  * tomcat-9.0.8

# v0.18.11 (2018-05-10)
* Prevent zero-padding of servlet input chunks [#1835](https://github.com/http4s/http4s/pull/1835)
* Fix deadlock in client loggers.  `RequestLogger.apply` and `ResponseLogger.apply` are each replaced by `apply0` to maintain binary compatibility. [#1837](https://github.com/http4s/http4s/pull/1837)
* New `http4s-boopickle` module supports entity codecs through `boopickle.Pickler` [#1826](https://github.com/http4s/http4s/pull/1826)
* Log as much of the response as is consumed in the client. Previously, failure to consume the entire body prevented any part of the body from being logged. [#1846](https://github.com/http4s/http4s/pull/1846)
* Dependency upgrades:
  * prometheus-client-java-0.4.0

# v0.18.10 (2018-05-03)
* Eliminate dependency on Macro Paradise and macro-compat [#1816](https://github.com/http4s/http4s/pull/1816)
* Add `Logging` middleware for client [#1820](https://github.com/http4s/http4s/pull/1820)
* Make blaze-client tick wheel executor lazy [#1822](https://github.com/http4s/http4s/pull/1822)
* Dependency upgrades:
  * cats-effect-0.10.1
  * fs2-0.10.4
  * specs2-4.1.0

# v0.18.9 (2018-04-17)
* Log any exceptions when writing the header in blaze-server for HTTP/1 [#1781](https://github.com/http4s/http4s/pull/1781)
* Drain the response body (thus running its finalizer) when there is an error writing a servlet header or body [#1782](https://github.com/http4s/http4s/pull/1782)
* Clean up logging of errors thrown by services. Prevents the possible swallowing of errors thrown during `renderResponse` in blaze-server and `Http4sServlet` [#1783](https://github.com/http4s/http4s/pull/1783)
* Fix `Uri.Scheme` parser for schemes beginning with `http` other than `https` [#1790](https://github.com/http4s/http4s/pull/1790)
* Fix blaze-client to reset the connection start time on each invocation of the `F[DisposableResponse]`. This fixes the "timeout after 0 milliseconds" error. [#1792](https://github.com/http4s/http4s/pull/1792)
* Depdency upgrades:
  * blaze-0.12.13
  * http4s-websocket-0.2.1
  * specs2-4.0.4
  * tomcat-9.0.7

# v0.18.8 (2018-04-11)
* Improved ScalaDoc for BlazeBuilder [#1775](https://github.com/http4s/http4s/pull/1775)
* Added a stream constructor for async-http-client [#1776](https://github.com/http4s/http4s/pull/1776)
* http4s-prometheus-server-metrics project created. Prometheus Metrics middleware implemented for metrics on http4s server. Exposes an HttpService ready to be scraped by Prometheus, as well pairing to a CollectorRegistry for custom metric registration. [#1778](https://github.com/http4s/http4s/pull/1778)

# v0.18.7 (2018-04-04)
* Multipart parser defaults to fields interpreted as utf-8. [#1767](https://github.com/http4s/http4s/pull/1767)

# v0.18.6 (2018-04-03)
* Fix parsing of multipart bodies across chunk boundaries. [#1764](https://github.com/http4s/http4s/pull/1764)

# v0.18.5 (2018-03-28)
* Add `&` extractor to http4s-dsl. [#1758](https://github.com/http4s/http4s/pull/1758)
* Deprecate `EntityEncoder[F, Future[A]]`.  The `EntityEncoder` is strict in its argument, which causes any side effect of the `Future` to execute immediately.  Wrap your `future` in `IO.fromFuture(IO(future))` instead. [#1759](https://github.com/http4s/http4s/pull/1759)
* Dependency upgrades:
  * circe-0.9.3

# v0.18.4 (2018-03-23)
* Deprecate old `Timeout` middleware methods in favor of new ones that use `FiniteDuration` and cancel timed out effects [#1725](https://github.com/http4s/http4s/pull/1725)
* Add `expectOr` methods to client for custom error handling on failed expects [#1726](https://github.com/http4s/http4s/pull/1726)
* Replace buffered multipart parser with a streaming version. Deprecate all uses of fs2-scodec. [#1727](https://github.com/http4s/http4s/pull/1727)
* Dependency upgrades:
  * blaze-0.12.2
  * fs2-0.10.3
  * log4s-1.6.1
  * jetty-9.4.9.v20180320

# v0.18.3 (2018-03-17)
* Remove duplicate logging in pool manager [#1683]((https://github.com/http4s/http4s/pull/1683)
* Add request/response specific properties to logging [#1709](https://github.com/http4s/http4s/pull/1709)
* Dependency upgrades:
  * async-http-client-2.0.39
  * cats-1.1.0
  * cats-effect-0.10
  * circe-0.9.2
  * discipline-0.9.0
  * jawn-fs2-0.12.2
  * log4s-1.5.0
  * twirl-1.3.15

# v0.18.2 (2018-03-09)
* Qualify reference to `identity` in `uriLiteral` macro [#1697](https://github.com/http4s/http4s/pull/1697)
* Make `Retry` use the correct duration units [#1698](https://github.com/http4s/http4s/pull/1698)
* Dependency upgrades:
  * tomcat-9.0.6

# v0.18.1 (2018-02-27)
* Fix the rendering of trailer headers in blaze [#1629](https://github.com/http4s/http4s/pull/1629)
* Fix race condition between shutdown and parsing in Http1SeverStage [#1675](https://github.com/http4s/http4s/pull/1675)
* Don't use filter in `Arbitrary[``Content-Length``]` [#1678](https://github.com/http4s/http4s/pull/1678)
* Opt-in fallthrough for authenticated services [#1681](https://github.com/http4s/http4s/pull/1681)
* Dependency upgrades:
  * cats-effect-0.9
  * fs2-0.10.2
  * fs2-reactive-streams-0.5.1
  * jawn-fs2-0.12.1
  * specs2-4.0.3
  * tomcat-9.0.5
  * twirl-1.3.4

# v0.18.0 (2018-02-01)
* Add `filename` method to `Part`
* Dependency upgrades:
  * fs2-0.10.0
  * fs2-reactive-streams-0.5.0
  * jawn-fs2-0.12.0

# v0.18.0-M9 (2018-01-26)
* Emit Exit Codes On Server Shutdown [#1638](https://github.com/http4s/http4s/pull/1638) [#1637](https://github.com/http4s/http4s/pull/1637)
* Register Termination Signal and Frame in Http4sWSStage [#1631](https://github.com/http4s/http4s/pull/1631)
* Trailer Headers Are Now Being Emitted Properly [#1629](https://github.com/http4s/http4s/pull/1629)
* Dependency Upgrades:
   * alpn-boot-8.1.12.v20180117
   * circe-0.9.1
   * fs2-0.10.0-RC2
   * fs2-reactive-streams-0.3.0
   * jawn-fs2-0.12.0-M7
   * metrics-4.0.2
   * tomcat-9.0.4

# v0.18.0-M8 (2018-01-05)
* Dependency Upgrades:
   * argonaut-6.2.1
   * circe-0.9.0
   * fs2-0.10.0-M11
   * fs2-reactive-streams-0.2.8
   * jawn-fs2-0.12.0-M6
   * cats-1.0.1
   * cats-effect-0.8

# v0.18.0-M7 (2017-12-23)
* Relax various typeclass constraints from `Effect` to `Sync` or `Async`. [#1587](https://github.com/http4s/http4s/pull/1587)
* Operate on `Segment` instead of `Chunk` [#1588](https://github.com/http4s/http4s/pull/1588)
   * `EntityDecoder.collectBinary` and `EntityDecoder.binary` now
     return `Segment[Byte, Unit]` instead of `Chunk[Byte]`.
   * Add `EntityDecoder.binaryChunk`.
   * Add `EntityEncoder.segmentEncoder`.
   * `http4sMonoidForChunk` replaced by `http4sMonoidForSegment`.
* Add new generators for core RFC 2616 types. [#1593](https://github.com/http4s/http4s/pull/1593)
* Undo obsolete copying of bytes in `StaticFile.fromURL`. [#1202](https://github.com/http4s/http4s/pull/1202)
* Optimize conversion of `Chunk.Bytes` and `ByteVectorChunk` to `ByteBuffer. [#1602](https://github.com/http4s/http4s/pull/1602)
* Rename `read` to `send` and `write` to `receive` in websocket model. [#1603](https://github.com/http4s/http4s/pull/1603)
* Remove `MediaRange` mutable `Registry` and add `HttpCodec[MediaRange]` instance [#1597](https://github.com/http4s/http4s/pull/1597)
* Remove `Monoid[Segment[A, Unit]]` instance, which is now provided by fs2. [#1609](https://github.com/http4s/http4s/pull/1609)
* Introduce `WebSocketBuilder` to build `WebSocket` responses.  Allows headers (e.g., `Sec-WebSocket-Protocol`) on a successful handshake, as well as customization of the response to failed handshakes. [#1607](https://github.com/http4s/http4s/pull/1607)
* Don't catch exceptions thrown by `EntityDecoder.decodeBy`. Complain loudly in logs about exceptions thrown by `HttpService` rather than raised in `F`. [#1592](https://github.com/http4s/http4s/pull/1592)
* Make `abnormal-terminations` and `service-errors` Metrics names plural. [#1611](https://github.com/http4s/http4s/pull/1611)
* Refactor blaze client creation. [#1523](https://github.com/http4s/http4s/pull/1523)
   * `Http1Client.apply` returns `F[Client[F]]`
   * `Http1Client.stream` returns `Stream[F, Client[F]]`, bracketed to shut down the client.
   * `PooledHttp1Client` constructor is deprecated, replaced by the above.
   * `SimpleHttp1Client` is deprecated with no direct equivalent.  Use `Http1Client`.
* Improve client timeout and wait queue handling
   * `requestTimeout` and `responseHeadersTimeout` begin from the submission of the request.  This includes time spent in the wait queue of the pool. [#1570](https://github.com/http4s/http4s/pull/1570)
   * When a connection is `invalidate`d, try to unblock a waiting request under the same key.  Previously, the wait queue would only be checked on recycled connections.
   * When the connection pool is closed, allow connections in the wait queue to complete.
* Changes to Metrics middleware. [#1612](https://github.com/http4s/http4s/pull/1612)
   * Decrement the active requests gauge when no request matches
   * Don't count non-matching requests as 4xx in case they're composed with other services.
   * Don't count failed requests as 5xx in case they're recovered elsewhere.  They still get recorded as `service-error`s.
* Dependency upgrades:
   * async-http-client-2.0.38
   * cats-1.0.0.RC2
   * circe-0.9.0-M3
   * fs2-0.10.0-M10
   * fs2-jawn-0.12.0-M5
   * fs2-reactive-streams-0.2.7
   * scala-2.10.7 and scala-2.11.12

# v0.18.0-M6 (2017-12-08)
* Tested on Java 9.
* `Message.withContentType` now takes a `Content-Type` instead of an
  ``Option[`Content-Type`]``.  `withContentTypeOption` takes an `Option`,
  and `withoutContentType` clears it.
* `QValue` has an `HttpCodec` instance
* `AuthMiddleware` never falls through.  See
  [#1530](https://github.com/http4s/http4s/pull/1530) for more.
* `ContentCoding` is no longer a `Registry`, but has an `HttpCodec`
  instance.
* Render a banner on server startup.  Customize by calling
  `withBanner(List[String])` or `withoutBanner` on the
  `ServerBuilder`.
* Parameterize `isZippable` as a predicate of the `Response` in `GZip`
  middleware.
* Add constant for `application/vnd.api+json` MediaType.
* Limit memory consumption in `GZip` middleware
* Add `handleError`, `handleErrorWith`, `bimap`, `biflatMap`,
  `transform`, and `transformWith` to `EntityDecoder`.
* `org.http4s.util.StreamApp` and `org.http4s.util.ExitCode` are
  deprecated in favor of `fs2.StreamApp` and `fs2.StreamApp.ExitCode`,
  based on what was in http4s.
* Dependency upgrades:
  * fs2-0.10.0-M9
  * fs2-reactive-streams-0.2.6
  * jawn-fs2-0.12.0-M4
  * specs2-4.0.2

# v0.17.6 (2017-12-05)
* Fix `StaticFile` to serve files larger than `Int.MaxValue` bytes
* Dependency upgrades:
  * tomcat-8.5.24

# v0.16.6 (2017-12-04)
* Add a CSRF server middleware
* Fix `NullPointerException` when starting a Tomcat server related to `docBase`
* Log version info and server address on server startup
* Dependency upgrades:
  * jetty-9.4.8.v20171121
  * log4s-1.4.0
  * scalaz-7.2.17
  * twirl-1.3.13

# v0.18.0-M5 (2017-11-02)
* Introduced an `HttpCodec` type class that represents a type that can round
  trip to and from a `String`.  `Uri.Scheme` and `TransferCoding` are the first
  implementors, with more to follow.  Added an `HttpCodecLaws` to http4s-testing.
* `Uri.Scheme` is now its own type instead of a type alias.
* `TransferCoding` is no longer a case class. Its `coding` member is now a
  `String`, not a `CIString`. Its companion is no longer a
  `Registry`.
* Introduced `org.http4s.syntax.literals`, which contains a `StringContext` forAll
  safely constructing a `Uri.Scheme`.  More will follow.
* `org.http4s.util.StreamApp.ExitCode` moved to `org.http4s.util.ExitCode`
* Changed `AuthService[F[_], T]` to `AuthService[T, F[_]]` to support
  partial unification when combining services as a `SemigroupK`.
* Unseal the `MessageFailure` hierarchy. Previous versions of http4s had a
  `GenericParsingFailure`, `GenericDecodeFailure`, and
  `GenericMessageBodyFailure`. This was not compatible with the parameterized
  effect introduced in v0.18. Now, `MessageFailure` is unsealed, so users
  wanting precise control over the default `toHttpResponse` can implement their
  own failure conditions.
* `MessageFailure` now has an `Option[Throwable]` cause.
* Removed `KleisliInstances`. The `SemigroupK[Kleisli[F, A, ?]]` is now provided
  by cats.  Users should no longer need to import `org.http4s.implicits._` to
  get `<+>` composition of `HttpService`s
* `NonEmptyList` extensions moved from `org.http4s.util.nonEmptyList` to
  `org.http4s.syntax.nonEmptyList`.
* There is a classpath difference in log4s version between blaze and http4s in this
  milestone that will be remedied in M6. We believe these warnings are safe.
* Dependency upgrades:
  * cats-1.0.0-RC1
  * fs2-0.10.0-M8
  * fs2-reactive-streams-0.2.5

# v0.18.0-M4 (2017-10-12)
* Syntax for building requests moved from `org.http4s.client._` to
  `org.http4s.client.dsl.Http4sClientDsl[F]`, with concrete type `IO`
  available as `org.http4s.client.dsl.io._`.  This is consistent with
  http4s-dsl for servers.
* Change `StreamApp` to return a `Stream[F, ExitCode]`. The first exit code
  returned by the stream is the exit code of the JVM. This allows custom exit
  codes, and eases dead code warnings in certain constructions that involved
  mapping over `Nothing`.
* `AuthMiddleware.apply` now takes an `Kleisli[OptionT[F, ?], Request[F], T]`
  instead of a `Kleisli[F, Request[F], T]`.
* Set `Content-Type` header on default `NotFound` response.
* Merges from v0.16.5 and v0.17.5.
* Remove mutable map that backs `Method` registry. All methods in the IANA
  registry are available through `Method.all`. Custom methods should be memoized
  by other means.
* Adds an `EntityDecoder[F, Array[Byte]]` and `EntityDecoder[F, Array[Char]]`
  for symmetry with provided `EntityEncoder` instances.
* Adds `Arbitrary` instances for `Headers`, `EntityBody[F]` (currently just
  single chunk), `Entity[F]`, and `EntityEncoder[F, A]`.
* Adds `EntityEncoderLaws` for `EntityEncoder`.
* Adds `EntityCodecLaws`.  "EntityCodec" is not a type in http4s, but these
  laws relate an `EntityEncoder[F, A]` to an `EntityDecoder[F, A]`.
* There is a classpath difference in log4s version between blaze and http4s in this
  milestone that will be remedied in M6. We believe these warnings are safe.

# v0.17.5 (2017-10-12)
* Merges only.

# v0.16.5 (2017-10-11)
* Correctly implement sanitization of dot segments in static file paths
  according to RFC 3986 5.2.4. Most importantly, this fixes an issue where `...`
  is reinterpreted as `..` and can escape the root of the static file service.

# v0.18.0-M3 (2017-10-04)
* Merges only.
* There is a classpath difference in log4s version between blaze and http4s in this
  milestone that will be remedied in M6. We believe these warnings are safe.

# v0.17.4 (2017-10-04)
* Fix reading of request body in non-blocking servlet backend. It was previously
  only reading the first byte of each chunk.
* Dependency upgrades:
  * fs2-reactive-streams-0.1.1

# v0.16.4 (2017-10-04)
* Backport removal `java.xml.bind` dependency from `GZip` middleware,
  to play more nicely with Java 9.
* Dependency upgrades:
  * metrics-core-3.2.5
  * tomcat-8.0.23
  * twirl-1.3.12

# v0.18.0-M2 (2017-10-03)
* Use http4s-dsl with any effect type by either:
    * extend `Http4sDsl[F]`
    * create an object that extends `Http4sDsl[F]`, and extend that.
    * `import org.http4s.dsl.io._` is still available for those who
      wish to specialize on `cats.effect.IO`
* Remove `Semigroup[F[MaybeResponse[F]]]` constraint from
  `BlazeBuilder`.
* Fix `AutoSlash` middleware when a service is mounted with a prefix.
* Publish internal http4s-parboiled2 as a separate module.  This does
  not add any new third-party dependencies, but unbreaks `sbt
  publishLocal`.
* Add `Request.from`, which respects `X-Fowarded-For` header.
* Make `F` in `EffectMessageSyntax` invariant
* Add `message.decodeJson[A]` syntax to replace awkward `message.as(implicitly,
  jsonOf[A])`. Brought into scope by importing one of the following, based on
  your JSON library of choice.
  * `import org.http4s.argonaut._`
  * `import org.http4s.circe._`
  * `import org.http4s.json4s.jackson._`
  * `import org.http4s.json4s.native._`
* `AsyncHttpClient.apply` no longer takes a `bufferSize`.  It is made
  irrelevant by fs2-reactive-streams.
* `MultipartParser.parse` no longer takes a `headerLimit`, which was unused.
* Add `maxWaitQueueLimit` (default 256) and `maxConnectionsPerRequestKey`
  (default 10) to `PooledHttp1Client`.
* Remove private implicit `ExecutionContext` from `StreamApp`. This had been
  known to cause diverging implicit resolution that was hard to debug.
* Shift execution of the routing of the `HttpService` to the `ExecutionContext`
  provided by the `JettyBuilder` or `TomcatBuilder`. Previously, it only shifted
  the response task and stream. This was a regression from v0.16.
* Add two utility execution contexts. These may be used to increase throughput
  as the server builder's `ExecutionContext`. Blocking calls on routing may
  decrease fairness or even deadlock your service, so use at your own risk:
  * `org.http4s.util.execution.direct`
  * `org.http4s.util.execution.trampoline`
* Deprecate `EffectRequestSyntax` and `EffectResponseSyntax`. These were
  previously used to provide methods such as `.putHeaders` and `.withBody`
  on types `F[Request]` and `F[Response]`.  As an alternative:
  * Call `.map` or `.flatMap` on `F[Request]` and `F[Response]` to get access
    to all the same methods.
  * Variadic headers have been added to all the status code generators in
    `Http4sDsl[F]` and method generators in `import org.http4s.client._`.
    For example:
    * `POST(uri, urlForm, Header("Authorization", "Bearer s3cr3t"))`
    * ``Ok("This will have an html content type!", `Content-Type`(`text/html`))``
* Restate `HttpService[F]` as a `Kleisli[OptionT[F, ?], Request[F], Response[F]]`.
* Similarly, `AuthedService[F]` as a `Kleisli[OptionT[F, ?], AuthedRequest[F], Response[F]]`.
* `MaybeResponse` is removed, because the optionality is now expressed through
  the `OptionT` in `HttpService`. Instead of composing `HttpService` via a
  `Semigroup`, compose via a `SemigroupK`. Import `org.http4s.implicits._` to
  get a `SemigroupK[HttpService]`, and chain services as `s1 <+> s2`. We hope to
  remove the need for `org.http4s.implicits._` in a future version of cats with
  [issue 1428](https://github.com/typelevel/cats/issues/1428).
* The `Service` type alias is deprecated in favor of `Kleisli`.  It used to represent
  a partial application of the first type parameter, but since version 0.18, it is
  identical to `Kleisli.
* `HttpService.lift`, `AuthedService.lift` are deprecated in favor of `Kleisli.apply`.
* Remove `java.xml.bind` dependency from `GZip` middleware to avoid an
  extra module dependency in Java 9.
* Upgraded dependencies:
    * jawn-fs2-0.12.0-M2
    * log4s-1.4.0
* There is a classpath difference in log4s version between blaze and http4s in this
  milestone that will be remedied in M6. We believe these warnings are safe.

# v0.17.3 (2017-10-02)
* Shift execution of HttpService to the `ExecutionContext` provided by the
  `BlazeBuilder` when using HTTP/2. Previously, it only shifted the response
  task and body stream.

# v0.16.3 (2017-09-29)
* Fix `java.io.IOException: An invalid argument was supplied` on blaze-client
  for Windows when writing an empty sequence of `ByteBuffer`s.
* Set encoding of `captureWriter` to UTF-8 instead of the platform default.
* Dependency upgrades:
  * blaze-0.12.9

# v0.17.2 (2017-09-25)
* Remove private implicit strategy from `StreamApp`. This had been known to
  cause diverging implicit resolution that was hard to debug.
* Shift execution of HttpService to the `ExecutionContext` provided by the
  `BlazeBuilder`. Previously, it only shifted the response stream. This was a
  regression from 0.16.
* Split off http4s-parboiled2 module as `"org.http4s" %% "parboiled"`. There are
  no externally visible changes, but this simplifies and speeds the http4s
  build.

# v0.16.2 (2017-09-25)
* Dependency patch upgrades:
  * async-http-client-2.0.37
  * blaze-0.12.8: changes default number of selector threads to
    from `2 * cores + 1` to `max(4, cores + 1)`.
  * jetty-9.4.7.v20170914
  * tomcat-8.5.21
  * twirl-1.3.7

# v0.17.1 (2017-09-17)
* Fix bug where metrics were not captured in `Metrics` middleware.
* Pass `redactHeadersWhen` argument from `Logger` to `RequestLogger`
  and `ResponseLogger`.

# v0.16.1 (2017-09-17)
* Publish our fork of parboiled2 as http4s-parboiled2 module.  It's
  the exact same internal code as was in http4s-core, with no external
  dependencies. By publishing an extra module, we enable a
  `publishLocal` workflow.
* Charset fixes:
  * Deprecate `CharsetRange.isSatisfiedBy` in favor of
    and ```Accept-Charset`.isSatisfiedBy`` in favor of
    ```Accept-Charset`.satisfiedBy``.
  * Fix definition of `satisfiedBy` to respect priority of
    ```Charset`.*``.
  * Add `CharsetRange.matches`.
* ContentCoding fixes:
  * Deprecate `ContentCoding.satisfiedBy` and
    `ContentCoding.satisfies` in favor of ```Accept-Encoding`.satisfiedBy``.
  * Deprecate ```Accept-Encoding`.preferred``, which has no reasonable
    interpretation in the presence of splats.
  * Add ```Accept-Language`.qValue``.
  * Fix definition of `satisfiedBy` to respect priority of
    `ContentCoding.*`.
  * Add `ContentCoding.matches` and `ContentCoding.registered`.
  * Add `Arbitrary[ContentCoding]` and ```Arbitrary[`Accept-Encoding`]``
    instances.
* LanguageTag fixes:
  * Deprecate `LanguageTag.satisfiedBy` and
    `LanguageTag.satisfies` in favor of ```Accept-Language`.satisfiedBy``.
  * Fix definition of `satisfiedBy` to respect priority of
    `LanguageTag.*` and matches of a partial set of subtags.
  * Add `LanguageTag.matches`.
  * Deprecate `LanguageTag.withQuality` in favor of new
    `LanguageTag.withQValue`.
  * Deprecate ```Accept-Language`.preferred``, which has no reasonable
    interpretation in the presence of splats.
  * Add ```Accept-Language`.qValue``.
  * Add `Arbitrary[LanguageTag]` and ```Arbitrary[`Accept-Language`]``
    instances.

# v0.17.0 (2017-09-01)
* Honor `Retry-After` header in `Retry` middleware.  The response will
  not be retried until the maximum of the backoff strategy and any
  time specified by the `Retry-After` header of the response.
* The `RetryPolicy.defaultRetriable` only works for methods guaranteed
  to not have a body.  In fs2, we can't introspect the stream to
  guarantee that it can be rerun.  To retry requests for idempotent
  request methods, use `RetryPolicy.unsafeRetriable`.  To retry
  requests regardless of method, use
  `RetryPolicy.recklesslyRetriable`.
* Fix `Logger` middleware to render JSON bodies as text, not as a hex
  dump.
* `MultipartParser.parse` returns a stream of `ByteVector` instead of
  a stream of `Byte`. This perserves chunking when parsing into the
  high-level `EntityDecoder[Multipart]`, and substantially improves
  performance on large files.  The high-level API is not affected.

# v0.16.0 (2017-09-01)
* `Retry` middleware takes a `RetryPolicy` instead of a backoff
  strategy.  A `RetryPolicy` is a function of the request, the
  response, and the number of attempts.  Wrap the previous `backoff`
  in `RetryPolicy {}` for compatible behavior.
* Expose a `Part.fileData` constructor that accepts an `EntityBody`.

# v0.17.0-RC3 (2017-08-29)
* In blaze-server, when doing chunked transfer encoding, flush the
  header as soon as it is available.  It previously buffered until the
  first chunk was available.

# v0.16.0-RC3 (2017-08-29)
* Add a `responseHeaderTimeout` property to `BlazeClientConfig`.  This
  measures the time between the completion of writing the request body
  to the reception of a complete response header.
* Upgraded dependencies:
    * async-http-client-2.0.35

# v0.18.0-M1 (2017-08-24)

This release is the product of a long period of parallel development
across different foundation libraries, making a detailed changelog
difficult.  This is a living document, so if any important points are
missed here, please send a PR.

The most important change in http4s-0.18 is that the effect type is
parameterized.  Where previous versions were specialized on
`scalaz.concurrent.Task` or `fs2.Task`, this version supports anything
with a `cats.effect.Effect` instance.  The easiest way to port an
existing service is to replace your `Task` with `cats.effect.IO`,
which has a similar API and is already available on your classpath.
If you prefer to bring your own effect, such as `monix.eval.Task` or
stick to `scalaz.concurrent.Task` or put a transformer on `IO`, that's
fine, too!

The parameterization chanages many core signatures throughout http4s:
- `Request` and `Response` become `Request[F[_]]` and
  `Response[F[_]]`.  The `F` is the effect type of the body (i.e.,
  `Stream[F, Byte]`), or what the body `.run`s to.
- `HttpService` becomes `HttpService[F[_]]`, so that the service
  returns an `F[Response[F]]`.  Instead of constructing with
  `HttpService { ... }`, we now declare the effect type of the
  service, like `HttpService[IO] { ... }`.  This determines the type
  of request and response handled by the service.
- `EntityEncoder[A]` and `EntityDecoder[A]` are now
  `EntityEncoder[F[_], A]` and `EntityDecoder[F[_], A]`, respectively.
  These act as a codec for `Request[F]` and `Response[F]`.  In practice,
  this change tends to be transparent in the DSL.
- The server builders now take an `F` parameter, which needs to match
  the services mounted to them.
- The client now takes an `F` parameter, which determines the requests
  and responses it handles.

Several dependencies are upgraded:
- cats-1.0.0.MF
- circe-0.9.0-M1
- fs2-0.10.0-M6
- fs2-reactive-streams-0.2.2
- jawn-fs2-0.12.0-M1

# v0.17.0-RC2 (2017-08-24)
* Remove `ServiceSyntax.orNotFound(a: A): Task[Response]` in favor of
  `ServiceSyntax.orNotFound: Service[Request, Response]`

# v0.16.0-RC2 (2017-08-24)
* Move http4s-blaze-core from `org.http4s.blaze` to
  `org.http4s.blazecore` to avoid a conflict with the non-http4s
  blaze-core module.
* Change `ServiceOps` to operate on a `Service[?, MaybeResponse]`.
  Give it an `orNotFound` that returns a `Service`.  The
  `orNotFound(a: A)` overload is left for compatibility with Scala
  2.10.
* Build with Lightbend compiler instead of Typelevel compiler so we
  don't expose `org.typelevel` dependencies that are incompatible with
  ntheir counterparts in `org.scala-lang`.
* Upgraded dependencies:
    * blaze-0.12.7 (fixes eviction notice in http4s-websocket)
    * twirl-1.3.4

# v0.17.0-RC1 (2017-08-16)
* Port `ChunkAggregator` to fs2
* Add logging middleware
* Standardize on `ExecutionContext` over `Strategy` and `ExecutorService`
* Implement `Age` header
* Fix `Client#toHttpService` to not dispose until the body is consumed
* Add a buffered implementation of `EntityDecoder[Multipart]`
* In async-http-client, don't use `ReactiveStreamsBodyGenerator` unless there is
  a body to transmit. This fixes an `IllegalStateException: unexpected message
  type`
* Add `HSTS` middleware
* Add option to serve pre-gzipped resources
* Add RequestLogging and ResponseLogging middlewares
* `StaticFile` options return `OptionT[Task, ?]`
* Set `Content-Length` or `Transfer-Encoding: chunked` header when serving
  from a URL
* Explicitly close `URLConnection``s if we are not reading the contents
* Upgrade to:
    * async-http-client-2.0.34
    * fs2-0.9.7
    * metrics-core-3.2.4
    * scodec-bits-1.1.5

# v0.16.0-RC1 (2017-08-16)
* Remove laziness from `ArbitraryInstances`
* Support an arbitrary predicate for CORS allowed origins
* Support `Access-Control-Expose-Headers` header for CORS
* Fix thread safety issue in `EntityDecoder[XML]`
* Support IPV6 headers in `X-Forwarded-For`
* Add `status` and `successful` methods to client
* Overload `client.fetchAs` and `client.streaming` to accept a `Task[Request]`
* Replace `Instant` with `HttpDate` to avoid silent truncation and constrain
  to dates that are legally renderable in HTTP.
* Fix bug in hash code of `CIString`
* Update `request.pathInfo` when changing `request.withUri`. To keep these
  values in sync, `request.copy` has been deprecated, but copy constructors
  based on `with` have been added.
* Remove `name` from `AttributeKey`.
* Add `withFragment` and `withoutFragment` to `Uri`
* Construct `Content-Length` with `fromLong` to ensure validity, and
  `unsafeFromLong` when you can assert that it's positive.
* Add missing instances to `QueryParamDecoder` and `QueryParamEncoder`.
* Add `response.cookies` method to get a list of cookies from `Set-Cookie`
  header.  `Set-Cookie` is no longer a `Header.Extractable`, as it does
  not adhere to the HTTP spec of being concatenable by commas without
  changing semantics.
* Make servlet `HttpSession` available as a request attribute in servlet
  backends
* Fix `Part.name` to return the name from the `Content-Disposition` header
  instead of the name _of_ the `Content-Disposition` header. Accordingly, it is
  no longer a `CIString`
* `Request.toString` and `Response.toString` now redact sensitive headers. A
  method to redact arbitrary headers is added to `Headers`.
* `Retry-After` is now modeled as a `Either[HttpDate, Long]` to reflect either
  an http-date or delta-seconds value.
* Look for index.html in `StaticFile` when rendering a directory instead of
  returning `401 Unauthorized`.
* Limit dates to a minimum of January 1, 1900, per RFC.
* Add `serviceErrorHandler` to `ServerBuilder` to allow pluggable error handlers
  when a server backend receives a failed task or a thrown Exception when
  invoking a service. The default calls `toHttpResponse` on `MessageFailure` and
  closes the connection with a `500 InternalServerError` on other non-fatal
  errors.  Fatal errors are left to the server.
* `FollowRedirect` does not propagate sensitive headers when redirecting to a
  different authority.
* Add Content-Length header to empty response generators
* Upgraded dependencies:
    * async-http-client-2.0.34
    * http4s-websocket-0.2.0
    * jetty-9.4.6.v20170531
    * json4s-3.5.3
    * log4s-1.3.6
    * metrics-core-3.2.3
    * scala-2.12.3-bin-typelevel-4
    * scalaz-7.2.15
    * tomcat-8.5.20

# v0.15.16 (2017-07-20)
* Backport rendering of details in `ParseFailure.getMessage`

# ~~v0.15.15 (2017-07-20)~~
* Oops. Same as v0.15.14.

# v0.15.14 (2017-07-10)
* Close parens in `Request.toString`
* Use "message" instead of "request" in message body failure messages
* Add `problem+json` media type
* Tolerate `[` and `]` in queries parsing URIs. These characters are parsed, but
  percent-encoded.

# v0.17.0-M3 (2017-05-27)
* Fix file corruption issue when serving static files from the classpath

# v0.16.0-M3 (2017-05-25)
* Fix `WebjarService` so it matches assets.
* `ServerApp` overrides `process` to leave a single abstract method
* Add gzip trailer in `GZip` middleware
* Upgraded dependencies:
    * circe-0.8.0
    * jetty-9.4.5.v20170502
    * scalaz-7.2.13
    * tomcat-8.5.15
* `ProcessApp` uses a `Process[Task, Nothing]` rather than a
  `Process[Task, Unit]`
* `Credentials` is split into `Credentials.AuthParams` for key-value pairs and
  `Credentials.Token` for legacy token-based schemes.  `OAuthBearerToken` is
  subsumed by `Credentials.Token`.  `BasicCredentials` no longer extends
  `Credentials`, but is extractable from one.  This model permits the
  definition of other arbitrary credential schemes.
* Add `fromSeq` constructor to `UrlForm`
* Allow `WebjarService` to pass on methods other than `GET`.  It previously
  threw a `MatchError`.

# v0.15.13 (2017-05-25)
* Patch-level upgrades to dependencies:
    * async-http-client-2.0.32
    * blaze-0.12.6 (fixes infinite loop in some SSL handshakes)
    * jetty-9.3.19.v20170502
    * json4s-3.5.2
    * tomcat-8.0.44

# v0.15.12 (2017-05-11)
* Fix GZip middleware to render a correct stream

# v0.17.0-M2 (2017-04-30)
* `Timeout` middleware takes an implicit `Scheduler` and
  `ExecutionContext`
* Bring back `http4s-async-client`, based on `fs2-reactive-stream`
* Restore support for WebSockets

# v0.16.0-M2 (2017-04-30)
* Upgraded dependencies:
    * argonaut-6.2
    * jetty-9.4.4.v20170414
    * tomcat-8.5.14
* Fix `ProcessApp` to terminate on process errors
* Set `secure` request attribute correctly in blaze server
* Exit with code `-1` when `ProcessApp` fails
* Make `ResourceService` respect `If-Modified-Since`
* Rename `ProcessApp.main` to `ProcessApp.process` to avoid overload confusio
* Avoid intermediate String allocation in Circe's `jsonEncoder`
* Adaptive EntityDecoder[Json] for circe: works directly from a ByteBuffer for
  small bodies, and incrementally through jawn for larger.
* Capture more context in detail message of parse errors

# v0.15.11 (2017-04-29)
* Upgrade to blaze-0.12.5 to pick up fix for `StackOverflowError` in
  SSL handshake

# v0.15.10 (2017-04-28)
* Patch-level upgrades to dependencies
* argonaut-6.2
* scalaz-7.2.12
* Allow preambles and epilogues in multipart bodies
* Limit multipart headers to 40 kilobytes to avoid unbounded buffering
  of long lines in a header
* Remove `' '` and `'?'` from alphabet for generated multipart
  boundaries, as these are not token characters and are known to cause
  trouble for some multipart implementations
* Fix multipart parsing for unlucky input chunk sizes

# v0.15.9 (2017-04-19)
* Terminate `ServerApp` even if the server fails to start
* Make `ResourceService` respect `If-Modified-Since`
* Patch-level upgrades to dependencies:
* async-http-client-2.0.31
* jetty-9.3.18.v20170406
* json4s-3.5.1
* log4s-1.3.4
* metrics-core-3.1.4
* scalacheck-1.13.5
* scalaz-7.1.13 or scalaz-7.2.11
* tomcat-8.0.43

# v0.17.0-M1 (2017-04-08)
* First release on cats and fs2
    * All scalaz types and typeclasses replaced by cats equivalengts
	* `scalaz.concurrent.Task` replaced by `fs2.Task`
	* `scalaz.stream.Process` replaced by `fs2.Stream`
* Roughly at feature parity with v0.16.0-M1. Notable exceptions:
	* Multipart not yet supported
	* Web sockets not yet supported
	* Client retry middleware can't check idempotence of requests
	* Utilties in `org.http4s.util.io` not yet ported

# v0.16.0-M1 (2017-04-08)
* Fix type of `AuthedService.empty`
* Eliminate `Fallthrough` typeclass.  An `HttpService` now returns
  `MaybeResponse`, which can be a `Response` or `Pass`.  There is a
  `Semigroup[MaybeResponse]` instance that allows `HttpService`s to be
  chained as a semigroup.  `service orElse anotherService` is
  deprecated in favor of `service |+| anotherService`.
* Support configuring blaze and Jetty servers with a custom
  `SSLContext`.
* Upgraded dependencies for various modules:
    * async-http-client-2.0.31
    * circe-0.7.1
    * jetty-9.4.3.v20170317
    * json4s-3.5.1
    * logback-1.2.1
    * log4s-1.3.4
    * metrics-3.2.0
    * scalacheck-1.13.5
    * tomcat-8.0.43
* Deprecate `EntityEncoder[ByteBuffer]` and
  `EntityEncoder[CharBuffer]`.
* Add `EntityDecoder[Unit]`.
* Move `ResponseClass`es into `Status`.
* Use `SSLContext.getDefault` by default in blaze-client.  Use
  `BlazeServerConfig.insecure` to ignore certificate validity.  But
  please don't.
* Move `CIString` syntax to `org.http4s.syntax`.
* Bundle an internal version of parboiled2.  This decouples core from
  shapeless, allowing applications to use their preferred version of
  shapeless.
* Rename `endpointAuthentication` to `checkEndpointAuthentication`.
* Add a `WebjarService` for serving files out of web jars.
* Implement `Retry-After` header.
* Stop building with `delambdafy` on Scala 2.11.
* Eliminate finalizer on `BlazeConnection`.
* Respond OK to CORS pre-flight requests even if the wrapped service
  does not return a successful response.  This is to allow `CORS`
  pre-flight checks of authenticated services.
* Deprecate `ServerApp` in favor of `org.http4s.util.ProcessApp`.  A
  `ProcessApp` is easier to compose all the resources a server needs via
  `Process.bracket`.
* Implement a `Referer` header.

# v0.15.8 (2017-04-06)
* Cache charset lookups to avoid synchronization.  Resolution of
  charsets is synchronized, with a cache size of two.  This avoids
  the synchronized call on the HTTP pool.
* Strip fragment from request target in blaze-client.  An HTTP request
  target should not include the fragment, and certain servers respond
  with a `400 Bad Request` in their presence.

# v0.15.7 (2017-03-09)
* Change default server and client executors to a minimum of four
  threads.
* Bring scofflaw async-http-client to justice for its brazen
  violations of Reactive Streams Rule 3.16, requesting of a null
  subscription.
* Destroy Tomcat instances after stopping, so they don't hold the port
* Deprecate `ArbitraryInstances.genCharsetRangeNoQuality`, which can
  cause deadlocks
* Patch-level upgrades to dependencies:
    * async-http-client-2.0.30
    * jetty-9.3.16.v20170120
    * logback-1.1.11
    * metrics-3.1.3
    * scala-xml-1.0.6
    * scalaz-7.2.9
    * tomcat-8.0.41
    * twirl-1.2.1

# v0.15.6 (2017-03-03)
* Log unhandled MessageFailures to `org.http4s.server.message-failures`

# v0.15.5 (2017-02-20)
* Allow services wrapped in CORS middleware to fall through
* Don't log message about invalid CORS headers when no `Origin` header present
* Soften log about invalid CORS headers from info to debug

# v0.15.4 (2017-02-12)
* Call `toHttpResponse` on tasks failed with `MessageFailure`s from
  `HttpService`, to get proper 4xx handling instead of an internal
  server error.

# v0.15.3 (2017-01-17)
* Dispose of redirect responses in `FollowRedirect`. Fixes client deadlock under heavy load
* Refrain from logging headers with potentially sensitive info in blaze-client
* Add `hashCode` and `equals` to `Headers`
* Make `challenge` in auth middlewares public to facilitate composing multiple auth mechanisms
* Fix blaze-client detection of stale connections

# v0.15.2 (2016-12-29)
* Add helpers to add cookies to requests

# v0.12.6 (2016-12-29)
* Backport rendering of details in `ParseFailure.getMessage`

# ~~v0.12.5 (2016-12-29)~~
* ~~Backport rendering of details in `ParseFailure.getMessage`~~ Oops.

# v0.15.1 (2016-12-20)
* Fix GZip middleware to fallthrough non-matching responses
* Fix UnsupportedOperationException in Arbitrary[Uri]
* Upgrade to Scala 2.12.1 and Scalaz 7.2.8

# v0.15.0 (2016-11-30)
* Add support for Scala 2.12
* Added `Client.fromHttpService` to assist with testing.
* Make all case classes final where possible, sealed where not.
* Codec for Server Sent Events (SSE)
* Added JSONP middleware
* Improve Expires header to more easily build the header and support parsing of the header
* Replce lazy `Raw.parsed` field with a simple null check
* Added support for Zipkin headers
* Eliminate response attribute for detecting fallthrough response.
  The fallthrough response must be `Response.fallthrough`.
* Encode URI path segments created with `/`
* Introduce `AuthedRequest` and `AuthedService` types.
* Replace `CharSequenceEncoder` with `CharBufferEncoder`, assuming
  that `CharBuffer` and `String` are the only `CharSequence`s one
  would want to encode.
* Remove `EnittyEncoder[Char]` and `EntityEncoder[Byte]`.  Send an
  array, buffer, or String if you want this.
* Add `DefaultHead` middleware for `HEAD` implementation.
* Decouple `http4s-server` from Dropwizard Metrics.  Metrics code is
  in the new `http4s-metrics` module.
* Allow custom scheduler for timeout middleware.
* Add parametric empty `EntityEncoder` and `EntityEncoder[Unit]`.
* Replace unlawful `Order[CharsetRange]` with `Equal[CharsetRange]`.
* Auth middlewares renamed `BasicAuth` and `DigestAuth`.
* `BasicAuth` passes client password to store instead of requesting
  password from store.
* Remove realm as an argument to the basic and digest auth stores.
* Basic and digest auth stores return a parameterized type instead of
  just a String username.
* Upgrade to argonaut-6.2-RC2, circe-0.6.1, json4s-3.5.0

# v0.14.11 (2016-10-25)
* Fix expansion of `uri` and `q` macros by qualifying with `_root_`

# v0.14.10 (2016-10-12)
* Include timeout type and duration in blaze client timeouts

# v0.14.9 (2016-10-09)
* Don't use `"null"` as query string in servlet backends for requests without a query string

# v0.14.8 (2016-10-04)
* Allow param names in UriTemplate to have encoded, reserved parameters
* Upgrade to blaze-0.12.1, to fix OutOfMemoryError with direct buffers
* Upgrade to Scalaz 7.1.10/7.2.6
* Upgrade to Jetty 9.3.12
* Upgrade to Tomcat 8.0.37

# v0.14.7 (2016-09-25)
* Retry middleware now only retries requests with idempotent methods
  and pure bodies and appropriate status codes
* Fix bug where redirects followed when an effectful chunk (i.e., `Await`) follows pure ones.
* Don't uppercase two hex digits after "%25" when percent encoding.
* Tolerate invalid percent-encodings when decoding.
* Omit scoverage dependencies from POM

# v0.14.6 (2016-09-11)
* Don't treat `Kill`ed responses (i.e., HEAD requests) as abnormal
  termination in metrics

# v0.14.5 (2016-09-02)
* Fix blaze-client handling of HEAD requests

# v0.14.4 (2016-08-29)
* Don't render trailing "/" for URIs with empty paths
* Avoid calling tail of empty list in `/:` extractor

# v0.14.3 (2016-08-24)
* Follow 301 and 302 responses to POST with a GET request.
* Follow all redirect responses to HEAD with a HEAD request.
* Fix bug where redirect response is disposed prematurely even if not followed.
* Fix bug where payload headers are sent from original request when
  following a redirect with a GET or HEAD.
* Return a failed task instead of throwing when a client callback
  throws an exception. Fixes a resource leak.
* Always render `Date` header in GMT.
* Fully support the three date formats specified by RFC 7231.
* Always specify peer information in blaze-client SSL engines
* Patch upgrades to latest async-http-client, jetty, scalaz, and scalaz-stream

# v0.14.2 (2016-08-10)
* Override `getMessage` in `UnexpectedStatus`

# v0.14.1 (2016-06-15)
* Added the possibility to specify custom responses to MessageFailures
* Address issue with Retry middleware leaking connections
* Fixed the status code for a semantically invalid request to `422 UnprocessableEntity`
* Rename `json` to `jsonDecoder` to reduce possibility of implicit shadowing
* Introduce the `ServerApp` trait
* Deprectate `onShutdown` and `awaitShutdown` in `Server`
* Support for multipart messages
* The Path extractor for Long now supports negative numbers
* Upgrade to scalaz-stream-0.8.2(a) for compatibility with scodec-bits-1.1
* Downgrade to argonaut-6.1 (latest stable release) now that it cross builds for scalaz-7.2
* Upgrade parboiled2 for compatibility with shapeless-2.3.x

# ~~v0.14.0 (2016-06-15)~~
* Recalled. Use v0.14.1 instead.

# v0.13.3 (2016-06-15)
* Address issue with Retry middleware leaking connections.
* Pass the reason string when setting the `Status` for a successful `ParseResult`.

# v0.13.2 (2016-04-13)
* Fixes the CanBuildFrom for RequestCookieJar to avoid duplicates.
* Update version of jawn-parser which contains a fix for Json decoding.

# v0.13.1 (2016-04-07)
* Remove implicit resolution of `DefaultExecutor` in blaze-client.

# v0.13.0 (2016-03-29)
* Add support for scalaz-7.2.x (use version 0.13.0a).
* Add a client backed based on async-http-client.
* Encode keys when rendering a query string.
* New entity decoder based on json4s' extract.
* Content-Length now accepts a Long.
* Upgrade to circe-0.3, json4s-3.3, and other patch releases.
* Fix deadlocks in blaze resulting from default executor on single-CPU machines.
* Refactor `DecodeFailure` into a new `RequestFailure` hierarchy.
* New methods for manipulating `UrlForm`.
* All parsed headers get a `parse` method to construct them from their value.
* Improve error message for unsupported media type decoding error.
* Introduce `BlazeClientConfig` class to simplify client construction.
* Unify client executor service semantics between blaze-client and async-http-client.
* Update default response message for UnsupportedMediaType failures.
* Add a `lenient` flag to blazee configuration to accept illegal characters in headers.
* Remove q-value from `MediaRange` and `MediaType`, replaced by `MediaRangeAndQValue`.
* Add `address` to `Server` trait.
* Lazily construct request body in Servlet NIO to support HTTP 100.
* Common operations pushed down to `MessageOps`.
* Fix loop in blaze-client when no connection can be established.
* Privatize most of the blaze internal types.
* Enable configuration of blaze server parser lengths.
* Add trailer support in blaze client.
* Provide an optional external executor to blaze clients.
* Fix Argonaut string interpolation

# v0.12.4 (2016-03-10)
* Fix bug on rejection of invalid URIs.
* Do not send `Transfer-Encoding` or `Content-Length` headers for 304 and others.
* Don't quote cookie values.

# v0.12.3 (2016-02-24)
* Upgrade to jawn-0.8.4 to fix decoding escaped characters in JSON.

# v0.12.2 (2016-02-22)
* ~~Upgrade to jawn-0.8.4 to fix decoding escaped characters in JSON.~~ Oops.

# v0.12.1 (2016-01-30)
* Encode keys as well as values when rendering a query.
* Don't encode '?' or '/' when encoding a query.

# v0.12.0 (2016-01-15)
* Refactor the client API for resource safety when not reading the entire body.
* Rewrite client connection pool to support maximum concurrent
  connections instead of maximum idle connections.
* Optimize body collection for better connection keep-alive rate.
* Move `Service` and `HttpService`, because a `Client` can be viewed as a `Service`.
* Remove custom `DateTime` in favor of `java.time.Instant`.
* Support status 451 Unavailable For Legal Reasons.
* Various blaze-client optimizations.
* Don't let Blaze `IdentityWriter` write more than Content-Length bytes.
* Remove `identity` `Transfer-Encoding`, which was removed in HTTP RFC errata.
* In blaze, `requireClose` is now the return value of `writeEnd`.
* Remove body from `Request.toString` and `Response.toString`.
* Move blaze parser into its own class.
* Trigger a disconnect if an ignored body is too long.
* Configurable thread factories for happier profiling.
* Fix possible deadlock in default client execution context.

# v0.11.3 (2015-12-28)
* Blaze upgrade to fix parsing HTTP responses without a reason phrase.
* Don't write more than Content-Length bytes in blaze.
* Fix infinite loop in non-blocking Servlet I/O.
* Never write a response body on HEAD requests to blaze.
* Add missing `'&'` between multivalued k/v pairs in `UrlFormCodec.encode`

# v0.11.2 (2015-12-04)
* Fix stack safety issue in async servlet I/O.
* Reduce noise from timeout exceptions in `ClientTimeoutStage`.
* Address file descriptor leaks in blaze-client.
* Fix `FollowRedirect` middleware for 303 responses.
* Support keep-alives for client requests with bodies.

# v0.11.1 (2015-11-29)
* Honor `connectorPoolSize` and `bufferSize` parameters in `BlazeBuilder`.
* Add convenient `ETag` header constructor.
* Wait for final chunk to be written before closing the async context in non-blocking servlet I/O.
* Upgrade to jawn-streamz-0.7.0 to use scalaz-stream-0.8 across the board.

# v0.11.0 (2015-11-20)
* Upgrade to scalaz-stream 0.8
* Add Circe JSON support module.
* Add ability to require content-type matching with EntityDecoders.
* Cleanup blaze-client internals.
* Handle empty static files.
* Add ability to disable endpoint authentication for the blaze client.
* Add charset encoding for Argonaut JSON EntityEncoder.

# v0.10.1 (2015-10-07)
* Processes render data in chunked encoding by default.
* Incorporate type name into error message of QueryParam.
* Comma separate Access-Control-Allow-Methods header values.
* Default FallThrough behavior inspects for the FallThrough.fallthroughKey.

# v0.10.0 (2015-09-03)
* Replace `PartialService` with the `Fallthrough` typeclass and `orElse` syntax.
* Rename `withHeaders` to `replaceAllHeaders`
* Set https endpoint identification algorithm when possible.
* Stack-safe `ProcessWriter` in blaze.
* Configureable number of connector threads and buffer size in blaze-server.

# v0.9.3 (2015-08-27)
* Trampoline recursive calls in blaze ProcessWriter.
* Handle server hangup and body termination correctly in blaze client.

# v0.9.2 (2015-08-26)
* Bump http4s-websockets to 1.0.3 to properly decode continuation opcode.
* Fix metrics incompatibility when using Jetty 9.3 backend.
* Preserve original headers when appending as opposed to quoting.

# v0.8.5 (2015-08-26)
* Preserve original headers when appending as opposed to quoting.
* Upgrade to jawn-0.8.3 to avoid transitive dependency on GPL2 jmh

# v0.9.1 (2015-08-19)
* Fix bug in servlet nio handler.

# v0.9.0 (2015-08-15)
* Require Java8.
* `StaticFile` uses the filename extension exclusively to determine media-type.
* Add `/` method to `Uri`.
* Add `UrlFormLifter` middleware to aggregate url-form parameters with the query parameters.
* Add local address information to the `Request` type.
* Add a Http method 'or' (`|`) extractor.
* Add `VirtualHost` middleware for serving multiple sites from one server.
* Add websocket configuration to the blaze server builder.
* Redefine default timeout status code to 500.
* Redefine the `Service` arrow result from `Task[Option[_]]` to `Task[_]`.
* Don't extend `AllInstances` with `Http4s` omnibus import object.
* Use UTF-8 as the default encoding for text bodies.
* Numerous bug fixes by numerous contributors!

# v0.8.4 (2015-07-13)
* Honor the buffer size parameter in gzip middleware.
* Handle service exceptions in servlet backends.
* Respect asyncTimeout in servlet backends.
* Fix prefix mounting bug in blaze-server.
* Do not apply CORS headers to unsuccessful OPTIONS requests.

# v0.8.3 (2015-07-02)
* Fix bug parsing IPv4 addresses found in URI construction.

# v0.8.2 (2015-06-22)
* Patch instrumented handler for Jetty to time async contexts correctly.
* Fix race condition with timeout registration and route execution in blaze client
* Replace `ConcurrentHashMap` with synchronized `HashMap` in `staticcontent` package.
* Fix static content from jars by avoiding `"//"` in path uris when serving static content.
* Quote MediaRange extensions.
* Upgrade to jawn-streamz-0.5.0 and blaze-0.8.2.
* Improve error handling in blaze-client.
* Respect the explicit default encoding passed to `decodeString`.

# v0.8.1 (2015-06-16)
* Authentication middleware integrated into the server package.
* Static content tools integrated into the server package.
* Rename HttpParser to HttpHeaderParser and allow registration and removal of header parsers.
* Make UrlForm EntityDecoder implicitly resolvable.
* Relax UrlForm parser strictness.
* Add 'follow redirect' support as a client middleware.
* Add server middleware for auto retrying uris of form '/foo/' as '/foo'.
* Numerous bug fixes.
* Numerous version bumps.

# ~~v0.8.0 (2015-06-16)~~
* Mistake.  Go straight to v0.8.1.

# v0.7.0 (2015-05-05)
* Add QueryParamMatcher to the dsl which returns a ValidationNel.
* Dsl can differentiate between '/foo/' and '/foo'.
* Added http2 support for blaze backend.
* Added a metrics middleware usable on all server backends.
* Websockets are now modeled by an scalaz.stream.Exchange.
* Add `User-Agent` and `Allow` header types and parsers.
* Allow providing a Host header to the blaze client.
* Upgrade to scalaz-stream-7.0a.
* Added a CORS middleware.
* Numerous bug fixes.
* Numerous version bumps.

# v0.6.5 (2015-03-29)
* Fix bug in Request URI on servlet backend with non-empty context or servlet paths.
* Allow provided Host header for Blaze requests.

# v0.6.4 (2015-03-15)
* Avoid loading javax.servlet.WriteListener when deploying to a servlet 3.0 container.

# ~~v0.6.3 (2015-03-15)~~
* Forgot to pull origin before releasing.  Use v0.6.4 instead.

# v0.6.2 (2015-02-27)
* Use the thread pool provided to the Jetty servlet builder.
* Avoid throwing exceptions when parsing headers.
* Make trailing slash insignificant in service prefixes on servlet containers.
* Fix mapping of servlet query and mount prefix.

# v0.6.1 (2015-02-04)
* Update to blaze-0.5.1
* Remove unneeded error message (90b2f76097215)
* GZip middleware will not throw an exception if the AcceptEncoding header is not gzip (ed1b2a0d68a8)

# v0.6.0 (2015-01-27)

## http4s-core
* Remove ResponseBuilder in favor of Response companion.
* Allow '';'' separators for query pairs.
* Make charset on Message an Option.
* Add a `flatMapR` method to EntityDecoder.
* Various enhancements to QueryParamEncoder and QueryParamDecoder.
* Make Query an IndexedSeq.
* Add parsers for Location and Proxy-Authenticate headers.
* Move EntityDecoder.apply to `Request.decode` and `Request.decodeWith`
* Move headers into `org.http4s.headers` package.
* Make UriTranslation respect scriptName/pathInfo split.
* New method to resolve relative Uris.
* Encode query and fragment of Uri.
* Codec and wrapper type for URL-form-encoded bodies.

## http4s-server
* Add SSL support to all server builders.

## http4s-blaze-server
* Add Date header to blaze-server responses.
* Close connection when error happens during body write in blaze-server.

## http4s-servlet
* Use asynchronous servlet I/O on Servlet 3.1 containers.
* ServletContext syntax for easy mounting in a WAR deployment.
* Support Dropwizard Metrics collection for servlet containers.

## http4s-jawn
* Empty strings are a JSON decoding error.

## http4s-argonaut
* Add codec instances for Argonaut's CodecJson.

## http4s-json4s
* Add codec instances for Json4s' Reader/Writer.

## http4s-twirl
* New module to support Twirl templates

## http4s-scala-xml
* Split scala-xml support into http4s-scala-xml module.
* Change inferred type of `scala.xml.Elem` to `application/xml`.

## http4s-client
* Support for signing oauth-1 requests in client.

## http4s-blaze-client
* Fix blaze-client when receiving HTTP1 response without Content-Length header.
* Change default blaze-client executor to variable size.
* Fix problem with blaze-client timeouts.

# v0.5.4 (2015-01-08)
* Upgrade to blaze 0.4.1 to fix header parsing issue in blaze http/1.x client and server.

# v0.5.3 (2015-01-05)
* Upgrade to argonaut-6.1-M5 to match jawn. [#157](https://github.com/http4s/http4s/issues/157)

# v0.5.2 (2015-01-02)
* Upgrade to jawn-0.7.2.  Old version of jawn was incompatible with argonaut. [#157]](https://github.com/http4s/http4s/issues/157)

# v0.5.1 (2014-12-23)
* Include context path in calculation of scriptName/pathInfo. [#140](https://github.com/http4s/http4s/issues/140)
* Fix bug in UriTemplate for query params with multiple keys.
* Fix StackOverflowError in query parser. [#147](https://github.com/http4s/http4s/issues/147)
* Allow ';' separators for query pairs.

# v0.5.0 (2014-12-11)
* Client syntax has evloved and now will include Accept headers when used with EntityDecoder
* Parse JSON with jawn-streamz.
* EntityDecoder now returns an EitherT to make decoding failure explicit.
* Renamed Writable to EntityEncoder
* New query param typeclasses for encoding and decoding query strings.
* Status equality now discards the reason phrase.
* Match AttributeKeys as singletons.
* Added async timeout listener to servlet backends.
* Start blaze server asynchronously.
* Support specifying timeout and executor in blaze-client.
* Use NIO for encoding files.

# v0.4.2 (2014-12-01)
* Fix whitespace parsing in Authorization header [#87](https://github.com/http4s/http4s/issues/87)

# v0.4.1 (2014-11-20)
* `Uri.query` and `Uri.fragment` are no longer decoded. [#75](https://github.com/http4s/http4s/issues/75)

# v0.4.0 (2014-11-18)

* Change HttpService form a `PartialFunction[Request,Task[Response]]`
  to `Service[Request, Response]`, a type that encapsulates a `Request => Task[Option[Response]]`
* Upgrade to scalaz-stream-0.6a
* Upgrade to blaze-0.3.0
* Drop scala-logging for log4s
* Refactor ServerBuilders into an immutable builder pattern.
* Add a way to control the thread pool used for execution of a Service
* Modernize the Renderable/Renderer framework
* Change Renderable append operator from ~ to <<
* Split out the websocket codec and types into a seperate package
* Added ReplyException, an experimental way to allow an Exception to encode
  a default Response on for EntityDecoder etc.
* Many bug fixes and slight enhancements

# v0.3.0 (2014-08-29)

* New client API with Blaze implementation
* Upgrade to scalaz-7.1.0 and scalaz-stream-0.5a
* JSON Writable support through Argonaut and json4s.
* Add EntityDecoders for parsing bodies.
* Moved request and response generators to http4s-dsl to be more flexible to
  other frameworks'' syntax needs.
* Phased out exception-throwing methods for the construction of various
  model objects in favor of disjunctions and macro-enforced literals.
* Refactored imports to match the structure followed by [scalaz](https://github.com/scalaz/scalaz).

# v0.2.0 (2014-07-15)

* Scala 2.11 support
* Spun off http4s-server module. http4s-core is neutral between server and
the future client.
* New builder for running Blaze, Jetty, and Tomcat servers.
* Configurable timeouts in each server backend.
* Replace Chunk with scodec.bits.ByteVector.
* Many enhancements and bugfixes to URI type.
* Drop joda-time dependency for slimmer date-time class.
* Capitalized method names in http4s-dsl.

# v0.1.0 (2014-04-15)

* Initial public release.<|MERGE_RESOLUTION|>--- conflicted
+++ resolved
@@ -8,7 +8,28 @@
 ordered chronologically, so each release contains all changes described below
 it.
 
-<<<<<<< HEAD
+# v0.21.22 (2021-04-06)
+
+## http4s-blaze-client
+
+### Enhancements
+
+* [#4699](https://github.com/http4s/http4s/pull/4699): Add custom DNS resolver support to `BlazeClientBuilder`
+
+## http4s-ember-server
+
+* [#4715](https://github.com/http4s/http4s/pull/4715): Fix regression in SSL handshake resulting in Connection Refused errors
+
+## Dependency upgrades
+
+* cats-2.5.0
+* cats-effect-2.4.1
+* fs2-2.5.4
+* netty-4.1.63
+* scodec-bits-1.1.25
+* tomcat-9.0.45
+* twirl-1.5.1
+
 # v0.22.0-M6 (2021-03-29)
 
 Includes all the changes of v0.21.21.
@@ -51,29 +72,6 @@
 * literally-1.0.0-RC1 (new)
 * log4cats-1.2.1
 * vault-2.1.8
-=======
-# v0.21.22 (2021-04-06)
-
-## http4s-blaze-client
-
-### Enhancements
-
-* [#4699](https://github.com/http4s/http4s/pull/4699): Add custom DNS resolver support to `BlazeClientBuilder`
-
-## http4s-ember-server
-
-* [#4715](https://github.com/http4s/http4s/pull/4715): Fix regression in SSL handshake resulting in Connection Refused errors
-
-## Dependency upgrades
-
-* cats-2.5.0
-* cats-effect-2.4.1
-* fs2-2.5.4
-* netty-4.1.63
-* scodec-bits-1.1.25
-* tomcat-9.0.45
-* twirl-1.5.1
->>>>>>> 46226c39
 
 # v0.21.21 (2021-03-29)
 
