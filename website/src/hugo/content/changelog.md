---
menu: main
weight: 101
title: Changelog
---

Maintenance branches are merged before each new release. This change log is
ordered chronologically, so each release contains all changes described below
it.

<<<<<<< HEAD
# v1.0.0-SNAPSHOT (unreleased)
* Add accumulating version of circe `EntityDecoder` [#1647](https://github.com/http4/http4s/1647)
* Add ETag support to `StaticFile` [#1652](https://github.com/http4s/http4s/pull/1652)
* Reintroduce the option for fallthrough for authenticated services [#1670]((https://github.com/http4s/http4s/pull/1670)
* Separate `Cookie` into `RequestCookie` and `ResponseCookie` [#1676](https://github.com/http4s/http4s/pull/1676)
* Add `Eq[Uri]` instance [#1688](https://github.com/http4s/http4s/pull/1688)
* Deprecate `Message#withBody` in favor of `Message#withEntity`.  The latter returns a `Message[F]` rather than an `F[Message[F]]`. [#1694](https://github.com/http4s/http4s/pull/1694)
* Myriad new `Arbitrary` and `Cogen` instances [#1677](https://github.com/http4s/http4s/pull/1677)
* Add non-deprecated `LocationResponseGenerator` functions [#1715](https://github.com/http4s/http4s/pull/1715)
* Relax constraint on `Router` from `Sync` to `Monad` [#1723](https://github.com/http4s/http4s/pull/1723)
* Drop scodec-bits dependency [#1732](https://github.com/http4s/http4s/pull/1732)
* Add `Show[ETag]` instance [#1749](https://github.com/http4s/http4s/pull/1749)
* Replace `fs2.Scheduler` with `cats.effect.Timer` in `Retry` [#1754](https://github.com/http4s/http4s/pull/1754)
* Remove `Sync` constraint from `EntityEncoder[Multipart]` [#1762](https://github.com/http4s/http4s/pull/1762)
* Generate `MediaType`s from [MimeDB](https://github.com/jshttp/mime-db) [#1770](https://github.com/http4s/http4s/pull/1770)
  * Continue phasing out `Renderable` with `MediaRange` and `MediaType`.
  * Media types are now namespaced by main type.  This reduces backticks.  For example, `` MediaType.`text/plain` `` is replaced by `MediaType.text.plain`.
* Remove `Registry`. [#1770](https://github.com/http4s/http4s/pull/1770)
* Deprecate `HttpService`: [#1693](https://github.com/http4s/http4s/pull/1693)
  * Introduces an `Http[F[_], G[_]]` type alias
  * `HttpService` is replaced by `HttpRoutes`, which is an `Http[OptionT[F, ?], ?]`.  `HttpRoutes.of` replaces `HttpService` constructor from `PartialFunction`s.
  * `HttpApp` is an `Http[F, F]`, representing a total HTTP function.
* Add `BlockingHttp4sServlet` for use in Google App Engine and Servlet 2.5 containers.  Rename `Http4sServlet` to `AsyncHttp4sServlet`. [#1830](https://github.com/http4s/http4s/pull/1830)
* Generalize `Logger` middleware to log with `String => Unit` instead of `logger.info(_)` [#1839](https://github.com/http4s/http4s/pull/1839)
* Generalize `AutoSlash` middleware to work on `Kleisli[F, Request[G], B]` given `MonoidK[F]` and `Functor[G]`. [#1885](https://github.com/http4s/http4s/pull/1885)
* Generalize `CORS` middleware to work on `Http[F, G]` given `Applicative[F]` and `Functor[G]`. [#1889](https://github.com/http4s/http4s/pull/1889)
* Generalize `ChunkAggegator` middleware to work on `Kleisli[F, A, Response[G]]` given `G ~> F`, `FlatMap[F]`, and `Sync[G]`. [#1886](https://github.com/http4s/http4s/pull/1886)
* Generalize `EntityLimiter` middleware to work on `Kleisli[F, Request[G], B]`. [#1892](https://github.com/http4s/http4s/pull/1892)
* Generalize `HSTS` middleware to work on `Kleisli[F, A, Response[G]]` given `Functor[F]` and `Functor[G]`. [#1893](https://github.com/http4s/http4s/pull/1893)
* Generalize `UrlFormLifter` middleware to work on `Kleisli[F, Request[G], Response[G]]` given `G ~> F`, `Sync[F]` and `Sync[G]`.  [#1894](https://github.com/http4s/http4s/pull/1894)
* Generalize `Timeout` middleware to work on `Kleisli[F, A, Response[G]]` given `Concurrent[F]` and `Timer[F]`. [#1899](https://github.com/http4s/http4s/pull/1899)
* Generalize `VirtualHost` middleware to work on `Kleisli[F, Request[G], Response[G]]` given `Applicative[F]`.  [#1902](https://github.com/http4s/http4s/pull/1902)
* Generalize `URITranslate` middleware to work on `Kleisli[F, Request[G], B]` given `Functor[G]`.  [#1895](https://github.com/http4s/http4s/pull/1895)
* Generalize `CSRF` middleware to work on `Kleisli[F, Request[G], Response[G]]` given `Sync[F]` and `Applicative[G]`.  [#1909](https://github.com/http4s/http4s/pull/1909)
* Rename `RequestLogger.apply0` and `ResponseLogger.apply0` to `RequestLogger.apply` and `ResponseLogger.apply`.  [#1837](https://github.com/http4s/http4s/pull/1837)
* Move `org.http4s.server.ServerSoftware` to `org.http4s.ServerSoftware` [#1884](https://github.com/http4s/http4s/pull/1884)
* Fix `Uncompressible` and `NotBinary` flags in `MimeDB` generator. [#1900](https://github.com/http4s/http4s/pull/1884)
* Generalize `DefaultHead` middleware to work on `Http[F, G]` given `Functor[F]` and `MonoidK[F]` [#1903](https://github.com/http4s/http4s/pull/1903)
* Generalize `GZip` middleware to work on `Http[F, G]` given `Functor[F]` and `Functor[G]` [#1903](https://github.com/http4s/http4s/pull/1903)
* `jawnDecoder` takes a `RawFacade` instead of a `Facade`
* `Effect` constraint relaxed to `Sync`:
  * `Logger.logMessage`
* `Effect` constraint changed to `Concurrent`:
  * `Logger` (client and server)
  * `RequestLogger` (client and server)
  * `ResponseLogger` (client and server)
  * `ServerBuilder#serve` (moved to abstract member of `ServerBuilder`)
* `Effect` constraint strengthened to `ConcurrentEffect`:
  * `AsyncHttpClient`
  * `BlazeBuilder`
  * `JettyBuilder`
  * `TomcatBuilder`
* Implicit `ExecutionContext` removed from:
  * `RequestLogger` (client and server)
  * `ResponseLogger` (client and server)
  * `ServerBuilder#serve`
  * `ArbitraryInstances.arbitraryEntityDecoder`
  * `ArbitraryInstances.cogenEntity`
  * `ArbitraryInstances.cogenEntityBody`
  * `ArbitraryInstances.cogenMessage`
* Implicit `Timer` added to:
  * `AsyncHttpClient`
* `Http4sWsStage` removed from public API
* Removed charset for argonaut instances [#1914](https://github.com/http4s/http4s/pull/1914)
* Dependency upgrades:
  * async-http-client-2.4.8
  * blaze-0.14.0-M3
  * cats-effect-1.0.0-RC2
  * circe-0.10.0-M1
  * fs2-1.0.0-M1
  * fs2-reactive-streams-0.6.0
  * jawn-0.12.1
  * jawn-fs2-0.13.0-M1
  * prometheus-0.4.0
  * scala-xml-1.1.0

# v0.18.13 (unreleased)
=======
# v0.18.14 (2018-07-03)
* Add `CirceEntityCodec` to provide an implicit `EntityEncoder` or `EntityDecoder` from an `Encoder` or `Decoder`, respectively. [#1917](https://github.com/http4s/http4s/pull/1917)
* Add a client backend based on `java.net.HttpURLConnection`.  Note that this client blocks and is primarily intended for use in a REPL. [#1882](https://github.com/http4s/http4s/pull/1882)
* Dependency upgrades:
  * jetty-9.4.11
  * tomcat-9.0.10
	
# v0.18.13 (2018-06-22)
>>>>>>> 9ba5c284
* Downcase type in `MediaRange` generator [#1907](https://github.com/http4s/http4s/pull/1907)
* Fixed bug where `PoolManager` would try to dequeue from an empty queue [#1922](https://github.com/http4s/http4s/pull/1922)
* Dependency upgrades:
  * argonaut-6.2.2
  * fs2-0.10.5

# v0.18.12 (2018-05-28)
* Deprecated `Part.empty` [#1858](https://github.com/http4s/http4s/pull/1858)
* Log requests with an unconsumed body [#1861](https://github.com/http4s/http4s/pull/1861)
* Log requests when the service returns `None` or raises an error [#1875](https://github.com/http4s/http4s/pull/1875)
* Support streaming parsing of multipart and storing large parts as temp files [#1865](https://github.com/http4s/http4s/pull/1865)
* Add an OkHttp client, with HTTP/2 support [#1864](https://github.com/http4s/http4s/pull/1864)
* Add `Host` header to requests to `Client.fromHttpService` if the request URI is absolute [#1874](https://github.com/http4s/http4s/pull/1874)
* Log `"service returned None"` or `"service raised error"` in service `ResponseLogger` when the service does not produce a successful response [#1879](https://github.com/http4s/http4s/pull/1879)
* Dependency upgrades:
  * jetty-9.4.10.v20180503
  * json4s-3.5.4
  * tomcat-9.0.8

# v0.18.11 (2018-05-10)
* Prevent zero-padding of servlet input chunks [#1835](https://github.com/http4s/http4s/pull/1835)
* Fix deadlock in client loggers.  `RequestLogger.apply` and `ResponseLogger.apply` are each replaced by `apply0` to maintain binary compatibility. [#1837](https://github.com/http4s/http4s/pull/1837)
* New `http4s-boopickle` module supports entity codecs through `boopickle.Pickler` [#1826](https://github.com/http4s/http4s/pull/1826)
* Log as much of the response as is consumed in the client. Previously, failure to consume the entire body prevented any part of the body from being logged. [#1846](https://github.com/http4s/http4s/pull/1846)
* Dependency upgrades:
  * prometheus-client-java-0.4.0

# v0.18.10 (2018-05-03)
* Eliminate dependency on Macro Paradise and macro-compat [#1816](https://github.com/http4s/http4s/pull/1816)
* Add `Logging` middleware for client [#1820](https://github.com/http4s/http4s/pull/1820)
* Make blaze-client tick wheel executor lazy [#1822](https://github.com/http4s/http4s/pull/1822)
* Dependency upgrades:
  * cats-effect-0.10.1
  * fs2-0.10.4
  * specs2-4.1.0

# v0.18.9 (2018-04-17)
* Log any exceptions when writing the header in blaze-server for HTTP/1 [#1781](https://github.com/http4s/http4s/pull/1781)
* Drain the response body (thus running its finalizer) when there is an error writing a servlet header or body [#1782](https://github.com/http4s/http4s/pull/1782)
* Clean up logging of errors thrown by services. Prevents the possible swallowing of errors thrown during `renderResponse` in blaze-server and `Http4sServlet` [#1783](https://github.com/http4s/http4s/pull/1783)
* Fix `Uri.Scheme` parser for schemes beginning with `http` other than `https` [#1790](https://github.com/http4s/http4s/pull/1790)
* Fix blaze-client to reset the connection start time on each invocation of the `F[DisposableResponse]`. This fixes the "timeout after 0 milliseconds" error. [#1792](https://github.com/http4s/http4s/pull/1792)
* Depdency upgrades:
  * blaze-0.12.13
  * http4s-websocket-0.2.1
  * specs2-4.0.4
  * tomcat-9.0.7

# v0.18.8 (2018-04-11)
* Improved ScalaDoc for BlazeBuilder [#1775](https://github.com/http4s/http4s/pull/1775)
* Added a stream constructor for async-http-client [#1776](https://github.com/http4s/http4s/pull/1776)
* http4s-prometheus-server-metrics project created. Prometheus Metrics middleware implemented for metrics on http4s server. Exposes an HttpService ready to be scraped by Prometheus, as well pairing to a CollectorRegistry for custom metric registration. [#1778](https://github.com/http4s/http4s/pull/1778)

# v0.18.7 (2018-04-04)
* Multipart parser defaults to fields interpreted as utf-8. [#1767](https://github.com/http4s/http4s/pull/1767)

# v0.18.6 (2018-04-03)
* Fix parsing of multipart bodies across chunk boundaries. [#1764](https://github.com/http4s/http4s/pull/1764)

# v0.18.5 (2018-03-28)
* Add `&` extractor to http4s-dsl. [#1758](https://github.com/http4s/http4s/pull/1758)
* Deprecate `EntityEncoder[F, Future[A]]`.  The `EntityEncoder` is strict in its argument, which causes any side effect of the `Future` to execute immediately.  Wrap your `future` in `IO.fromFuture(IO(future))` instead. [#1759](https://github.com/http4s/http4s/pull/1759)
* Dependency upgrades:
  * circe-0.9.3

# v0.18.4 (2018-03-23)
* Deprecate old `Timeout` middleware methods in favor of new ones that use `FiniteDuration` and cancel timed out effects [#1725](https://github.com/http4s/http4s/pull/1725)
* Add `expectOr` methods to client for custom error handling on failed expects [#1726](https://github.com/http4s/http4s/pull/1726)
* Replace buffered multipart parser with a streaming version. Deprecate all uses of fs2-scodec. [#1727](https://github.com/http4s/http4s/pull/1727)
* Dependency upgrades:
  * blaze-0.12.2
  * fs2-0.10.3
  * log4s-1.6.1
  * jetty-9.4.9.v20180320

# v0.18.3 (2018-03-17)
* Remove duplicate logging in pool manager [#1683]((https://github.com/http4s/http4s/pull/1683)
* Add request/response specific properties to logging [#1709](https://github.com/http4s/http4s/pull/1709)
* Dependency upgrades:
  * async-http-client-2.0.39
  * cats-1.1.0
  * cats-effect-0.10
  * circe-0.9.2
  * discipline-0.9.0
  * jawn-fs2-0.12.2
  * log4s-1.5.0
  * twirl-1.3.15

# v0.18.2 (2018-03-09)
* Qualify reference to `identity` in `uriLiteral` macro [#1697](https://github.com/http4s/http4s/pull/1697)
* Make `Retry` use the correct duration units [#1698](https://github.com/http4s/http4s/pull/1698)
* Dependency upgrades:
  * tomcat-9.0.6

# v0.18.1 (2018-02-27)
* Fix the rendering of trailer headers in blaze [#1629](https://github.com/http4s/http4s/pull/1629)
* Fix race condition between shutdown and parsing in Http1SeverStage [#1675](https://github.com/http4s/http4s/pull/1675)
* Don't use filter in `Arbitrary[``Content-Length``]` [#1678](https://github.com/http4s/http4s/pull/1678)
* Opt-in fallthrough for authenticated services [#1681](https://github.com/http4s/http4s/pull/1681)
* Dependency upgrades:
  * cats-effect-0.9
  * fs2-0.10.2
  * fs2-reactive-streams-0.5.1
  * jawn-fs2-0.12.1
  * specs2-4.0.3
  * tomcat-9.0.5
  * twirl-1.3.4

# v0.18.0 (2018-02-01)
* Add `filename` method to `Part`
* Dependency upgrades:
  * fs2-0.10.0
  * fs2-reactive-streams-0.5.0
  * jawn-fs2-0.12.0

# v0.18.0-M9 (2018-01-26)
* Emit Exit Codes On Server Shutdown [#1638](https://github.com/http4s/http4s/pull/1638) [#1637](https://github.com/http4s/http4s/pull/1637)
* Register Termination Signal and Frame in Http4sWSStage [#1631](https://github.com/http4s/http4s/pull/1631)
* Trailer Headers Are Now Being Emitted Properly [#1629](https://github.com/http4s/http4s/pull/1629)
* Dependency Upgrades:
   * alpn-boot-8.1.12.v20180117
   * circe-0.9.1
   * fs2-0.10.0-RC2
   * fs2-reactive-streams-0.3.0
   * jawn-fs2-0.12.0-M7
   * metrics-4.0.2
   * tomcat-9.0.4

# v0.18.0-M8 (2018-01-05)
* Dependency Upgrades:
   * argonaut-6.2.1
   * circe-0.9.0
   * fs2-0.10.0-M11
   * fs2-reactive-streams-0.2.8
   * jawn-fs2-0.12.0-M6
   * cats-1.0.1
   * cats-effect-0.8

# v0.18.0-M7 (2017-12-23)
* Relax various typeclass constraints from `Effect` to `Sync` or `Async`. [#1587](https://github.com/http4s/http4s/pull/1587)
* Operate on `Segment` instead of `Chunk` [#1588](https://github.com/http4s/http4s/pull/1588)
   * `EntityDecoder.collectBinary` and `EntityDecoder.binary` now
     return `Segment[Byte, Unit]` instead of `Chunk[Byte]`.
   * Add `EntityDecoder.binaryChunk`.
   * Add `EntityEncoder.segmentEncoder`.
   * `http4sMonoidForChunk` replaced by `http4sMonoidForSegment`.
* Add new generators for core RFC 2616 types. [#1593](https://github.com/http4s/http4s/pull/1593)
* Undo obsolete copying of bytes in `StaticFile.fromURL`. [#1202](https://github.com/http4s/http4s/pull/1202)
* Optimize conversion of `Chunk.Bytes` and `ByteVectorChunk` to `ByteBuffer. [#1602](https://github.com/http4s/http4s/pull/1602)
* Rename `read` to `send` and `write` to `receive` in websocket model. [#1603](https://github.com/http4s/http4s/pull/1603)
* Remove `MediaRange` mutable `Registry` and add `HttpCodec[MediaRange]` instance [#1597](https://github.com/http4s/http4s/pull/1597)
* Remove `Monoid[Segment[A, Unit]]` instance, which is now provided by fs2. [#1609](https://github.com/http4s/http4s/pull/1609)
* Introduce `WebSocketBuilder` to build `WebSocket` responses.  Allows headers (e.g., `Sec-WebSocket-Protocol`) on a successful handshake, as well as customization of the response to failed handshakes. [#1607](https://github.com/http4s/http4s/pull/1607)
* Don't catch exceptions thrown by `EntityDecoder.decodeBy`. Complain loudly in logs about exceptions thrown by `HttpService` rather than raised in `F`. [#1592](https://github.com/http4s/http4s/pull/1592)
* Make `abnormal-terminations` and `service-errors` Metrics names plural. [#1611](https://github.com/http4s/http4s/pull/1611)
* Refactor blaze client creation. [#1523](https://github.com/http4s/http4s/pull/1523)
   * `Http1Client.apply` returns `F[Client[F]]`
   * `Http1Client.stream` returns `Stream[F, Client[F]]`, bracketed to shut down the client.
   * `PooledHttp1Client` constructor is deprecated, replaced by the above.
   * `SimpleHttp1Client` is deprecated with no direct equivalent.  Use `Http1Client`.
* Improve client timeout and wait queue handling
   * `requestTimeout` and `responseHeadersTimeout` begin from the submission of the request.  This includes time spent in the wait queue of the pool. [#1570](https://github.com/http4s/http4s/pull/1570)
   * When a connection is `invalidate`d, try to unblock a waiting request under the same key.  Previously, the wait queue would only be checked on recycled connections.
   * When the connection pool is closed, allow connections in the wait queue to complete.
* Changes to Metrics middleware. [#1612](https://github.com/http4s/http4s/pull/1612)
   * Decrement the active requests gauge when no request matches
   * Don't count non-matching requests as 4xx in case they're composed with other services.
   * Don't count failed requests as 5xx in case they're recovered elsewhere.  They still get recorded as `service-error`s.
* Dependency upgrades:
   * async-http-client-2.0.38
   * cats-1.0.0.RC2
   * circe-0.9.0-M3
   * fs2-0.10.0-M10
   * fs2-jawn-0.12.0-M5
   * fs2-reactive-streams-0.2.7
   * scala-2.10.7 and scala-2.11.12

# v0.18.0-M6 (2017-12-08)
* Tested on Java 9.
* `Message.withContentType` now takes a `Content-Type` instead of an
  ``Option[`Content-Type`]``.  `withContentTypeOption` takes an `Option`,
  and `withoutContentType` clears it.
* `QValue` has an `HttpCodec` instance
* `AuthMiddleware` never falls through.  See
  [#1530](https://github.com/http4s/http4s/pull/1530) for more.
* `ContentCoding` is no longer a `Registry`, but has an `HttpCodec`
  instance.
* Render a banner on server startup.  Customize by calling
  `withBanner(List[String])` or `withoutBanner` on the
  `ServerBuilder`.
* Parameterize `isZippable` as a predicate of the `Response` in `GZip`
  middleware.
* Add constant for `application/vnd.api+json` MediaType.
* Limit memory consumption in `GZip` middleware
* Add `handleError`, `handleErrorWith`, `bimap`, `biflatMap`,
  `transform`, and `transformWith` to `EntityDecoder`.
* `org.http4s.util.StreamApp` and `org.http4s.util.ExitCode` are
  deprecated in favor of `fs2.StreamApp` and `fs2.StreamApp.ExitCode`,
  based on what was in http4s.
* Dependency upgrades:
  * fs2-0.10.0-M9
  * fs2-reactive-streams-0.2.6
  * jawn-fs2-0.12.0-M4
  * specs2-4.0.2

# v0.17.6 (2017-12-05)
* Fix `StaticFile` to serve files larger than `Int.MaxValue` bytes
* Dependency upgrades:
  * tomcat-8.5.24

# v0.16.6 (2017-12-04)
* Add a CSRF server middleware
* Fix `NullPointerException` when starting a Tomcat server related to `docBase`
* Log version info and server address on server startup
* Dependency upgrades:
  * jetty-9.4.8.v20171121
  * log4s-1.4.0
  * scalaz-7.2.17
  * twirl-1.3.13

# v0.18.0-M5 (2017-11-02)
* Introduced an `HttpCodec` type class that represents a type that can round
  trip to and from a `String`.  `Uri.Scheme` and `TransferCoding` are the first
  implementors, with more to follow.  Added an `HttpCodecLaws` to http4s-testing.
* `Uri.Scheme` is now its own type instead of a type alias.
* `TransferCoding` is no longer a case class. Its `coding` member is now a
  `String`, not a `CaseInsensitiveString`. Its companion is no longer a
  `Registry`.
* Introduced `org.http4s.syntax.literals`, which contains a `StringContext` forAll
  safely constructing a `Uri.Scheme`.  More will follow.
* `org.http4s.util.StreamApp.ExitCode` moved to `org.http4s.util.ExitCode`
* Changed `AuthService[F[_], T]` to `AuthService[T, F[_]]` to support
  partial unification when combining services as a `SemigroupK`.
* Unseal the `MessageFailure` hierarchy. Previous versions of http4s had a
  `GenericParsingFailure`, `GenericDecodeFailure`, and
  `GenericMessageBodyFailure`. This was not compatible with the parameterized
  effect introduced in v0.18. Now, `MessageFailure` is unsealed, so users
  wanting precise control over the default `toHttpResponse` can implement their
  own failure conditions.
* `MessageFailure` now has an `Option[Throwable]` cause.
* Removed `KleisliInstances`. The `SemigroupK[Kleisli[F, A, ?]]` is now provided
  by cats.  Users should no longer need to import `org.http4s.implicits._` to
  get `<+>` composition of `HttpService`s
* `NonEmptyList` extensions moved from `org.http4s.util.nonEmptyList` to
  `org.http4s.syntax.nonEmptyList`.
* There is a classpath difference in log4s version between blaze and http4s in this
  milestone that will be remedied in M6. We believe these warnings are safe.
* Dependency upgrades:
  * cats-1.0.0-RC1
  * fs2-0.10.0-M8
  * fs2-reactive-streams-0.2.5

# v0.18.0-M4 (2017-10-12)
* Syntax for building requests moved from `org.http4s.client._` to
  `org.http4s.client.dsl.Http4sClientDsl[F]`, with concrete type `IO`
  available as `org.http4s.client.dsl.io._`.  This is consistent with
  http4s-dsl for servers.
* Change `StreamApp` to return a `Stream[F, ExitCode]`. The first exit code
  returned by the stream is the exit code of the JVM. This allows custom exit
  codes, and eases dead code warnings in certain constructions that involved
  mapping over `Nothing`.
* `AuthMiddleware.apply` now takes an `Kleisli[OptionT[F, ?], Request[F], T]`
  instead of a `Kleisli[F, Request[F], T]`.
* Set `Content-Type` header on default `NotFound` response.
* Merges from v0.16.5 and v0.17.5.
* Remove mutable map that backs `Method` registry. All methods in the IANA
  registry are available through `Method.all`. Custom methods should be memoized
  by other means.
* Adds an `EntityDecoder[F, Array[Byte]]` and `EntityDecoder[F, Array[Char]]`
  for symmetry with provided `EntityEncoder` instances.
* Adds `Arbitrary` instances for `Headers`, `EntityBody[F]` (currently just
  single chunk), `Entity[F]`, and `EntityEncoder[F, A]`.
* Adds `EntityEncoderLaws` for `EntityEncoder`.
* Adds `EntityCodecLaws`.  "EntityCodec" is not a type in http4s, but these
  laws relate an `EntityEncoder[F, A]` to an `EntityDecoder[F, A]`.
* There is a classpath difference in log4s version between blaze and http4s in this
  milestone that will be remedied in M6. We believe these warnings are safe.

# v0.17.5 (2017-10-12)
* Merges only.

# v0.16.5 (2017-10-11)
* Correctly implement sanitization of dot segments in static file paths
  according to RFC 3986 5.2.4. Most importantly, this fixes an issue where `...`
  is reinterpreted as `..` and can escape the root of the static file service.

# v0.18.0-M3 (2017-10-04)
* Merges only.
* There is a classpath difference in log4s version between blaze and http4s in this
  milestone that will be remedied in M6. We believe these warnings are safe.

# v0.17.4 (2017-10-04)
* Fix reading of request body in non-blocking servlet backend. It was previously
  only reading the first byte of each chunk.
* Dependency upgrades:
  * fs2-reactive-streams-0.1.1

# v0.16.4 (2017-10-04)
* Backport removal `java.xml.bind` dependency from `GZip` middleware,
  to play more nicely with Java 9.
* Dependency upgrades:
  * metrics-core-3.2.5
  * tomcat-8.0.23
  * twirl-1.3.12

# v0.18.0-M2 (2017-10-03)
* Use http4s-dsl with any effect type by either:
    * extend `Http4sDsl[F]`
    * create an object that extends `Http4sDsl[F]`, and extend that.
    * `import org.http4s.dsl.io._` is still available for those who
      wish to specialize on `cats.effect.IO`
* Remove `Semigroup[F[MaybeResponse[F]]]` constraint from
  `BlazeBuilder`.
* Fix `AutoSlash` middleware when a service is mounted with a prefix.
* Publish internal http4s-parboiled2 as a separate module.  This does
  not add any new third-party dependencies, but unbreaks `sbt
  publishLocal`.
* Add `Request.from`, which respects `X-Fowarded-For` header.
* Make `F` in `EffectMessageSyntax` invariant
* Add `message.decodeJson[A]` syntax to replace awkward `message.as(implicitly,
  jsonOf[A])`. Brought into scope by importing one of the following, based on
  your JSON library of choice.
  * `import org.http4s.argonaut._`
  * `import org.http4s.circe._`
  * `import org.http4s.json4s.jackson._`
  * `import org.http4s.json4s.native._`
* `AsyncHttpClient.apply` no longer takes a `bufferSize`.  It is made
  irrelevant by fs2-reactive-streams.
* `MultipartParser.parse` no longer takes a `headerLimit`, which was unused.
* Add `maxWaitQueueLimit` (default 256) and `maxConnectionsPerRequestKey`
  (default 10) to `PooledHttp1Client`.
* Remove private implicit `ExecutionContext` from `StreamApp`. This had been
  known to cause diverging implicit resolution that was hard to debug.
* Shift execution of the routing of the `HttpService` to the `ExecutionContext`
  provided by the `JettyBuilder` or `TomcatBuilder`. Previously, it only shifted
  the response task and stream. This was a regression from v0.16.
* Add two utility execution contexts. These may be used to increase throughput
  as the server builder's `ExecutionContext`. Blocking calls on routing may
  decrease fairness or even deadlock your service, so use at your own risk:
  * `org.http4s.util.execution.direct`
  * `org.http4s.util.execution.trampoline`
* Deprecate `EffectRequestSyntax` and `EffectResponseSyntax`. These were
  previously used to provide methods such as `.putHeaders` and `.withBody`
  on types `F[Request]` and `F[Response]`.  As an alternative:
  * Call `.map` or `.flatMap` on `F[Request]` and `F[Response]` to get access
    to all the same methods.
  * Variadic headers have been added to all the status code generators in
    `Http4sDsl[F]` and method generators in `import org.http4s.client._`.
    For example:
    * `POST(uri, urlForm, Header("Authorization", "Bearer s3cr3t"))`
    * ``Ok("This will have an html content type!", `Content-Type`(`text/html`))``
* Restate `HttpService[F]` as a `Kleisli[OptionT[F, ?], Request[F], Response[F]]`.
* Similarly, `AuthedService[F]` as a `Kleisli[OptionT[F, ?], AuthedRequest[F], Response[F]]`.
* `MaybeResponse` is removed, because the optionality is now expressed through
  the `OptionT` in `HttpService`. Instead of composing `HttpService` via a
  `Semigroup`, compose via a `SemigroupK`. Import `org.http4s.implicits._` to
  get a `SemigroupK[HttpService]`, and chain services as `s1 <+> s2`. We hope to
  remove the need for `org.http4s.implicits._` in a future version of cats with
  [issue 1428](https://github.com/typelevel/cats/issues/1428).
* The `Service` type alias is deprecated in favor of `Kleisli`.  It used to represent
  a partial application of the first type parameter, but since version 0.18, it is
  identical to `Kleisli.
* `HttpService.lift`, `AuthedService.lift` are deprecated in favor of `Kleisli.apply`.
* Remove `java.xml.bind` dependency from `GZip` middleware to avoid an
  extra module dependency in Java 9.
* Upgraded dependencies:
    * jawn-fs2-0.12.0-M2
    * log4s-1.4.0
* There is a classpath difference in log4s version between blaze and http4s in this
  milestone that will be remedied in M6. We believe these warnings are safe.

# v0.17.3 (2017-10-02)
* Shift execution of HttpService to the `ExecutionContext` provided by the
  `BlazeBuilder` when using HTTP/2. Previously, it only shifted the response
  task and body stream.

# v0.16.3 (2017-09-29)
* Fix `java.io.IOException: An invalid argument was supplied` on blaze-client
  for Windows when writing an empty sequence of `ByteBuffer`s.
* Set encoding of `captureWriter` to UTF-8 instead of the platform default.
* Dependency upgrades:
  * blaze-0.12.9

# v0.17.2 (2017-09-25)
* Remove private implicit strategy from `StreamApp`. This had been known to
  cause diverging implicit resolution that was hard to debug.
* Shift execution of HttpService to the `ExecutionContext` provided by the
  `BlazeBuilder`. Previously, it only shifted the response stream. This was a
  regression from 0.16.
* Split off http4s-parboiled2 module as `"org.http4s" %% "parboiled"`. There are
  no externally visible changes, but this simplifies and speeds the http4s
  build.

# v0.16.2 (2017-09-25)
* Dependency patch upgrades:
  * async-http-client-2.0.37
  * blaze-0.12.8: changes default number of selector threads to
    from `2 * cores + 1` to `max(4, cores + 1)`.
  * jetty-9.4.7.v20170914
  * tomcat-8.5.21
  * twirl-1.3.7

# v0.17.1 (2017-09-17)
* Fix bug where metrics were not captured in `Metrics` middleware.
* Pass `redactHeadersWhen` argument from `Logger` to `RequestLogger`
  and `ResponseLogger`.

# v0.16.1 (2017-09-17)
* Publish our fork of parboiled2 as http4s-parboiled2 module.  It's
  the exact same internal code as was in http4s-core, with no external
  dependencies. By publishing an extra module, we enable a
  `publishLocal` workflow.
* Charset fixes:
  * Deprecate `CharsetRange.isSatisfiedBy` in favor of
    and ```Accept-Charset`.isSatisfiedBy`` in favor of
    ```Accept-Charset`.satisfiedBy``.
  * Fix definition of `satisfiedBy` to respect priority of
    ```Charset`.*``.
  * Add `CharsetRange.matches`.
* ContentCoding fixes:
  * Deprecate `ContentCoding.satisfiedBy` and
    `ContentCoding.satisfies` in favor of ```Accept-Encoding`.satisfiedBy``.
  * Deprecate ```Accept-Encoding`.preferred``, which has no reasonable
    interpretation in the presence of splats.
  * Add ```Accept-Language`.qValue``.
  * Fix definition of `satisfiedBy` to respect priority of
    `ContentCoding.*`.
  * Add `ContentCoding.matches` and `ContentCoding.registered`.
  * Add `Arbitrary[ContentCoding]` and ```Arbitrary[`Accept-Encoding`]``
    instances.
* LanguageTag fixes:
  * Deprecate `LanguageTag.satisfiedBy` and
    `LanguageTag.satisfies` in favor of ```Accept-Language`.satisfiedBy``.
  * Fix definition of `satisfiedBy` to respect priority of
    `LanguageTag.*` and matches of a partial set of subtags.
  * Add `LanguageTag.matches`.
  * Deprecate `LanguageTag.withQuality` in favor of new
    `LanguageTag.withQValue`.
  * Deprecate ```Accept-Language`.preferred``, which has no reasonable
    interpretation in the presence of splats.
  * Add ```Accept-Language`.qValue``.
  * Add `Arbitrary[LanguageTag]` and ```Arbitrary[`Accept-Language`]``
    instances.

# v0.17.0 (2017-09-01)
* Honor `Retry-After` header in `Retry` middleware.  The response will
  not be retried until the maximum of the backoff strategy and any
  time specified by the `Retry-After` header of the response.
* The `RetryPolicy.defaultRetriable` only works for methods guaranteed
  to not have a body.  In fs2, we can't introspect the stream to
  guarantee that it can be rerun.  To retry requests for idempotent
  request methods, use `RetryPolicy.unsafeRetriable`.  To retry
  requests regardless of method, use
  `RetryPolicy.recklesslyRetriable`.
* Fix `Logger` middleware to render JSON bodies as text, not as a hex
  dump.
* `MultipartParser.parse` returns a stream of `ByteVector` instead of
  a stream of `Byte`. This perserves chunking when parsing into the
  high-level `EntityDecoder[Multipart]`, and substantially improves
  performance on large files.  The high-level API is not affected.

# v0.16.0 (2017-09-01)
* `Retry` middleware takes a `RetryPolicy` instead of a backoff
  strategy.  A `RetryPolicy` is a function of the request, the
  response, and the number of attempts.  Wrap the previous `backoff`
  in `RetryPolicy {}` for compatible behavior.
* Expose a `Part.fileData` constructor that accepts an `EntityBody`.

# v0.17.0-RC3 (2017-08-29)
* In blaze-server, when doing chunked transfer encoding, flush the
  header as soon as it is available.  It previously buffered until the
  first chunk was available.

# v0.16.0-RC3 (2017-08-29)
* Add a `responseHeaderTimeout` property to `BlazeClientConfig`.  This
  measures the time between the completion of writing the request body
  to the reception of a complete response header.
* Upgraded dependencies:
    * async-http-client-2.0.35

# v0.18.0-M1 (2017-08-24)

This release is the product of a long period of parallel development
across different foundation libraries, making a detailed changelog
difficult.  This is a living document, so if any important points are
missed here, please send a PR.

The most important change in http4s-0.18 is that the effect type is
parameterized.  Where previous versions were specialized on
`scalaz.concurrent.Task` or `fs2.Task`, this version supports anything
with a `cats.effect.Effect` instance.  The easiest way to port an
existing service is to replace your `Task` with `cats.effect.IO`,
which has a similar API and is already available on your classpath.
If you prefer to bring your own effect, such as `monix.eval.Task` or
stick to `scalaz.concurrent.Task` or put a transformer on `IO`, that's
fine, too!

The parameterization chanages many core signatures throughout http4s:
- `Request` and `Response` become `Request[F[_]]` and
  `Response[F[_]]`.  The `F` is the effect type of the body (i.e.,
  `Stream[F, Byte]`), or what the body `.run`s to.
- `HttpService` becomes `HttpService[F[_]]`, so that the service
  returns an `F[Response[F]]`.  Instead of constructing with
  `HttpService { ... }`, we now declare the effect type of the
  service, like `HttpService[IO] { ... }`.  This determines the type
  of request and response handled by the service.
- `EntityEncoder[A]` and `EntityDecoder[A]` are now
  `EntityEncoder[F[_], A]` and `EntityDecoder[F[_], A]`, respectively.
  These act as a codec for `Request[F]` and `Response[F]`.  In practice,
  this change tends to be transparent in the DSL.
- The server builders now take an `F` parameter, which needs to match
  the services mounted to them.
- The client now takes an `F` parameter, which determines the requests
  and responses it handles.

Several dependencies are upgraded:
- cats-1.0.0.MF
- circe-0.9.0-M1
- fs2-0.10.0-M6
- fs2-reactive-streams-0.2.2
- jawn-fs2-0.12.0-M1

# v0.17.0-RC2 (2017-08-24)
* Remove `ServiceSyntax.orNotFound(a: A): Task[Response]` in favor of
  `ServiceSyntax.orNotFound: Service[Request, Response]`

# v0.16.0-RC2 (2017-08-24)
* Move http4s-blaze-core from `org.http4s.blaze` to
  `org.http4s.blazecore` to avoid a conflict with the non-http4s
  blaze-core module.
* Change `ServiceOps` to operate on a `Service[?, MaybeResponse]`.
  Give it an `orNotFound` that returns a `Service`.  The
  `orNotFound(a: A)` overload is left for compatibility with Scala
  2.10.
* Build with Lightbend compiler instead of Typelevel compiler so we
  don't expose `org.typelevel` dependencies that are incompatible with
  ntheir counterparts in `org.scala-lang`.
* Upgraded dependencies:
    * blaze-0.12.7 (fixes eviction notice in http4s-websocket)
    * twirl-1.3.4

# v0.17.0-RC1 (2017-08-16)
* Port `ChunkAggregator` to fs2
* Add logging middleware
* Standardize on `ExecutionContext` over `Strategy` and `ExecutorService`
* Implement `Age` header
* Fix `Client#toHttpService` to not dispose until the body is consumed
* Add a buffered implementation of `EntityDecoder[Multipart]`
* In async-http-client, don't use `ReactiveStreamsBodyGenerator` unless there is
  a body to transmit. This fixes an `IllegalStateException: unexpected message
  type`
* Add `HSTS` middleware
* Add option to serve pre-gzipped resources
* Add RequestLogging and ResponseLogging middlewares
* `StaticFile` options return `OptionT[Task, ?]`
* Set `Content-Length` or `Transfer-Encoding: chunked` header when serving
  from a URL
* Explicitly close `URLConnection``s if we are not reading the contents
* Upgrade to:
    * async-http-client-2.0.34
    * fs2-0.9.7
    * metrics-core-3.2.4
    * scodec-bits-1.1.5

# v0.16.0-RC1 (2017-08-16)
* Remove laziness from `ArbitraryInstances`
* Support an arbitrary predicate for CORS allowed origins
* Support `Access-Control-Expose-Headers` header for CORS
* Fix thread safety issue in `EntityDecoder[XML]`
* Support IPV6 headers in `X-Forwarded-For`
* Add `status` and `successful` methods to client
* Overload `client.fetchAs` and `client.streaming` to accept a `Task[Request]`
* Replace `Instant` with `HttpDate` to avoid silent truncation and constrain
  to dates that are legally renderable in HTTP.
* Fix bug in hash code of `CaseInsensitiveString`
* Update `request.pathInfo` when changing `request.withUri`. To keep these
  values in sync, `request.copy` has been deprecated, but copy constructors
  based on `with` have been added.
* Remove `name` from `AttributeKey`.
* Add `withFragment` and `withoutFragment` to `Uri`
* Construct `Content-Length` with `fromLong` to ensure validity, and
  `unsafeFromLong` when you can assert that it's positive.
* Add missing instances to `QueryParamDecoder` and `QueryParamEncoder`.
* Add `response.cookies` method to get a list of cookies from `Set-Cookie`
  header.  `Set-Cookie` is no longer a `Header.Extractable`, as it does
  not adhere to the HTTP spec of being concatenable by commas without
  changing semantics.
* Make servlet `HttpSession` available as a request attribute in servlet
  backends
* Fix `Part.name` to return the name from the `Content-Disposition` header
  instead of the name _of_ the `Content-Disposition` header. Accordingly, it is
  no longer a `CaseInsensitiveString`
* `Request.toString` and `Response.toString` now redact sensitive headers. A
  method to redact arbitrary headers is added to `Headers`.
* `Retry-After` is now modeled as a `Either[HttpDate, Long]` to reflect either
  an http-date or delta-seconds value.
* Look for index.html in `StaticFile` when rendering a directory instead of
  returning `401 Unauthorized`.
* Limit dates to a minimum of January 1, 1900, per RFC.
* Add `serviceErrorHandler` to `ServerBuilder` to allow pluggable error handlers
  when a server backend receives a failed task or a thrown Exception when
  invoking a service. The default calls `toHttpResponse` on `MessageFailure` and
  closes the connection with a `500 InternalServerError` on other non-fatal
  errors.  Fatal errors are left to the server.
* `FollowRedirect` does not propagate sensitive headers when redirecting to a
  different authority.
* Add Content-Length header to empty response generators
* Upgraded dependencies:
    * async-http-client-2.0.34
    * http4s-websocket-0.2.0
    * jetty-9.4.6.v20170531
    * json4s-3.5.3
    * log4s-1.3.6
    * metrics-core-3.2.3
    * scala-2.12.3-bin-typelevel-4
    * scalaz-7.2.15
    * tomcat-8.5.20

# v0.15.16 (2017-07-20)
* Backport rendering of details in `ParseFailure.getMessage`

# ~~v0.15.15 (2017-07-20)~~
* Oops. Same as v0.15.14.

# v0.15.14 (2017-07-10)
* Close parens in `Request.toString`
* Use "message" instead of "request" in message body failure messages
* Add `problem+json` media type
* Tolerate `[` and `]` in queries parsing URIs. These characters are parsed, but
  percent-encoded.

# v0.17.0-M3 (2017-05-27)
* Fix file corruption issue when serving static files from the classpath

# v0.16.0-M3 (2017-05-25)
* Fix `WebjarService` so it matches assets.
* `ServerApp` overrides `process` to leave a single abstract method
* Add gzip trailer in `GZip` middleware
* Upgraded dependencies:
    * circe-0.8.0
    * jetty-9.4.5.v20170502
    * scalaz-7.2.13
    * tomcat-8.5.15
* `ProcessApp` uses a `Process[Task, Nothing]` rather than a
  `Process[Task, Unit]`
* `Credentials` is split into `Credentials.AuthParams` for key-value pairs and
  `Credentials.Token` for legacy token-based schemes.  `OAuthBearerToken` is
  subsumed by `Credentials.Token`.  `BasicCredentials` no longer extends
  `Credentials`, but is extractable from one.  This model permits the
  definition of other arbitrary credential schemes.
* Add `fromSeq` constructor to `UrlForm`
* Allow `WebjarService` to pass on methods other than `GET`.  It previously
  threw a `MatchError`.

# v0.15.13 (2017-05-25)
* Patch-level upgrades to dependencies:
    * async-http-client-2.0.32
    * blaze-0.12.6 (fixes infinite loop in some SSL handshakes)
    * jetty-9.3.19.v20170502
    * json4s-3.5.2
    * tomcat-8.0.44

# v0.15.12 (2017-05-11)
* Fix GZip middleware to render a correct stream

# v0.17.0-M2 (2017-04-30)
* `Timeout` middleware takes an implicit `Scheduler` and
  `ExecutionContext`
* Bring back `http4s-async-client`, based on `fs2-reactive-stream`
* Restore support for WebSockets

# v0.16.0-M2 (2017-04-30)
* Upgraded dependencies:
    * argonaut-6.2
    * jetty-9.4.4.v20170414
    * tomcat-8.5.14
* Fix `ProcessApp` to terminate on process errors
* Set `secure` request attribute correctly in blaze server
* Exit with code `-1` when `ProcessApp` fails
* Make `ResourceService` respect `If-Modified-Since`
* Rename `ProcessApp.main` to `ProcessApp.process` to avoid overload confusio
* Avoid intermediate String allocation in Circe's `jsonEncoder`
* Adaptive EntityDecoder[Json] for circe: works directly from a ByteBuffer for
  small bodies, and incrementally through jawn for larger.
* Capture more context in detail message of parse errors

# v0.15.11 (2017-04-29)
* Upgrade to blaze-0.12.5 to pick up fix for `StackOverflowError` in
  SSL handshake

# v0.15.10 (2017-04-28)
* Patch-level upgrades to dependencies
* argonaut-6.2
* scalaz-7.2.12
* Allow preambles and epilogues in multipart bodies
* Limit multipart headers to 40 kilobytes to avoid unbounded buffering
  of long lines in a header
* Remove `' '` and `'?'` from alphabet for generated multipart
  boundaries, as these are not token characters and are known to cause
  trouble for some multipart implementations
* Fix multipart parsing for unlucky input chunk sizes

# v0.15.9 (2017-04-19)
* Terminate `ServerApp` even if the server fails to start
* Make `ResourceService` respect `If-Modified-Since`
* Patch-level upgrades to dependencies:
* async-http-client-2.0.31
* jetty-9.3.18.v20170406
* json4s-3.5.1
* log4s-1.3.4
* metrics-core-3.1.4
* scalacheck-1.13.5
* scalaz-7.1.13 or scalaz-7.2.11
* tomcat-8.0.43

# v0.17.0-M1 (2017-04-08)
* First release on cats and fs2
    * All scalaz types and typeclasses replaced by cats equivalengts
	* `scalaz.concurrent.Task` replaced by `fs2.Task`
	* `scalaz.stream.Process` replaced by `fs2.Stream`
* Roughly at feature parity with v0.16.0-M1. Notable exceptions:
	* Multipart not yet supported
	* Web sockets not yet supported
	* Client retry middleware can't check idempotence of requests
	* Utilties in `org.http4s.util.io` not yet ported

# v0.16.0-M1 (2017-04-08)
* Fix type of `AuthedService.empty`
* Eliminate `Fallthrough` typeclass.  An `HttpService` now returns
  `MaybeResponse`, which can be a `Response` or `Pass`.  There is a
  `Semigroup[MaybeResponse]` instance that allows `HttpService`s to be
  chained as a semigroup.  `service orElse anotherService` is
  deprecated in favor of `service |+| anotherService`.
* Support configuring blaze and Jetty servers with a custom
  `SSLContext`.
* Upgraded dependencies for various modules:
    * async-http-client-2.0.31
    * circe-0.7.1
    * jetty-9.4.3.v20170317
    * json4s-3.5.1
    * logback-1.2.1
    * log4s-1.3.4
    * metrics-3.2.0
    * scalacheck-1.13.5
    * tomcat-8.0.43
* Deprecate `EntityEncoder[ByteBuffer]` and
  `EntityEncoder[CharBuffer]`.
* Add `EntityDecoder[Unit]`.
* Move `ResponseClass`es into `Status`.
* Use `SSLContext.getDefault` by default in blaze-client.  Use
  `BlazeServerConfig.insecure` to ignore certificate validity.  But
  please don't.
* Move `CaseInsensitiveString` syntax to `org.http4s.syntax`.
* Bundle an internal version of parboiled2.  This decouples core from
  shapeless, allowing applications to use their preferred version of
  shapeless.
* Rename `endpointAuthentication` to `checkEndpointAuthentication`.
* Add a `WebjarService` for serving files out of web jars.
* Implement `Retry-After` header.
* Stop building with `delambdafy` on Scala 2.11.
* Eliminate finalizer on `BlazeConnection`.
* Respond OK to CORS pre-flight requests even if the wrapped service
  does not return a successful response.  This is to allow `CORS`
  pre-flight checks of authenticated services.
* Deprecate `ServerApp` in favor of `org.http4s.util.ProcessApp`.  A
  `ProcessApp` is easier to compose all the resources a server needs via
  `Process.bracket`.
* Implement a `Referer` header.

# v0.15.8 (2017-04-06)
* Cache charset lookups to avoid synchronization.  Resolution of
  charsets is synchronized, with a cache size of two.  This avoids
  the synchronized call on the HTTP pool.
* Strip fragment from request target in blaze-client.  An HTTP request
  target should not include the fragment, and certain servers respond
  with a `400 Bad Request` in their presence.

# v0.15.7 (2017-03-09)
* Change default server and client executors to a minimum of four
  threads.
* Bring scofflaw async-http-client to justice for its brazen
  violations of Reactive Streams Rule 3.16, requesting of a null
  subscription.
* Destroy Tomcat instances after stopping, so they don't hold the port
* Deprecate `ArbitraryInstances.genCharsetRangeNoQuality`, which can
  cause deadlocks
* Patch-level upgrades to dependencies:
    * async-http-client-2.0.30
    * jetty-9.3.16.v20170120
    * logback-1.1.11
    * metrics-3.1.3
    * scala-xml-1.0.6
    * scalaz-7.2.9
    * tomcat-8.0.41
    * twirl-1.2.1

# v0.15.6 (2017-03-03)
* Log unhandled MessageFailures to `org.http4s.server.message-failures`

# v0.15.5 (2017-02-20)
* Allow services wrapped in CORS middleware to fall through
* Don't log message about invalid CORS headers when no `Origin` header present
* Soften log about invalid CORS headers from info to debug

# v0.15.4 (2017-02-12)
* Call `toHttpResponse` on tasks failed with `MessageFailure`s from
  `HttpService`, to get proper 4xx handling instead of an internal
  server error.

# v0.15.3 (2017-01-17)
* Dispose of redirect responses in `FollowRedirect`. Fixes client deadlock under heavy load
* Refrain from logging headers with potentially sensitive info in blaze-client
* Add `hashCode` and `equals` to `Headers`
* Make `challenge` in auth middlewares public to facilitate composing multiple auth mechanisms
* Fix blaze-client detection of stale connections

# v0.15.2 (2016-12-29)
* Add helpers to add cookies to requests

# v0.12.6 (2016-12-29)
* Backport rendering of details in `ParseFailure.getMessage`

# ~~v0.12.5 (2016-12-29)~~
* ~~Backport rendering of details in `ParseFailure.getMessage`~~ Oops.

# v0.15.1 (2016-12-20)
* Fix GZip middleware to fallthrough non-matching responses
* Fix UnsupportedOperationException in Arbitrary[Uri]
* Upgrade to Scala 2.12.1 and Scalaz 7.2.8

# v0.15.0 (2016-11-30)
* Add support for Scala 2.12
* Added `Client.fromHttpService` to assist with testing.
* Make all case classes final where possible, sealed where not.
* Codec for Server Sent Events (SSE)
* Added JSONP middleware
* Improve Expires header to more easily build the header and support parsing of the header
* Replce lazy `Raw.parsed` field with a simple null check
* Added support for Zipkin headers
* Eliminate response attribute for detecting fallthrough response.
  The fallthrough response must be `Response.fallthrough`.
* Encode URI path segments created with `/`
* Introduce `AuthedRequest` and `AuthedService` types.
* Replace `CharSequenceEncoder` with `CharBufferEncoder`, assuming
  that `CharBuffer` and `String` are the only `CharSequence`s one
  would want to encode.
* Remove `EnittyEncoder[Char]` and `EntityEncoder[Byte]`.  Send an
  array, buffer, or String if you want this.
* Add `DefaultHead` middleware for `HEAD` implementation.
* Decouple `http4s-server` from Dropwizard Metrics.  Metrics code is
  in the new `http4s-metrics` module.
* Allow custom scheduler for timeout middleware.
* Add parametric empty `EntityEncoder` and `EntityEncoder[Unit]`.
* Replace unlawful `Order[CharsetRange]` with `Equal[CharsetRange]`.
* Auth middlewares renamed `BasicAuth` and `DigestAuth`.
* `BasicAuth` passes client password to store instead of requesting
  password from store.
* Remove realm as an argument to the basic and digest auth stores.
* Basic and digest auth stores return a parameterized type instead of
  just a String username.
* Upgrade to argonaut-6.2-RC2, circe-0.6.1, json4s-3.5.0

# v0.14.11 (2016-10-25)
* Fix expansion of `uri` and `q` macros by qualifying with `_root_`

# v0.14.10 (2016-10-12)
* Include timeout type and duration in blaze client timeouts

# v0.14.9 (2016-10-09)
* Don't use `"null"` as query string in servlet backends for requests without a query string

# v0.14.8 (2016-10-04)
* Allow param names in UriTemplate to have encoded, reserved parameters
* Upgrade to blaze-0.12.1, to fix OutOfMemoryError with direct buffers
* Upgrade to Scalaz 7.1.10/7.2.6
* Upgrade to Jetty 9.3.12
* Upgrade to Tomcat 8.0.37

# v0.14.7 (2016-09-25)
* Retry middleware now only retries requests with idempotent methods
  and pure bodies and appropriate status codes
* Fix bug where redirects followed when an effectful chunk (i.e., `Await`) follows pure ones.
* Don't uppercase two hex digits after "%25" when percent encoding.
* Tolerate invalid percent-encodings when decoding.
* Omit scoverage dependencies from POM

# v0.14.6 (2016-09-11)
* Don't treat `Kill`ed responses (i.e., HEAD requests) as abnormal
  termination in metrics

# v0.14.5 (2016-09-02)
* Fix blaze-client handling of HEAD requests

# v0.14.4 (2016-08-29)
* Don't render trailing "/" for URIs with empty paths
* Avoid calling tail of empty list in `/:` extractor

# v0.14.3 (2016-08-24)
* Follow 301 and 302 responses to POST with a GET request.
* Follow all redirect responses to HEAD with a HEAD request.
* Fix bug where redirect response is disposed prematurely even if not followed.
* Fix bug where payload headers are sent from original request when
  following a redirect with a GET or HEAD.
* Return a failed task instead of throwing when a client callback
  throws an exception. Fixes a resource leak.
* Always render `Date` header in GMT.
* Fully support the three date formats specified by RFC 7231.
* Always specify peer information in blaze-client SSL engines
* Patch upgrades to latest async-http-client, jetty, scalaz, and scalaz-stream

# v0.14.2 (2016-08-10)
* Override `getMessage` in `UnexpectedStatus`

# v0.14.1 (2016-06-15)
* Added the possibility to specify custom responses to MessageFailures
* Address issue with Retry middleware leaking connections
* Fixed the status code for a semantically invalid request to `422 UnprocessableEntity`
* Rename `json` to `jsonDecoder` to reduce possibility of implicit shadowing
* Introduce the `ServerApp` trait
* Deprectate `onShutdown` and `awaitShutdown` in `Server`
* Support for multipart messages
* The Path extractor for Long now supports negative numbers
* Upgrade to scalaz-stream-0.8.2(a) for compatibility with scodec-bits-1.1
* Downgrade to argonaut-6.1 (latest stable release) now that it cross builds for scalaz-7.2
* Upgrade parboiled2 for compatibility with shapeless-2.3.x

# ~~v0.14.0 (2016-06-15)~~
* Recalled. Use v0.14.1 instead.

# v0.13.3 (2016-06-15)
* Address issue with Retry middleware leaking connections.
* Pass the reason string when setting the `Status` for a successful `ParseResult`.

# v0.13.2 (2016-04-13)
* Fixes the CanBuildFrom for RequestCookieJar to avoid duplicates.
* Update version of jawn-parser which contains a fix for Json decoding.

# v0.13.1 (2016-04-07)
* Remove implicit resolution of `DefaultExecutor` in blaze-client.

# v0.13.0 (2016-03-29)
* Add support for scalaz-7.2.x (use version 0.13.0a).
* Add a client backed based on async-http-client.
* Encode keys when rendering a query string.
* New entity decoder based on json4s' extract.
* Content-Length now accepts a Long.
* Upgrade to circe-0.3, json4s-3.3, and other patch releases.
* Fix deadlocks in blaze resulting from default executor on single-CPU machines.
* Refactor `DecodeFailure` into a new `RequestFailure` hierarchy.
* New methods for manipulating `UrlForm`.
* All parsed headers get a `parse` method to construct them from their value.
* Improve error message for unsupported media type decoding error.
* Introduce `BlazeClientConfig` class to simplify client construction.
* Unify client executor service semantics between blaze-client and async-http-client.
* Update default response message for UnsupportedMediaType failures.
* Add a `lenient` flag to blazee configuration to accept illegal characters in headers.
* Remove q-value from `MediaRange` and `MediaType`, replaced by `MediaRangeAndQValue`.
* Add `address` to `Server` trait.
* Lazily construct request body in Servlet NIO to support HTTP 100.
* Common operations pushed down to `MessageOps`.
* Fix loop in blaze-client when no connection can be established.
* Privatize most of the blaze internal types.
* Enable configuration of blaze server parser lengths.
* Add trailer support in blaze client.
* Provide an optional external executor to blaze clients.
* Fix Argonaut string interpolation

# v0.12.4 (2016-03-10)
* Fix bug on rejection of invalid URIs.
* Do not send `Transfer-Encoding` or `Content-Length` headers for 304 and others.
* Don't quote cookie values.

# v0.12.3 (2016-02-24)
* Upgrade to jawn-0.8.4 to fix decoding escaped characters in JSON.

# v0.12.2 (2016-02-22)
* ~~Upgrade to jawn-0.8.4 to fix decoding escaped characters in JSON.~~ Oops.

# v0.12.1 (2016-01-30)
* Encode keys as well as values when rendering a query.
* Don't encode '?' or '/' when encoding a query.

# v0.12.0 (2016-01-15)
* Refactor the client API for resource safety when not reading the entire body.
* Rewrite client connection pool to support maximum concurrent
  connections instead of maximum idle connections.
* Optimize body collection for better connection keep-alive rate.
* Move `Service` and `HttpService`, because a `Client` can be viewed as a `Service`.
* Remove custom `DateTime` in favor of `java.time.Instant`.
* Support status 451 Unavailable For Legal Reasons.
* Various blaze-client optimizations.
* Don't let Blaze `IdentityWriter` write more than Content-Length bytes.
* Remove `identity` `Transfer-Encoding`, which was removed in HTTP RFC errata.
* In blaze, `requireClose` is now the return value of `writeEnd`.
* Remove body from `Request.toString` and `Response.toString`.
* Move blaze parser into its own class.
* Trigger a disconnect if an ignored body is too long.
* Configurable thread factories for happier profiling.
* Fix possible deadlock in default client execution context.

# v0.11.3 (2015-12-28)
* Blaze upgrade to fix parsing HTTP responses without a reason phrase.
* Don't write more than Content-Length bytes in blaze.
* Fix infinite loop in non-blocking Servlet I/O.
* Never write a response body on HEAD requests to blaze.
* Add missing `'&'` between multivalued k/v pairs in `UrlFormCodec.encode`

# v0.11.2 (2015-12-04)
* Fix stack safety issue in async servlet I/O.
* Reduce noise from timeout exceptions in `ClientTimeoutStage`.
* Address file descriptor leaks in blaze-client.
* Fix `FollowRedirect` middleware for 303 responses.
* Support keep-alives for client requests with bodies.

# v0.11.1 (2015-11-29)
* Honor `connectorPoolSize` and `bufferSize` parameters in `BlazeBuilder`.
* Add convenient `ETag` header constructor.
* Wait for final chunk to be written before closing the async context in non-blocking servlet I/O.
* Upgrade to jawn-streamz-0.7.0 to use scalaz-stream-0.8 across the board.

# v0.11.0 (2015-11-20)
* Upgrade to scalaz-stream 0.8
* Add Circe JSON support module.
* Add ability to require content-type matching with EntityDecoders.
* Cleanup blaze-client internals.
* Handle empty static files.
* Add ability to disable endpoint authentication for the blaze client.
* Add charset encoding for Argonaut JSON EntityEncoder.

# v0.10.1 (2015-10-07)
* Processes render data in chunked encoding by default.
* Incorporate type name into error message of QueryParam.
* Comma separate Access-Control-Allow-Methods header values.
* Default FallThrough behavior inspects for the FallThrough.fallthroughKey.

# v0.10.0 (2015-09-03)
* Replace `PartialService` with the `Fallthrough` typeclass and `orElse` syntax.
* Rename `withHeaders` to `replaceAllHeaders`
* Set https endpoint identification algorithm when possible.
* Stack-safe `ProcessWriter` in blaze.
* Configureable number of connector threads and buffer size in blaze-server.

# v0.9.3 (2015-08-27)
* Trampoline recursive calls in blaze ProcessWriter.
* Handle server hangup and body termination correctly in blaze client.

# v0.9.2 (2015-08-26)
* Bump http4s-websockets to 1.0.3 to properly decode continuation opcode.
* Fix metrics incompatibility when using Jetty 9.3 backend.
* Preserve original headers when appending as opposed to quoting.

# v0.8.5 (2015-08-26)
* Preserve original headers when appending as opposed to quoting.
* Upgrade to jawn-0.8.3 to avoid transitive dependency on GPL2 jmh

# v0.9.1 (2015-08-19)
* Fix bug in servlet nio handler.

# v0.9.0 (2015-08-15)
* Require Java8.
* `StaticFile` uses the filename extension exclusively to determine media-type.
* Add `/` method to `Uri`.
* Add `UrlFormLifter` middleware to aggregate url-form parameters with the query parameters.
* Add local address information to the `Request` type.
* Add a Http method 'or' (`|`) extractor.
* Add `VirtualHost` middleware for serving multiple sites from one server.
* Add websocket configuration to the blaze server builder.
* Redefine default timeout status code to 500.
* Redefine the `Service` arrow result from `Task[Option[_]]` to `Task[_]`.
* Don't extend `AllInstances` with `Http4s` omnibus import object.
* Use UTF-8 as the default encoding for text bodies.
* Numerous bug fixes by numerous contributors!

# v0.8.4 (2015-07-13)
* Honor the buffer size parameter in gzip middleware.
* Handle service exceptions in servlet backends.
* Respect asyncTimeout in servlet backends.
* Fix prefix mounting bug in blaze-server.
* Do not apply CORS headers to unsuccessful OPTIONS requests.

# v0.8.3 (2015-07-02)
* Fix bug parsing IPv4 addresses found in URI construction.

# v0.8.2 (2015-06-22)
* Patch instrumented handler for Jetty to time async contexts correctly.
* Fix race condition with timeout registration and route execution in blaze client
* Replace `ConcurrentHashMap` with synchronized `HashMap` in `staticcontent` package.
* Fix static content from jars by avoiding `"//"` in path uris when serving static content.
* Quote MediaRange extensions.
* Upgrade to jawn-streamz-0.5.0 and blaze-0.8.2.
* Improve error handling in blaze-client.
* Respect the explicit default encoding passed to `decodeString`.

# v0.8.1 (2015-06-16)
* Authentication middleware integrated into the server package.
* Static content tools integrated into the server package.
* Rename HttpParser to HttpHeaderParser and allow registration and removal of header parsers.
* Make UrlForm EntityDecoder implicitly resolvable.
* Relax UrlForm parser strictness.
* Add 'follow redirect' support as a client middleware.
* Add server middleware for auto retrying uris of form '/foo/' as '/foo'.
* Numerous bug fixes.
* Numerous version bumps.

# ~~v0.8.0 (2015-06-16)~~
* Mistake.  Go straight to v0.8.1.

# v0.7.0 (2015-05-05)
* Add QueryParamMatcher to the dsl which returns a ValidationNel.
* Dsl can differentiate between '/foo/' and '/foo'.
* Added http2 support for blaze backend.
* Added a metrics middleware usable on all server backends.
* Websockets are now modeled by an scalaz.stream.Exchange.
* Add `User-Agent` and `Allow` header types and parsers.
* Allow providing a Host header to the blaze client.
* Upgrade to scalaz-stream-7.0a.
* Added a CORS middleware.
* Numerous bug fixes.
* Numerous version bumps.

# v0.6.5 (2015-03-29)
* Fix bug in Request URI on servlet backend with non-empty context or servlet paths.
* Allow provided Host header for Blaze requests.

# v0.6.4 (2015-03-15)
* Avoid loading javax.servlet.WriteListener when deploying to a servlet 3.0 container.

# ~~v0.6.3 (2015-03-15)~~
* Forgot to pull origin before releasing.  Use v0.6.4 instead.

# v0.6.2 (2015-02-27)
* Use the thread pool provided to the Jetty servlet builder.
* Avoid throwing exceptions when parsing headers.
* Make trailing slash insignificant in service prefixes on servlet containers.
* Fix mapping of servlet query and mount prefix.

# v0.6.1 (2015-02-04)
* Update to blaze-0.5.1
* Remove unneeded error message (90b2f76097215)
* GZip middleware will not throw an exception if the AcceptEncoding header is not gzip (ed1b2a0d68a8)

# v0.6.0 (2015-01-27)

## http4s-core
* Remove ResponseBuilder in favor of Response companion.
* Allow '';'' separators for query pairs.
* Make charset on Message an Option.
* Add a `flatMapR` method to EntityDecoder.
* Various enhancements to QueryParamEncoder and QueryParamDecoder.
* Make Query an IndexedSeq.
* Add parsers for Location and Proxy-Authenticate headers.
* Move EntityDecoder.apply to `Request.decode` and `Request.decodeWith`
* Move headers into `org.http4s.headers` package.
* Make UriTranslation respect scriptName/pathInfo split.
* New method to resolve relative Uris.
* Encode query and fragment of Uri.
* Codec and wrapper type for URL-form-encoded bodies.

## http4s-server
* Add SSL support to all server builders.

## http4s-blaze-server
* Add Date header to blaze-server responses.
* Close connection when error happens during body write in blaze-server.

## http4s-servlet
* Use asynchronous servlet I/O on Servlet 3.1 containers.
* ServletContext syntax for easy mounting in a WAR deployment.
* Support Dropwizard Metrics collection for servlet containers.

## http4s-jawn
* Empty strings are a JSON decoding error.

## http4s-argonaut
* Add codec instances for Argonaut's CodecJson.

## http4s-json4s
* Add codec instances for Json4s' Reader/Writer.

## http4s-twirl
* New module to support Twirl templates

## http4s-scala-xml
* Split scala-xml support into http4s-scala-xml module.
* Change inferred type of `scala.xml.Elem` to `application/xml`.

## http4s-client
* Support for signing oauth-1 requests in client.

## http4s-blaze-client
* Fix blaze-client when receiving HTTP1 response without Content-Length header.
* Change default blaze-client executor to variable size.
* Fix problem with blaze-client timeouts.

# v0.5.4 (2015-01-08)
* Upgrade to blaze 0.4.1 to fix header parsing issue in blaze http/1.x client and server.

# v0.5.3 (2015-01-05)
* Upgrade to argonaut-6.1-M5 to match jawn. [#157](https://github.com/http4s/http4s/issues/157)

# v0.5.2 (2015-01-02)
* Upgrade to jawn-0.7.2.  Old version of jawn was incompatible with argonaut. [#157]](https://github.com/http4s/http4s/issues/157)

# v0.5.1 (2014-12-23)
* Include context path in calculation of scriptName/pathInfo. [#140](https://github.com/http4s/http4s/issues/140)
* Fix bug in UriTemplate for query params with multiple keys.
* Fix StackOverflowError in query parser. [#147](https://github.com/http4s/http4s/issues/147)
* Allow ';' separators for query pairs.

# v0.5.0 (2014-12-11)
* Client syntax has evloved and now will include Accept headers when used with EntityDecoder
* Parse JSON with jawn-streamz.
* EntityDecoder now returns an EitherT to make decoding failure explicit.
* Renamed Writable to EntityEncoder
* New query param typeclasses for encoding and decoding query strings.
* Status equality now discards the reason phrase.
* Match AttributeKeys as singletons.
* Added async timeout listener to servlet backends.
* Start blaze server asynchronously.
* Support specifying timeout and executor in blaze-client.
* Use NIO for encoding files.

# v0.4.2 (2014-12-01)
* Fix whitespace parsing in Authorization header [#87](https://github.com/http4s/http4s/issues/87)

# v0.4.1 (2014-11-20)
* `Uri.query` and `Uri.fragment` are no longer decoded. [#75](https://github.com/http4s/http4s/issues/75)

# v0.4.0 (2014-11-18)

* Change HttpService form a `PartialFunction[Request,Task[Response]]`
  to `Service[Request, Response]`, a type that encapsulates a `Request => Task[Option[Response]]`
* Upgrade to scalaz-stream-0.6a
* Upgrade to blaze-0.3.0
* Drop scala-logging for log4s
* Refactor ServerBuilders into an immutable builder pattern.
* Add a way to control the thread pool used for execution of a Service
* Modernize the Renderable/Renderer framework
* Change Renderable append operator from ~ to <<
* Split out the websocket codec and types into a seperate package
* Added ReplyException, an experimental way to allow an Exception to encode
  a default Response on for EntityDecoder etc.
* Many bug fixes and slight enhancements

# v0.3.0 (2014-08-29)

* New client API with Blaze implementation
* Upgrade to scalaz-7.1.0 and scalaz-stream-0.5a
* JSON Writable support through Argonaut and json4s.
* Add EntityDecoders for parsing bodies.
* Moved request and response generators to http4s-dsl to be more flexible to
  other frameworks'' syntax needs.
* Phased out exception-throwing methods for the construction of various
  model objects in favor of disjunctions and macro-enforced literals.
* Refactored imports to match the structure followed by [scalaz](https://github.com/scalaz/scalaz).

# v0.2.0 (2014-07-15)

* Scala 2.11 support
* Spun off http4s-server module. http4s-core is neutral between server and
the future client.
* New builder for running Blaze, Jetty, and Tomcat servers.
* Configurable timeouts in each server backend.
* Replace Chunk with scodec.bits.ByteVector.
* Many enhancements and bugfixes to URI type.
* Drop joda-time dependency for slimmer date-time class.
* Capitalized method names in http4s-dsl.

# v0.1.0 (2014-04-15)

* Initial public release.<|MERGE_RESOLUTION|>--- conflicted
+++ resolved
@@ -8,7 +8,6 @@
 ordered chronologically, so each release contains all changes described below
 it.
 
-<<<<<<< HEAD
 # v1.0.0-SNAPSHOT (unreleased)
 * Add accumulating version of circe `EntityDecoder` [#1647](https://github.com/http4/http4s/1647)
 * Add ETag support to `StaticFile` [#1652](https://github.com/http4s/http4s/pull/1652)
@@ -43,14 +42,19 @@
 * Generalize `VirtualHost` middleware to work on `Kleisli[F, Request[G], Response[G]]` given `Applicative[F]`.  [#1902](https://github.com/http4s/http4s/pull/1902)
 * Generalize `URITranslate` middleware to work on `Kleisli[F, Request[G], B]` given `Functor[G]`.  [#1895](https://github.com/http4s/http4s/pull/1895)
 * Generalize `CSRF` middleware to work on `Kleisli[F, Request[G], Response[G]]` given `Sync[F]` and `Applicative[G]`.  [#1909](https://github.com/http4s/http4s/pull/1909)
+* Generalize `ResponseLogger` middleware to work on `Kleisli[F, A, Response[F]]` given `Effect[F]`.  [#1916](https://github.com/http4s/http4s/pull/1916)
+* Make `Logger`, `RequestLogger`, and `ResponseLogger` work on `HttpApp[F]` so a `Response` is guaranteed unless the service raises an error [#1916](https://github.com/http4s/http4s/pull/1916)
 * Rename `RequestLogger.apply0` and `ResponseLogger.apply0` to `RequestLogger.apply` and `ResponseLogger.apply`.  [#1837](https://github.com/http4s/http4s/pull/1837)
 * Move `org.http4s.server.ServerSoftware` to `org.http4s.ServerSoftware` [#1884](https://github.com/http4s/http4s/pull/1884)
 * Fix `Uncompressible` and `NotBinary` flags in `MimeDB` generator. [#1900](https://github.com/http4s/http4s/pull/1884)
 * Generalize `DefaultHead` middleware to work on `Http[F, G]` given `Functor[F]` and `MonoidK[F]` [#1903](https://github.com/http4s/http4s/pull/1903)
 * Generalize `GZip` middleware to work on `Http[F, G]` given `Functor[F]` and `Functor[G]` [#1903](https://github.com/http4s/http4s/pull/1903)
 * `jawnDecoder` takes a `RawFacade` instead of a `Facade`
+* Change `BasicCredentials` extractor to return `(String, String)` [#1924](https://github.com/http4s/http4s/1925)
 * `Effect` constraint relaxed to `Sync`:
   * `Logger.logMessage`
+* `Effect` constraint relaxed to `Async`:
+  * `JavaNetClient`
 * `Effect` constraint changed to `Concurrent`:
   * `Logger` (client and server)
   * `RequestLogger` (client and server)
@@ -69,12 +73,14 @@
   * `ArbitraryInstances.cogenEntity`
   * `ArbitraryInstances.cogenEntityBody`
   * `ArbitraryInstances.cogenMessage`
+  * `JavaNetClient`
 * Implicit `Timer` added to:
   * `AsyncHttpClient`
+  * `JavaNetClient.create`
 * `Http4sWsStage` removed from public API
 * Removed charset for argonaut instances [#1914](https://github.com/http4s/http4s/pull/1914)
 * Dependency upgrades:
-  * async-http-client-2.4.8
+  * async-http-client-2.4.9
   * blaze-0.14.0-M3
   * cats-effect-1.0.0-RC2
   * circe-0.10.0-M1
@@ -85,8 +91,6 @@
   * prometheus-0.4.0
   * scala-xml-1.1.0
 
-# v0.18.13 (unreleased)
-=======
 # v0.18.14 (2018-07-03)
 * Add `CirceEntityCodec` to provide an implicit `EntityEncoder` or `EntityDecoder` from an `Encoder` or `Decoder`, respectively. [#1917](https://github.com/http4s/http4s/pull/1917)
 * Add a client backend based on `java.net.HttpURLConnection`.  Note that this client blocks and is primarily intended for use in a REPL. [#1882](https://github.com/http4s/http4s/pull/1882)
@@ -95,7 +99,6 @@
   * tomcat-9.0.10
 	
 # v0.18.13 (2018-06-22)
->>>>>>> 9ba5c284
 * Downcase type in `MediaRange` generator [#1907](https://github.com/http4s/http4s/pull/1907)
 * Fixed bug where `PoolManager` would try to dequeue from an empty queue [#1922](https://github.com/http4s/http4s/pull/1922)
 * Dependency upgrades:
