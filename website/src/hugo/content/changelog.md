{% 
  laika.template = "templates/no-page-nav.template.html"
%}

# Changelog


Maintenance branches are merged before each new release. This change log is
ordered chronologically, so each release contains all changes described below it.

<<<<<<< HEAD
# v0.23.7 (2021-12-07)

This is a maintenance release, binary compatible with the 0.23.x series.  It additionally includes a merge forward of the changes in v0.22.8.

http4s-server and http4s-ember-server are now cross-built for the Scala.js platform.

Scala 3 users must upgrade to at least Scala 3.1.0 as of this release.

## http4s-core

* Scala 3.1 and friends by @rossabaker in https://github.com/http4s/http4s/pull/5468
* Implement `Request#remoteHost` via `ip4s.Dns` by @armanbilge in https://github.com/http4s/http4s/pull/5473
* (scalajs linking) StaticFile: make staticFileKey a lazy val by @yurique in https://github.com/http4s/http4s/pull/5618
* Update `cats-effect` version to 3.3.0 by @danicheg in https://github.com/http4s/http4s/pull/5619
* Update ip4s-core, ip4s-test-kit to 3.1.2 in series/0.23 by @scala-steward in https://github.com/http4s/http4s/pull/5631
* Update scodec-bits to 1.1.30 in series/0.23 by @scala-steward in https://github.com/http4s/http4s/pull/5632
* Update fs2-core, fs2-io, ... to 3.2.3 in series/0.23 by @scala-steward in https://github.com/http4s/http4s/pull/5670

## http4s-server

* Cross most of server (but `Server`) for JS on 0.23 by @armanbilge in https://github.com/http4s/http4s/pull/5563
* Cross `Server` and ember server to JS in 0.23 by @armanbilge in https://github.com/http4s/http4s/pull/5663

## http4s-ember-server

* Cross `Server` and ember server to JS in 0.23 by @armanbilge in https://github.com/http4s/http4s/pull/5663

## Documentation

* Expand docs on client middlewares by @kubukoz in https://github.com/http4s/http4s/pull/5416
* Port migration of the website to Laika for the `series/0.23` by @danicheg in https://github.com/http4s/http4s/pull/5548
* EPUB download of the docs for the `series/0.23` by @danicheg in https://github.com/http4s/http4s/pull/5642
* Fix scaladoc references to io.chrisdavenport.vault by @MasseGuillaume in https://github.com/http4s/http4s/pull/5622

## Behind the scenes

* Update http4s-circe, http4s-ember-client to 0.23.6 in series/0.23 by @scala-steward in https://github.com/http4s/http4s/pull/5413
* Non-trivial merge to 0.23 by @rossabaker in https://github.com/http4s/http4s/pull/5431
* Non-trivial merge to 0.23 by @rossabaker in https://github.com/http4s/http4s/pull/5444
* Pin scala-library_sjs1 by @rossabaker in https://github.com/http4s/http4s/pull/5448
* Enable fatal warnings in CI for Scala 3.1 by @armanbilge in https://github.com/http4s/http4s/pull/5474
* Use Scala 3 cross-compatible `@nowarn` by @armanbilge in https://github.com/http4s/http4s/pull/5518
* Non-trivial merge to 0.23 by @rossabaker in https://github.com/http4s/http4s/pull/5506
* Non-trivial merge into 0.23 by @rossabaker in https://github.com/http4s/http4s/pull/5529
* Add scalafix linter for use of fs2 Sync compiler by @bplommer in https://github.com/
http4s/http4s/pull/5536
* Non-trivial merge to 0.23 by @rossabaker in https://github.com/http4s/http4s/pull/5540
* Fix or exclude scalafix warnings by @bplommer in https://github.com/http4s/http4s/pull/5549
* Non-trivial merge into 0.23 by @rossabaker in https://github.com/http4s/http4s/pull/5557
* Add sbt check for misplaced sources by @armanbilge in https://github.com/http4s/http4s/pull/5578
* Use `MonadCancel` in the `Http1Writer.write` by @danicheg in https://github.com/http4s/http4s/pull/5600
* Non-trivial merge to 0.23 by @rossabaker in https://github.com/http4s/http4s/pull/5602
* Merge branch `series/0.22` into `series/0.23` by @danicheg in https://github.com/http4s/http4s/pull/5635
* Update jnr-unixsocket to 0.38.14 in series/0.23 by @scala-steward in https://github.com/http4s/http4s/pull/5639
* relax Client.translate bound on `G[_]` to MonadCancelThrow by @bpholt in https://github.com/http4s/http4s/pull/5634
* EPUB download of the docs for the `series/0.22` by @danicheg in https://github.com/http4s/http4s/pull/5652
* Merge branch `series/0.22` into `series/0.23` by @danicheg in https://github.com/http4s/http4s/pull/5653
* Merge 0.22 to 0.23 by @rossabaker in https://github.com/http4s/http4s/pull/5669

## New Contributors
* @yurique made their first contribution in https://github.com/http4s/http4s/pull/5618
* @MasseGuillaume made their first contribution in https://github.com/http4s/http4s/pull/5622

**Full Changelog**: https://github.com/http4s/http4s/compare/v0.23.6...v0.23.7
=======
# v0.22.8 (2021-12-07)

This is a maintenance release, binary compatible with the 0.22.x series.

## http4s-core

* Update case-insensitive, ... to 1.2.0 in series/0.22 by @scala-steward in https://github.com/http4s/http4s/pull/5434
* Fix Origin parsing on hosts starting with a number by @gaspb in https://github.com/http4s/http4s/pull/5504
* Deprecate `DefaultCharset`, use `UTF-8` directly by @bplommer in https://github.com/http4s/http4s/pull/5512
* Access control allow methods by @rcardin in https://github.com/http4s/http4s/pull/5376
* Uri Path Segment Encoder by @zarthross in https://github.com/http4s/http4s/pull/5519
* Update cats-parse to 0.3.6 in series/0.22 by @scala-steward in https://github.com/http4s/http4s/pull/5598
* Update cats-core, cats-laws to 2.7.0 in series/0.22 by @scala-steward in https://github.com/http4s/http4s/pull/5625
* Add DefaultQueryParamDecoderMatcher class by @sbly in https://github.com/http4s/http4s/pull/5564

## http4s-laws

* Update discipline-core to 1.2.0 in series/0.22 by @scala-steward in https://github.com/http4s/http4s/pull/5418

## Various backends

* Update log4cats-slf4j, log4cats-testing to 1.4.0 in series/0.22 by @scala-steward in https://github.com/http4s/http4s/pull/5638

## http4s-blaze-server

* Make websocket buffer size configurable by @DeviLab in https://github.com/http4s/http4s/pull/5381

## http4s-async-http-client

* Update netty-buffer, netty-codec-http to 4.1.70.Final in series/0.22 by @scala-steward in https://github.com/http4s/http4s/pull/5532

## http4s-okhttp-client

* Update okhttp to 4.9.3 in series/0.22 by @scala-steward in https://github.com/http4s/http4s/pull/5605

## http4s-jawn

* Update jawn-parser to 1.3.0 in series/0.22 by @scala-steward in https://github.com/http4s/http4s/pull/5580

## http4s-scalatags

* Update scalatags to 0.10.0 in series/0.22 by @scala-steward in https://github.com/http4s/http4s/pull/5441

## http4s-tomcat

* Update tomcat-catalina, tomcat-coyote, ... to 9.0.55 in series/0.22 by @scala-steward in https://github.com/http4s/http4s/pull/5584

## Scalafixes

* Scalafix for CIString, Header, Headers for 0.22 by @bplommer in https://github.com/http4s/http4s/pull/5387
* Add scalafix for User-Agent header change by @bplommer in https://github.com/http4s/http4s/pull/5388
* Fix the package in the AHC scalafix by @rossabaker in https://github.com/http4s/http4s/pull/5643

## Documentation

* QueryOps +? -> ++? doctest and migration guide by @zmccoy in https://github.com/http4s/http4s/pull/5379
* Fix `scaladoc` for some `Headers` methods by @danicheg in https://github.com/http4s/http4s/pull/5491
* Clean up Blaze examples: weaken TC constraints, address linter warnings by @bplommer in https://github.com/http4s/http4s/pull/5524
* Port migration of the website to Laika for the `series/0.22` by @danicheg in https://github.com/http4s/http4s/pull/5551
* Fix dead links to RFC by @danicheg in https://github.com/http4s/http4s/pull/5592
* EPUB download of the docs for the `series/0.22` by @danicheg in https://github.com/http4s/http4s/pull/5652
* Add favicon to the `0.22` website and docs by @danicheg in https://github.com/http4s/http4s/pull/5676
* Update nav-docs.html by @rtar in https://github.com/http4s/http4s/pull/5481

## Behind the scenes

* Update scala3-library to 3.0.2 in series/0.22 by @scala-steward in https://github.com/http4s/http4s/pull/5400
* Update sbt-mdoc to 2.2.24 in series/0.22 by @scala-steward in https://github.com/http4s/http4s/pull/5424
* Reproduce deadlocks in PoolManager by @RafalSumislawski in https://github.com/http4s/http4s/pull/5384
* fix MatchError by @RafalSumislawski in https://github.com/http4s/http4s/pull/5383
* Backport to 0.22: Expand docs on client middlewares by @kubukoz in https://github.com/http4s/http4s/pull/5430
* Ember Server connection tests by @RaasAhsan in https://github.com/http4s/http4s/pull/5382
* Pin dependencies for 0.22 by @rossabaker in https://github.com/http4s/http4s/pull/5443
* Update sbt-unidoc to 0.5.0 in series/0.22 by @scala-steward in https://github.com/http4s/http4s/pull/5471
* Mark some test-suites in the `blaze-client` as flaky by @danicheg in https://github.com/http4s/http4s/pull/5485
* Thin ci matrix by @armanbilge in https://github.com/http4s/http4s/pull/5476
* Port #5477 to the series/0.22 by @danicheg in https://github.com/http4s/http4s/pull/5483
* Remove redundant setting in scalafix build by @bplommer in https://github.com/http4s/http4s/pull/5499
* Remove redundant val in the `Header.Raw` constructor by @danicheg in https://github.com/http4s/http4s/pull/5500
* Format sbt files, add command alias for pre-PR linting by @bplommer in https://github.com/http4s/http4s/pull/5498
* Run Scalafix in CI by @bplommer in https://github.com/http4s/http4s/pull/5505
* Use predefined names of headers instead of creating them in the `Headers` by @danicheg in https://github.com/http4s/http4s/pull/5492
* Pin okio to 2.x by @rossabaker in https://github.com/http4s/http4s/pull/5522
* Add custom scalafix rules by @bplommer in https://github.com/http4s/http4s/pull/5521
* Update scalafmt by @bplommer in https://github.com/http4s/http4s/pull/5534
* run scalafmt on series/0.22 by @bplommer in https://github.com/http4s/http4s/pull/5544
* Send multiple chunks when testing chunked requests by @RafalSumislawski in https://github.com/http4s/http4s/pull/5552
* Fix or exclude scalafix warnings by @bplommer in https://github.com/http4s/http4s/pull/5549
* Add further scalafix rules by @bplommer in https://github.com/http4s/http4s/pull/5550
* Update logback-classic to 1.2.7 in series/0.22 by @scala-steward in https://github.com/http4s/http4s/pull/5560
* Don't ignore the `Part.covary` test suite in the `MultipartSuite` by @danicheg in https://github.com/http4s/http4s/pull/5576
* Clean up `ServerTestRoutes` by @danicheg in https://github.com/http4s/http4s/pull/5575
* Use an instance of `Arbitrary[Year]` from ScalaCheck by @danicheg in https://github.com/http4s/http4s/pull/5577
* Update sbt-native-packager to 1.9.7 in series/0.22 by @scala-steward in https://github.com/http4s/http4s/pull/5589
* Use `assertEquals` instead of `assert` by @danicheg in https://github.com/http4s/http4s/pull/5591
* Use `Arbitrary[Uri]` in some tests by @danicheg in https://github.com/http4s/http4s/pull/5586
* Remove redundant isScala3 from build.sbt by @bplommer in https://github.com/http4s/http4s/pull/5595
* Add advice of using `assertEquals()` in the contributing guide by @danicheg in https://github.com/http4s/http4s/pull/5594
* Don't ignore `covary` tests in the MessageSuite by @danicheg in https://github.com/http4s/http4s/pull/5596
* Use `Bracket` in the `Http1Writer.write` by @danicheg in https://github.com/http4s/http4s/pull/5565
* Update scalafmt-core to 3.1.2 in series/0.22 by @scala-steward in https://github.com/http4s/http4s/pull/5606
* Update sbt-scalafix, scalafix-testkit to 0.9.33 in series/0.22 by @scala-steward in https://github.com/http4s/http4s/pull/5616
* Close some resources in tests by @danicheg in https://github.com/http4s/http4s/pull/5633

* Update scalafmt-core to 3.2.1 in series/0.22 by @scala-steward in https://github.com/http4s/http4s/pull/5650
* Pin scalatags to 0.10 by @rossabaker in https://github.com/http4s/http4s/pull/5647
* Update munit-cats-effect-2 to 1.0.7 in series/0.22 by @scala-steward in https://github.com/http4s/http4s/pull/5667
* Update sbt-http4s-org to 0.9.0 in series/0.22 by @scala-steward in https://github.com/http4s/http4s/pull/5659
* Add the fast path for `Uri.decode` implementation by @plokhotnyuk in https://github.com/http4s/http4s/pull/5556

## New Contributors

* @DeviLab made their first contribution in https://github.com/http4s/http4s/pull/5381
* @gaspb made their first contribution in https://github.com/http4s/http4s/pull/5504
* @sbly made their first contribution in https://github.com/http4s/http4s/pull/5564
* @plokhotnyuk made their first contribution in https://github.com/http4s/http4s/pull/5556
>>>>>>> 1d25fdd8

# v1.0.0-M29 (2021-10-11)

This is the latest development milestone in the 1.x series.  It is not binary compatible with previous milestones.  It includes all the changes through 0.23.6.

* http4s-server
    * Breaking changes
        * [#5346](https://github.com/http4s/http4s/pull/5346): Relax `Async` constraint to `Sync` in `CookieJar`, `ConcurrentRequests`, and `MaxActiveRequests` middleware.
    * Enhancements
        * [#5353](https://github.com/http4s/http4s/pull/5353): Include the `BodyCache` middleware that was introduced in 0.22 but not properly merged to main.

# v0.23.6 (2021-10-12)

This is a routine maintenance release.  It is binary compatible with the v0.22.x series and includes the changes in v0.22.7.

* http4s-core
    * Noteworthy refactorings
        * [#5340](https://github.com/http4s/http4s/pull/5340): Replace our internal `decode` with FS2's `decodeWithCharset`.  This only affects non-UTF-8 encodings.

* http4s-client
    * Breaking changes
        * [#5348](https://github.com/http4s/http4s/pull/5348): Scala.js only: remove `JavaNetClientBuilder`.  It already failed to link, and now it will fail to compile.
    * Bug fixes
        * [#5349](https://github.com/http4s/http4s/pull/5349): Fix deadlocks in `Retry` and `FollowRedirect` middlewares.  We no longer attempt to acquire a second connection before releasing the first, potentially starving the connection pool.

* Dependency updates
    * scalajs-1.7.1

# v0.22.7 (2021-10-12)

This is a routine maintenance release.  It is binary compatible with the v0.22.x series and includes the changes in v0.21.31.

* http4s-core
    * Enhancements
        * [#5165](https://github.com/http4s/http4s/pull/5165): Add `Keep-Alive` header.
    * Compatibility
        * [#5344](https://github.com/http4s/http4s/pull/5344): Reintroduce deprecated aliases at `Header.apply(String, String)`, `Header.of(Header.ToRaw*)`, and `util.CaseInsensitiveString` to ease migration from 0.21.x.

* http4s-server
    * Noteworthy refactoring
        * [#5189](https://github.com/http4s/http4s/pull/5189), [#5368](https://github.com/http4s/http4s/pull/5368): In `GZip`, use `fs2.compress.gzip` for compression.

* http4s-blaze-client
    * Compatibility
        * [#5344](https://github.com/http4s/http4s/pull/5344): Reintroduce deprecated alias for `org.http4s.client.blaze.BlazeClientBuilder` to ease migration from 0.21.x.

* http4s-blaze-server
    * Compatibility
        * [#5344](https://github.com/http4s/http4s/pull/5344): Reintroduce deprecated alias for `org.http4s.server.blaze.BlazeServerBuilder` to ease migration from 0.21.x.

* http4s-ember-core
    * Semantic change
        * [#5341](https://github.com/http4s/http4s/pull/5341): Add `EmberException.ReadTimeout` and `EmberException.RequestHeadersTimeout` (unobservable) to distinguish backend timeouts that close the connection from application `TimeoutExceptions` that can be handled to generate a `503` response or similar.

* Dependency updates

* fs2-2.5.10
* netty-4.1.69.Final
* scalacheck-effect-1.0.3

# v0.21.31 (2021-10-12)

This is a maintenance release.  The only changes are to increase forward source compatibility with 0.22.  It is binary compatible with the 0.21.x series.

* http4s-core
    * Compatibility
        * [#5291](https://github.com/http4s/http4s/pull/5291): Undeprecate `Headers.apply`.  Something similar exists in 0.22.

* http4s-blaze-server
    * Compatibility
        * [#5291](https://github.com/http4s/http4s/pull/5291): Add `org.http4s.blaze.server.BlazeServerBuilder` to `org.http4s.server.blaze.BlazeServerBuilder`.  In 0.22, the alias becomes the canonical name for consistency with the other backends.

* http4s-blaze-client
    * Compatibility
        * [#5291](https://github.com/http4s/http4s/pull/5291): Add `org.http4s.blaze.client.BlazeClientBuilder` to `org.http4s.client.blaze.BlazeClientBuilder`.  In 0.22, the alias becomes the canonical name for consistency with the other backends.

# v1.0.0-M28 (2021-10-06)

This is the latest development milestone in the 1.x series.  It is not binary compatible with previous milestones.

The http4s-dom-core, http4s-dom-fetch-client, and http4s-dom-service-worker modules have been moved to the [http4s-dom repo](https://github.com/http4s/http4s-dom) and are now on their own release cycle.

* Various modules
    * Noteworthy refactoring
        * [#5303](https://github.com/http4s/http4s/pull/5303): Many of the changes on the 1.x line were backported to 0.23.x.  This resynchronized those branches for continuing merges.  Nothing significant should have changed here that isn't already noted in 0.23.5.

* http4s-core
    * Breaking changes
        * [#5328](https://github.com/http4s/http4s/pull/5328): `HttpVersion#copy` is removed from the public API.  It was deprecated in 0.22.6.
        * [#5329](https://github.com/http4s/http4s/pull/5329): Custom status reason phrases are removed.  They were deprecated in 0.22.6.

* http4s-client
    * Breaking changes
        * [#5287](https://github.com/http4s/http4s/pull/5287): Weaken constraint on `DestinationAttribute` to `MonadCancelThrow`. Does not break source compatibility.

* http4s-server
    * Breaking changes
        * [#5327](https://github.com/http4s/http4s/pull/5327): `WebSocketBuilder2` is renamed back to `WebSocketBuilder`.  A deprecated alias is left as `WebSocketBuilder` to aid migration.

# v0.23.5 (2021-10-06)

This is a maintenance release.  It is binary compatible with 0.23.4, and includes the changes in 0.22.6.

Scala.js support is backported for a large subset of the modules present in 1.0.
Additional Scala.js-only modules for using http4s in the browser have been spun off as https://github.com/http4s/http4s-dom.

* http4s-core
    * Cross Builds
        * [#5298](https://github.com/http4s/http4s/pull/5298): Add support for Scala.js
    * Deprecations
        * [#5226](https://github.com/http4s/http4s/pull/5226): Migrate to the `fs2.io.file` APIs in `EntityDecoder`, `StaticFile`, and `Part`.

* http4s-laws
    * Cross Builds
        * [#5298](https://github.com/http4s/http4s/pull/5298): Add support for Scala.js

* http4s-client
    * Cross Builds
        * [#5298](https://github.com/http4s/http4s/pull/5298): Add support for Scala.js

* http4s-server
    * Deprecations
        * [#5226](https://github.com/http4s/http4s/pull/5226): Migrate to the `fs2.io.file` APIs in `FileService`.

* http4s-blaze-server
    * Bug fixes
        * [#5152](https://github.com/http4s/http4s/pull/5152): Pass a `WebSocketBuilder`, now named `WebSocketBuilder2`, when adding an `HttpApp`.  This, combined with the new `imapK` method, lets web socket applications vary the local effect.  Previously, this threw a `ClassCastException`.

* http4s-blaze-client
    * Enhancements
        * [#5201](https://github.com/http4s/http4s/pull/5201): Adds an `BlazeClientBuilder.apply` method that uses the `ExecutionContext` from the `Async[F]` instance.  The old constructor that required an explicit `ExecutionContext` is now deprecated.  Users who need a custom `ExecutionContext` for blaze should call `withExecutionContext`.

* http4s-ember-core
    * Cross Builds
        * [#5298](https://github.com/http4s/http4s/pull/5298): Add support for Scala.js

* http4s-ember-server
    * Bug fixes
        * [#5152](https://github.com/http4s/http4s/pull/5152): Pass a `WebSocketBuilder`, now named `WebSocketBuilder2`, when adding an `HttpApp`.  This, combined with the new `imapK` method, lets web socket applications vary the local effect.  Previously, this threw a `ClassCastException`.
    * Enhancements
        * [#5219](https://github.com/http4s/http4s/pull/5219): Add support for Unix sockets.  This works on Linux and Darwin, but not on Windows. Use the new `withUnixSocketConfig` method on `EmberServerBuilder` to bind to an `fs2.io.net.unixsocket.UnixSocketAddress`.

* http4s-ember-client
    * Cross Builds
        * [#5298](https://github.com/http4s/http4s/pull/5298): Add support for Scala.js
    * Enhancements
        * [#5219](https://github.com/http4s/http4s/pull/5219): Add support for Unix sockets.  This works on Linux and Darwin, but not on Windows.  Use the new `UnixSocket` middleware to route requests to an `fs2.io.net.unixsocket.UnixSocketAddress`.

* Dependency versions
    * fs2-3.1.4
    * ip4s-3.0.4

# v0.22.6 (2021-10-06)

This is a routine maintenance release.  It is binary compatible with v0.22.5 and includes the changes in v0.21.30.

* http4s-core
    * Enhancements
        * [#5189](https://github.com/http4s/http4s/pull/5189): Add `Order[HttpDate]` and `Hash[HttpDate]` instance
        * [#5265](https://github.com/http4s/http4s/pull/5265): Add `Ordering[QValue]` instance
        * [#5279](https://github.com/http4s/http4s/pull/5279): Add constants for `HTTP/3`, `HTTP/2` (deprecating `HTTP/2.0`), and `HTTP/0.9`.
        * [#5294](https://github.com/http4s/http4s/pull/5294): Implement `DNT` header
        * [#5296](https://github.com/http4s/http4s/pull/5296): Add `Accept-Post` header
    * Deprecation
        * [#5260](https://github.com/http4s/http4s/pull/5260): Deprecate `HttpVersion#copy`, which circumvents validation and could create out-of-bounds HTTP protocol versions.
        * [#5253](https://github.com/http4s/http4s/pull/5253): Deprecate custom status reason phrases.  They are a security risk for something that not all backends support and the spec does not require us to support.
        * [#5331](https://github.com/http4s/http4s/pull/5331): Deprecate `Status.apply`, which does not validate the code. Use `fromInt` instead.
    * Notable refactoring
        * [#5139](https://github.com/http4s/http4s/pull/5139): Add dependency on new `http4s-crypto` library, which abstracts the target platform.  All of its uses should be internal.  Scala.js support is added in later branches, but this aids maintenance.
        * [#5308](https://github.com/http4s/http4s/pull/5308): Use `Uri.unsafeFromString` in `Uri` literal macro to ease WartRemover usage.

* http4s-laws
    * Deprecation
        * [#5274](https://github.com/http4s/http4s/pull/5274): Deprecate `ArbitraryInstances`, which was redundant with the `arbitrary` object.  The latter is packaged consistently with Cats' arbitraries.

* http4s-server
    * Enhancements
        * [#5323](https://github.com/http4s/http4s/pull/5323): In `CORSPolicy`, add `withAllowHeadersStatic`, which supports a static list of `Access-Control-Allow-Headers` whether the `Access-Control-Request-Headers` values match or not.

* http4s-blaze-client
    * Semantic change
        * [#5032](https://github.com/http4s/http4s/pull/5032): Wrap `EOF` when borrowing a dead connection in a `java.net.SocketException` with information on which host failed.

* http4s-ember-client
    * Enhancements
        * [#5271](https://github.com/http4s/http4s/pull/5271): Eliminate exception allocation on the parser hot path
        * [#5290](https://github.com/http4s/http4s/pull/5290): Retry on `IOException` with `"Connection reset by peer"` or `"Broken pipe"` in the message

* http4s-ember-server
    * Semantic change
        * [#5286](https://github.com/http4s/http4s/pull/5286): On `requestHeaderTimeout` and `idleTimeout`, close the connection without rendering a `500 Internal Server Error` response.  The HTTP/1.1 spec is not prescrptive on this matter, but this behavior is more consistent with prevaling usage in http4s and a sampling of other servers.  Furthermore, an empty response is retriable (assuming request idempotence) by clients, whereas a `500 Internal Server Error` is not.

* Enhancements
    * [#5271](https://github.com/http4s/http4s/pull/5271): Eliminate exception allocation on the parser hot path

* Dependency updates
    * ip4s-2.0.4
    * jetty-9.4.44.v20210927
    * metrics-4.2.4
    * munit-cats-effect-1.0.6
    * okhttp-4.9.2
    * scodec-bits-1.2.29
    * tomcat-9.0.54

# v1.0.0-M27 (2021-09-21)

This release includes security patches for [GHSA-5vcm-3xc3-w7x3](https://github.com/http4s/http4s/security/advisories/GHSA-5vcm-3xc3-w7x3) for blaze-client, blaze-server, ember-client, ember-server, and jetty-client.  It forward-merges 0.23.4.

* http4s-dom-fetch-client
    * Enhancements
        * [#5101](https://github.com/http4s/http4s/pull/5101): Add a request timeout and new `FetchOptions` to configure the fetch client.

* http4s-dom-service-worker
    * Breaking changes
        * [#5089](https://github.com/http4s/http4s/pull/5089): Simplify service worker API and make safe(r).  The `ServerWorkerApp` is now replaced by a method that suspends into `SyncIO`.

# v0.23.4 (2021-09-21)

This release includes security patches for [GHSA-5vcm-3xc3-w7x3](https://github.com/http4s/http4s/security/advisories/GHSA-5vcm-3xc3-w7x3) for blaze-client, blaze-server, ember-client, ember-server, and jetty-client.  It is binary compatible with v0.22.4, and forward-merges 0.22.5.

* http4s-client
    * Enhancements
        * [#5190](https://github.com/http4s/http4s/pull/5190): Add an `effect` constructor for calculating effectual classifiers. Note that it is a mistake to consume the request body unless it is cached external to this call.

* Dependency updates
    * cats-effect-3.2.8
    * fs2-3.1.2
    * keypool-0.4.7

# v0.22.5 (2021-09-21)

This release includes security patches for [GHSA-5vcm-3xc3-w7x3](https://github.com/http4s/http4s/security/advisories/GHSA-5vcm-3xc3-w7x3) for blaze-client, blaze-server, ember-client, ember-server, and jetty-client.  It is binary compatible with v0.22.4, and forward-merges 0.21.29.

* http4s-core
    * Bug fixes
        * [#5166](https://github.com/http4s/http4s/pull/5166): Fix deduction of cipher lengths, and detect length of more ciphers
        * [#5196](https://github.com/http4s/http4s/pull/5196): Parse `Set-Cookie` headers with no space between the semi-colon delimeter and the next attribute.  Such cookies are invalid to emit per spec, but must be parsed per spec.
    * Enhancements
        * [#5168](https://github.com/http4s/http4s/pull/5168): Add `Ordering` instance for Oauth1 `ProtocolParameter`.
        * [#5176](https://github.com/http4s/http4s/pull/5176): Add model for the `X-Forwarded-Proto` header.
        * [#5195](https://github.com/http4s/http4s/pull/5195): Restore the `EntityDecoder[F, ByteVector]`.
        * [#5171](https://github.com/http4s/http4s/pull/5171): Add model for the `Access-Control-Max-Age` header.
        * [#5202](https://github.com/http4s/http4s/pull/5202): Use concrete types for overridden `Request` and `Response` methods. This should be transparent.
        * [#5175](https://github.com/http4s/http4s/pull/5175): Introduce a `HeaderCompanion` helper to reduce boilerplate when defining modeled headers.

* http4s-blaze-client
    * [#5158](https://github.com/http4s/http4s/pull/5158): Add a `resourceWithState` method to the `BlazeClientBuilder` for monitoring the connection pool.

* http4s-ember-core
    * Enhancements
        * [#5216](https://github.com/http4s/http4s/pull/5216): Improve performance of requet and response parsers

* http4s-ember-server
    * Bug fixes
        * [#5130](https://github.com/http4s/http4s/pull/5130): Populate `SecureSession` request attribute in ember-server.

* Dependency updates
    * cats-effect-2.5.4
    * netty-4.1.68
    * scalafix-0.9.31
    * tomcat-9.0.53

# v0.21.30 (2021-10-06)

This is a bugfix release. Routine maintenance has stopped on 0.21.x, but we'll continue to entertain PRs from the community.  It is binary compatible wit hthe 0.21.x series.

* blaze-client

    * Compatibility restorations

* [#5288](https://github.com/http4s/http4s/pull/5288): Allow `' '` when rendering URI. This is against the spec, but bug-compatible with previous versions and not a security threat. It has come up for users trimming strings from config. Starting in 0.22, such whitespace is encoded properly.

* ember-client

    * Bugfixes

* [#5247](https://github.com/http4s/http4s/pull/5247): Match on `ClosedChannelException` when detecting connections that terminated inside the pool.

    * Compatibility restorations

* [#5288](https://github.com/http4s/http4s/pull/5288): Allow `' '` when rendering URI. This is against the spec, but bug-compatible with previous versions and not a security threat. It has come up for users trimming strings from config. Starting in 0.22, such whitespace is encoded properly.

# v0.21.29 (2021-09-21)

This release includes security patches for blaze-client, blaze-server, ember-client, ember-server, and jetty-client.  It is binary compatible with the 0.21.x series.

* Various modules
    * [GHSA-5vcm-3xc3-w7x3](https://github.com/http4s/http4s/security/advisories/GHSA-5vcm-3xc3-w7x3): Patches a vulnerability when unencoded user inputs are rendered in the model.  Malicious characters in these inputs can be used in [splitting attacks](https://owasp.org/www-community/attacks/HTTP_Response_Splitting).
        * Header values.  `\r`, `\n`, and `\u0000` values are now replaced with spaces.
        * Header names.  Headers with invalid names are now dropped.
        * Status reason phrases.  Invalid phrases are now omitted.
        * URI authority registered names.  Requests with invalid reg-names now raise an exception.
        * URI paths.  Requests with invalid URI paths now raise an exception.

# v1.0.0-M26 (2021-09-02)

This release is a forward port of all the changes in v0.23.3.

# v0.23.3 (2021-09-02)

This is binary compatible with v0.23.3.  It includes the fixes in v0.22.2.

* http4s-ember-server
    * Bugfixes
        * [#5138](https://github.com/http4s/http4s/pull/5138): Correctly populate the `SecureSession` response attribute.

# v0.22.4 (2021-09-02)

This is binary compatibile with v0.22.3.  It includes the CORS bugfix in v0.21.28.

* http4s-server
    * Bugfixes
        * [#5130](https://github.com/http4s/http4s/pull/5130): Fix the parsing of empty `Origin` headers to be a parse failure instead of `Origin.Null`.

* Enhancements
    * [#5321](https://github.com/http4s/http4s/pull/5321): Add `BodyCaching` middleware.

* Dependency updates
    * scodec-bits-1.1.28

# v0.21.28 (2021-09-02)

This is a bugfix to yesterday's patch.  It is not a security issue, but a correctness issue.

This release is binary compatible with 0.21.x.

* http4s-server
    * Breaking changes
        * [#5144](https://github.com/http4s/http4s/pull/5144): In the `CORS` middleware, respond to preflight `OPTIONS` requests with a 200 status.  It was previously passing through to the wrapped `Http`, most of which won't respond to `OPTIONS`.  The breaking change is that the constraint is promoted from `Functor` to `Applicative`.  The `Functor` version is left for binary compatibility with a runtime warning.

# v1.0.0-M25 (2021-09-01)

This is the latest development release.  No binary compatibility is promised yet.  Includes all changes in v0.23.2.

* http4s-core
    * Breaking changes
        * [#5051](https://github.com/http4s/http4s/pull/5051): Per spec, `Access-Control-Allow-Headers` and `Access-Control-Expose-Headers` can be empty.
        * [#5082](https://github.com/http4s/http4s/pull/5082): Remodel `Origin` header. `Origin.Null` is changed to `Origin.null`.  The obsolete `Origin.HostList` is gone in favor of `Origin.Host` being an `Origin`.  Fixes parsing of an empty header to be an error instead of returning `null`.

* http4s-dom-core
    * Enhancements
        * [#5049](https://github.com/http4s/http4s/pull/5049): Implement `EntityEncoder` for `File` and `ReadableStream[Unit8Array]`.
        * [#5094](https://github.com/http4s/http4s/pull/5094), [#5103](https://github.com/http4s/http4s/pull/5103): Fix readable stream cancellation bug in Firefox

* Dependency updates
    * simpleclient-0.12.0 (Prometheus)
    * scalajs-dom-1.2.0

# v0.23.2 (2021-09-01)

This release includes a security patch to  [GHSA-52cf-226f-rhr6](https://github.com/http4s/http4s/security/advisories/GHSA-52cf-226f-rhr6), along with all changes in v0.22.3.

This release is binary compatible with the 0.23 series.

* http4s-core
    * Enhancements
        * [#5085](https://github.com/http4s/http4s/pull/5085): Make `EntityEncoder`s for `File`, `Path`, and `InputStream` implicit.  Since 0.23, they no longer require an explicit `Blocker` parameter, using Cats-Effect 3's runtime instead.

* http4s-blaze-server
    * Bug fixes
        * [#5118](https://github.com/http4s/http4s/pull/5118): Don't block the `TickWheelExecutor` on cancellation.  In-flight responses are canceled when a connection shuts down.  If the response cancellation hangs, it blocks the `TickWheelScheduler` thread.  When this thread blocks, subsequent scheduled events are not processed, and memory leaks with each newly scheduled event.
    * Enhancements
        * [#4782](https://github.com/http4s/http4s/pull/4782): Use `Async[F].executionContext` as a default `ExecutionContext` in `BlazeServerBuilder`.

* http4s-ember-server
    * [#5106](https://github.com/http4s/http4s/pull/5106): Demote noisy `WebSocket connection terminated with exception` message to trace-level logging on broken pipes.  This relies on exception message parsing and may not work well in all locales.

* Dependency updates
    * cats-effect-3.2.5
    * fs2-3.1.1

# v0.22.3 (2021-09-01)

This release includes a security patch to  [GHSA-52cf-226f-rhr6](https://github.com/http4s/http4s/security/advisories/GHSA-52cf-226f-rhr6), along with all changes in 0.21.26 and 0.21.27.

Binary compatible with 0.22.2 series, with the exception of static forwarders in `HttpApp.apply`, `HttpApp.local`.  Unless you are calling `HttpApp` from a language other than Scala, you are not affected.

* http4s-core
    * Binary breaking changes
        * [#5071](https://github.com/http4s/http4s/pull/5071): Weakens constraints on `HttpApp.apply` and `HttpApp.local` from `Sync` to `Defer`.  This change is technically binary breaking, but will only affect static methods called via interop from a language other than Scala.
    * Semantic changes
        * [#5073](https://github.com/http4s/http4s/pull/5073): `withEntity` now replaces any existing headers with the same name with the headers from the `EntityEncoder`.  In v0.21, known single headers were replaced and recurring headers were appended.  Beginning in 0.22.0, everything was appended, which commonly resulted in duplicate `Content-Type` headers.  There is no longer a global registry of headers to infer singleton vs. recurring semantics, but in practice, `EntityEncoder` headers are single, so this is more correct and more similar to the pre-0.22 behavior.
    * Bugfixes
        * [#5070](https://github.com/http4s/http4s/pull/5070): Fix `Accept-Language` parser on the wildcard (`*`) tag with a quality value
        * [#5105](https://github.com/http4s/http4s/pull/5105): Parse `UTF-8` charset tag on `Content-Disposition` filenames case-insensitively. This was a regression from 0.21.
    * Enhancements
        * [#5042](https://github.com/http4s/http4s/pull/5042): Add a modeled header for `Access-Control-Request-Method`.
        * [#5076](https://github.com/http4s/http4s/pull/5076): Create `Uri.Host` from an ip4s `IpAddress`
    * Documentation
        * [#5061](https://github.com/http4s/http4s/pull/5061): Document that the `Allow` header MUST return the allowed methods.
    * Dependency updates
        * blaze-0.15.2
* http4s-client
    * Enhancements
        * [#5023](https://github.com/http4s/http4s/pull/5023): Parameterize the signature algorithm in the OAuth 1 middleware.  HMAC-SHA256 and HMAC-SHA512 are now supported in addition to HMAC-SHA1.

* http4s-server
    * Bugfixes
        * [#5056](https://github.com/http4s/http4s/pull/5056): In `GZip` middleware, don't add a `Content-Encoding` header if the response type doesn't support an entity.
    * Enhancements
        * [#5112](https://github.com/http4s/http4s/pull/5112): Make `CORS` middleware configurable via `toHttpRoutes` and `toHttpApp` constructors.

* http4s-blaze-core
    * Bugfixes
        * [#5126](https://github.com/http4s/http4s/pull/5126): Upgrades to a Blaze version that uses a monotonic timer in the `TickWheelExecutor`.  This will improve scheduling correctness in the presence of an erratic clock.

* http4s-blaze-server
    * Bugfixes
        * [#5075](https://github.com/http4s/http4s/pull/5075): Render the blaze version correctly in the default startup banner

* http4s-ember-core
    * Bugfixes
        * [#5043](https://github.com/http4s/http4s/pull/5043): Fix several bugs where a body stream silenty ends if the peer closes its end of the socket without finishing writing. This now raises an error.

* http4s-ember-client
    * Bugfixes
        * [#5041](https://github.com/http4s/http4s/pull/5041): Don't keep alive HTTP/1.0 connections without a `Connection: keep-alive` header.

* http4s-ember-server
    * Deprecations
        * [#5040](https://github.com/http4s/http4s/pull/5040): `maxConcurrency` is renamed to `maxConnections`.  The former is now deprecated.

* http4s-dsl
    * Enhancements
        * [#5063](https://github.com/http4s/http4s/pull/5063): Added `->>` infix extractor for a resource-oriented view of routing. Use this to define resource paths only once, and generate proper `405` responses with a correct `Allow` header when the method is not handled.

* Dependency updates
    * blaze-0.15.2
    * netty-4.1.67

# v0.21.27 (2021-08-31)

This is a security release.  It is binary compatible with the 0.21.x series.

* http4s-server
    * Security patches [GHSA-52cf-226f-rhr6](https://github.com/http4s/http4s/security/advisories/GHSA-52cf-226f-rhr6):
        * Deprecates `apply` method that takes a `CORSConfig`, and `httpRoutes` anad `httpApp` that take no config.  The default configuration disables most actual CORS protection, and has several deficiences even when properly configured.  See the GHSA for a full discussion.  tl;dr: start from `CORS.policy`.
        * The deprecated implementation now ignores the `allowCredentials` setting when `anyOrigin` is true, and logs a warning.  If you insist on using the deprecated version, old behavior can be restored by setting `anyOrigin` to false and `allowOrigins` to `Function.const(true)`.
        * No longer renders an `Access-Control-Allow-Credentials: false` headerFor safety, the `allowCredentials` setting is now Please see the GHSA for a full discussion.
        * The replacement implementation, created from the new `CORS.policy`, additionally fixes the following defects:
        * No longer returns a `403 Forbidden` response when CORS checks fail.  The enforcement point of CORS is the user agent.  Any failing checks just suppress CORS headers in the http4s response.
        * Add  `Access-Control-Request-Headers` to the `Vary` header on preflight responses when it can affect the response. This is important for caching.
        * Validate the  `Access-Control-Request-Headers`, and return no CORS headers if any of the headers are disallowed.
        * Remote `Vary: Access-Control-Request-Method` and `Access-Control-Max-Age` headers from non-preflight responses.  These are only relevant in preflight checks.

* http4s-blaze-server
    * Bugfixes
        * [#5125](https://github.com/http4s/http4s/pull/5125): Upgrade to a blaze that uses monotonic time in the `TickWheelExecutor`. This is unrelated to the GHSA, but guards against a theoretical scheduling problem if the system clock is erratic.

* Dependency updates
    * blaze-0.14.18

# v0.21.26 (2021-08-12)

The 0.21 series is no longer actively maintained by the team, but we'll continue to entertain binary compatible patches.  All users are still encouraged to upgrade to 0.22 (for Cats-Effect 2) or 0.23 (the latest stable series, on Cats-Effect 3).

# v1.0.0-M24 (2020-08-07)

This release adds support for Scala.js, including an Ember client and server, serverless apps, a browser client backed by fetch, and browser service worker apps.

This is the first significant divergence from the 0.23 line since it was forked off an earlier 1.0 milestone.  It is not binary compatible with 0.23.x or 1.0.0-M23.

Includes all changes through 0.23.1.

* http4s-core
    * Subtle changes
        * [#4938](https://github.com/http4s/http4s/pull/4938): JsonDebugErrorHandler now logs the class name instead of the canonical class name, which is not supported in Scala.js.  The difference is some dots vs. dollar signs.  This is neither source nor binary breaking.
    * Enhancements
        * [#4938](https://github.com/http4s/http4s/pull/4938): Add Scala.js support

* http4s-laws
    * Breaking changes
        * [#4938](https://github.com/http4s/http4s/pull/4938): Binary compatibility is broken by replacing ip4s-testkit instances with a copy that suits our Scala.js needs.
    * Enhancements
        * [#4938](https://github.com/http4s/http4s/pull/4938): Add Scala.js support

* http4s-server
    * Breaking changes
        * [#4938](https://github.com/http4s/http4s/pull/4938): `DigestAuth` and `CSRF` middleware now require an `Async` constraint
        * [#4938](https://github.com/http4s/http4s/pull/4938): `Server.address` is now an `com.comast.ip4s.SocketAddress` instead of a `java.net.InetSocketAddress`.
    * Enhancements
        * [#4938](https://github.com/http4s/http4s/pull/4938): Add Scala.js support

* http4s-client
    * Breaking changes
        * [#4938](https://github.com/http4s/http4s/pull/4938): `oauth1.signRequest` now requires an `Async` constraint
    * Enhancements
        * [#4938](https://github.com/http4s/http4s/pull/4938): Add Scala.js support

* http4s-ember-core
    * Enhancements
        * [#4938](https://github.com/http4s/http4s/pull/4938): Add Scala.js support

* http4s-ember-client
    * Enhancements
        * [#4938](https://github.com/http4s/http4s/pull/4938): Add Scala.js support

* http4s-ember-server
    * Enhancements
        * [#4938](https://github.com/http4s/http4s/pull/4938): Add Scala.js support

* http4s-node-serverless
    * New module
        * [#4938](https://github.com/http4s/http4s/pull/4938): Run `HttpApp` in a serverless environment

* http4s-dom-core
    * New module
        * [#4938](https://github.com/http4s/http4s/pull/4938): Base library for DOM support.  Scala 2 only for now.

* http4s-dom-fetch-client
    * New module
        * [#4938](https://github.com/http4s/http4s/pull/4938): http4s-client backend built on browser fetch API.  Scala 2 only for now.

* http4s-dom-service-worker
        * [#4938](https://github.com/http4s/http4s/pull/4938): Run `HttpApp` in a service worker in the browser.  Scala 2 only for now.

* http4s-dsl
    * Enhancements
        * [#4938](https://github.com/http4s/http4s/pull/4938): Add Scala.js support

* http4s-boopickle
    * Enhancements
        * [#4938](https://github.com/http4s/http4s/pull/4938): Add Scala.js support

* http4s-jawn
    * Enhancements
        * [#4938](https://github.com/http4s/http4s/pull/4938): Add Scala.js support

* http4s-circe
    * Enhancements
        * [#4938](https://github.com/http4s/http4s/pull/4938): Add Scala.js support

* Dependency updates
    * circe-0.15.0-M1
    * scala-java-locales-1.2.1 (new)
    * scala-java-time-2.3.0 (new)
    * scala-js-dom-1.1.0 (new)

* [#5064](https://github.com/http4s/http4s/pull/5064): Add a conservative retry policy for dead connections.  Connections can be terminated on the server side while idling in our pool, which does not manifest until we attempt to read the response.  This is now raised as a `java.nio.channels.ClosedChannelException`.   A `retryPolicy` configuration has been added to the `EmberClientBuilder`.  The default policy handles the error and resubmits the request if:
    * The request method is idempotent OR has an `Idempotency-Key` header
    * Less than 2 attempts have been made
    * Ember detects that the connection was closed without reading any bytes

# v0.23.1 (2021-08-06)

Includes all changes through v0.22.2.

* Dependency updates
    * cats-effect-3.2.2
    * fs2-3.1.0
    * vault-3.0.4

# v0.22.2 (2021-08-06)

* http4s-core
    * Enhancements
        * [#5011](https://github.com/http4s/http4s/pull/5011): Add constant  for status code `418 I'm a teapot`. #save418 🫖
        * [#5013](https://github.com/http4s/http4s/pull/5013): Create `RequestPrelude` and `ResponsePrelude` views of `Request` and `Response`, respectively.  These projections omit the body and vault attributes, which permit an `Order` and `Hash` (and therefore `Eq`) instance that `Request` and `Response` do not.  These can be useful in logging, metrics, and caching.
    * Deprecations
        * [#5015](https://github.com/http4s/http4s/pull/5015): Deprecate the old `Uri.uri`, `MediaType.mediaType`, and `QValue.q` literals.  Intepolators for each are available via `org.http4s.implicits._`

* Dependency updates
    * cats-effect-2.5.3
    * tomcat-9.0.52

# v0.23.0 (2021-07-30)

This is the first production release with Cats-Effect 3 support.  All subsequent 0.23.x releases will be binary compatible with this.

Includes all changes through v0.22.1.

* http4s-core
    * Breaking changes
        * [#4997](https://github.com/http4s/http4s/pull/4997): Refresh MimeDB from the IANA registry.  It shuffles some constants in ways that offend MiMa, but you almost certainly won't notice.
    * Enhancements
        * [#4915](https://github.com/http4s/http4s/pull/4915): Add file-based multipart decoder with better resource handling.  This deprecates the priod `mixedMultipart` decoder in favor of a `mixedMultipartResource`, which cleans up temporary storage on release of the resource.  Please see the scaladoc for a usage example.

* Various modules
    * Breaking changes
        * [#4998](https://github.com/http4s/http4s/pull/4998): Removes everything deprecated since 0.20.0, over 24 months and three breaking releases ago.  See the pull request for a comprehensive list.
    * Refactoring
        * [#4986](https://github.com/http4s/http4s/pull/4986): Light refactoring of fs2 pipes in Ember and Blaze backends.  Should not be visible.

* Dependency updates
    * cats-effect-3.2.0
    * fs2-3.0.6
    * jawn-fs2-2.1.0
    * keypool-0.4.6

# v0.22.1 (2021-07-30)

* http4s-core
    * Bugfixes
        * [#4956](https://github.com/http4s/http4s/pull/4956): Catch non-fatal exceptions, notably `DateTimeException`, in `QueryParamDecoder`s.
    * Enhancements
        * [#4956](https://github.com/http4s/http4s/pull/4956): Add `QueryParamCodec`s for more `java.time` types.

* Documentation
        * [#5012](https://github.com/http4s/http4s/pull/5012): Document `MatrixVar` support;

* http4s-client
    * Bugfixes
        * [#4933](https://github.com/http4s/http4s/pull/4933): Append the `EntityDecoder`'s `Accept` headers to any explicit headers instead of replacing them.  This was a regression from the 0.21 line.

* http4s-boopickle
    * Cross builds
        * [#4991](https://github.com/http4s/http4s/pull/4991): `http4s-boopickle` is now cross-published for Scala 3

* Dependency updates
    * boopickle-1.4.0
    * cats-effect-2.5.2
    * dropwizard-metrics-4.2.3
    * scala-xml-2.0.1
    * slf4j-api-1.7.32

# v0.22.0

This is the first production release with Scala 3 support, and continues to support Cats-Effect 2.  All users of the 0.21 series are encouraged to upgrade to at least this version.  Users needing Cats-Effect 3 are invited to upgrade to http4s-0.23.

All subsequent 0.22.x releases will be binary compatible with this.

Includes all changes from v0.21.25.

* http4s-core
    * Bugfixes
        * [#4933](https://github.com/http4s/http4s/pull/4933): Don't eagerly parse non-matching headers
    * Breaking changes
        * [#4895](https://github.com/http4s/http4s/pull/4895): Refresh MimeDb.  This is pedantically incompatible, but we don't think you'll notice.

* http4s-dsl
    * Bugfixes
        * [#4923](https://github.com/http4s/http4s/pull/4923): Define `as` as an infix operator in Scala 3

* http4s-blaze-client
    * Documentation
        * [#4930](https://github.com/http4s/http4s/pull/4930): Add scaladoc to `BlazeClientBuilder`

* http4s-ember-server
    * Enhancements
        * [#4803](https://github.com/http4s/http4s/pull/4803): Add web socket support

* http4s-jetty-server
    * Bugfixes
        * [#4967](https://github.com/http4s/http4s/pull/4967): Fix error parsing IPv6 addresses

* Dependency updates
    * jawn-1.2.0
    * prometheus-client-0.11.0

# v0.21.25 (2021-07-18)

* http4s-blaze-client
    * Bugfixes
        * [#4831](https://github.com/http4s/http4s/pull/4831): Fix blaze-client handling of early responses
        * [#4958](https://github.com/http4s/http4s/pull/4958): Reuse idle timeout stage.  This also addresses a performance regression identified in v0.21.23.
    * Enhancements
        * [#4906](https://github.com/http4s/http4s/pull/4906): Recycle more connections than before

* Dependency updates
    * dropwizard-metrics-4.2.2
    * fs2-2.5.9
    * jetty-9.4.43
    * log4s-1.10.0
    * netty-4.1.66
    * slf4j-1.7.31
    * tomcat-9.0.50

# v1.0.0-M23 (2021-05-26)

Functionally equivalent to v0.23.0-RC1. Keeps the 1.0 milestones current as we continue our roadmap. Includes the [vulnerability fix](https://github.com/http4s/http4s-ghsa-6h7w-fc84-x7p6) to `StaticFile.fromUrl`.

# v0.23.0-RC1 (2021-05-26)

Includes the changes of v0.22.0-RC1, including the [vulnerability fix](https://github.com/http4s/http4s-ghsa-6h7w-fc84-x7p6) to `StaticFile.fromUrl`.

* http4s-core
    * Breaking changes
        * [#4884](https://github.com/http4s/http4s/pull/4884): Use `Monad` instead of `Defer` constraints on `HttpApp`, `HttpRoutes`, `AuthedRoutes`, `ContextRoutes`, and related syntax. This avoids diverging implicits when only a `Concurrent` constraint is available in Cats-Effect-3.
    * Noteworthy refactoring
        * [#4773](https://github.com/http4s/http4s/pull/4787): Refactor the internals of the `Multipart` parser.

* http4s-ember-client
    * Noteworthy refactoring
        * [#4882](https://github.com/http4s/http4s/pull/4882): Use `Network` instead of `Network.forAsync` to get the socket group.

* http4s-ember-server
    * Noteworthy refactoring
        * [#4882](https://github.com/http4s/http4s/pull/4882): Use `Network` instead of `Network.forAsync` to get the socket group.

# v0.22.0-RC1 (2021-05-26)

Includes the changes of 0.21.24, including the [vulnerability fix](https://github.com/http4s/http4s-ghsa-6h7w-fc84-x7p6) to `StaticFile.fromUrl`.

* http4s-core
    * Breaking changes
        * [#4787](https://github.com/http4s/http4s/pull/4787): Various header selection refinements:
        * `Header.Select#toRaw` now takes an `F[A]` and returns a `NonEmptyList[Header.Raw]`. This is necessary because headers without a `Semigroup` (e.g., `Set-Cookie`) can't be combined into a single header value.
        * The old `Header.Select#toRaw` is renamed to `toRaw1`.  This version still accepts a single value and returns a single raw header.
        * `Header.Select#from` now returns an `Option[Ior[NonEmptyList[ParseFailure], NonEmptyList[A]]]`. The `Ior` lets us return both a value and "warnings" when a repeating header contains both valid and invalid entries.
        * Add `Headers#getWithWarnings` to return the `Ior` result.
        * [#4788](https://github.com/http4s/http4s/pull/4788): Extend `ServerSentEvent` with comments.  The `data` field is now optional. `retry` is changed from a `Long` to a `FiniteDuration`.  `data` spanning multiple lines are now rendered as multiple `data:` fields per the spec.
    * Bugfixes
        * [#4873](https://github.com/http4s/http4s/pull/4873): Catch exceptions in `ParseResult.fromParser`. Don't throw when parsing a media range in the `Content-Type` parser.

* Dependency updates
    * blaze-0.15.1
    * circe-0.14.1
    * play-json-2.9.2 (downgrade)

# v0.21.24 (2021-05-26)

0.21 is EOL.  Bugfixes and community submissions will be considered for discretionary releases, but the development team will now focus on later branches.

Contains a vulnerability fix for `StaticFile.fromUrl`.

* http4s-blaze-core
    * Vulnerability fixes
        * [GHSA-6h7w-fc84-x7p6](https://github.com/http4s/http4s/security/advisories/GHSA-6h7w-fc84-x7p6): Don't leak the existence of a directory serverside when using `StaticFile.fromUrl` with non-file URLs.
    * Enhancements
        * [#4880](https://github.com/http4s/http4s/pull/4880): Handle exceptions when the tick wheel executor is shutdown as a warning instead of a stack trace error.

* http4s-ember-client
    * Enhancements
        * [#4881](https://github.com/http4s/http4s/pull/4881): Add `checkEndpointIdentification` flag to Ember. When true, sets `HTTPS` as the endpoint validation algorithm. Defaults to true.

* Dependency Updates
    * blaze-0.14.17

# v1.0.0-M22 (2021-05-21)

Functionally equivalent to v0.23.0-M1.  Keeps the 1.0 milestones current as we continue our roadmap.

# v0.23.0-M1 (2021-05-21)

We are opening an 0.23 series to offer full support for Scala 3 and Cats-Effect 3 while giving ourselves a bit more time to finish our more ambitious goals for 1.0.  We will release v0.23.0 with production support as soon as circe-0.14 is out.

This release picks up from v1.0.0-M21 with its Cats-Effect 3 support, and includes all improvements from v0.22.0-M8.

* Documentation
    * [#4845](https://github.com/http4s/http4s/pull/4845): Mention `Client.fromHttpApp`

* Dependency updates
    * cats-effect-3.1.0
    * fs2-3.0.4
    * ip4s-3.0.2
    * jawn-fs2-2.0.2
    * keypool-0.4.5
    * log4cats-2.1.1
    * scalacheck-effect-1.0.2
    * vault-3.0.3

# v0.22.0-M8 (2021-05-21)

Includes the changes of v0.21.23.  This is the first release with support for Scala 3.0.0.  We will release v0.22.0 with production support as circe-0.14 is out.

There are several package renames in the backends.  To help, we've provided a Scalafix:

1. Add to your `projects/plugins.sbt`:

   ```scala
   addSbtPlugin("ch.epfl.scala" % "sbt-scalafix" % "0.9.28")
   ```

2. Run the following:

   ```sh
   sbt ";scalafixEnable; scalafix github:http4s/http4s/v0_22"
   ```

* Crossbuilds
    * Adds Scala 3
    * Drops Scala-3.0.0-RC2

* http4s-async-http-client
    * Breaking changes
        * [#4854](https://github.com/http4s/http4s/pull/485)4: Rename package from `org.http4s.client.asynchttpclient` to `org.http4s.asynchttpclient`

* http4s-client
    * Breaking changes
        * [#4747](https://github.com/http4s/http4s/pull/4747): Move `ConnectionManager`, `PoolManager`, and `WaitQueueTimeoutException` into blaze-client and make private. It did not prove to be a generally useful connection pool outside blaze.

* http4s-core
    * Breaking changes
        * [#4757](https://github.com/http4s/http4s/pull/4757): Response is no longer a case class. It is not a proper product type, and no equality should be implied given the streaming bodies.
    * Bug fixes
        * [#4739](https://github.com/http4s/http4s/pull/4739): Postpone using query model until we need it.  Helps with various corner cases linked in the ticket.
        * [#4756](https://github.com/http4s/http4s/pull/4756): Tweak default `responseColor` of `Logger.colored` so it can be called.
        * [#4824](https://github.com/http4s/http4s/pull/4824): Fix `Message#removeCookie` to allow removing multiple cookies.
    * Enhancements
        * [#4797](https://github.com/http4s/http4s/pull/4797): Add `Header.ToRaw[Headers]` instance

* http4s-blaze-client
    * Breaking changes
        * [#4838](https://github.com/http4s/http4s/pull/4838): Rename package from `org.http4s.client.blaze` to `org.http4s.blaze.client`

* http4s-blaze-server
    * Breaking changes
        * [#4847](https://github.com/http4s/http4s/pull/4847): Rename package from `org.http4s.server.blaze` to `org.http4s.blaze.server`

* http4s-jetty-client
    * Breaking changes
        * [#4743](https://github.com/http4s/http4s/pull/4743): Rename package from `org.http4s.client.jetty` to `org.http4s.jetty.client`

* http4s-jetty-server
    * Breaking changes
        * [#4743](https://github.com/http4s/http4s/pull/4743): Rename package from `org.http4s.server.jetty` to `org.http4s.jetty.server`
        * [#4746](https://github.com/http4s/http4s/pull/4746): Module renamed from `http4s-jetty` to `http4s-jetty-server`.

* http4s-server
    * Breaking changes
        * [#4785](https://github.com/http4s/http4s/pull/4785): Remove unsued `Functor[G]` parameter to `AutoSlash` middleware
        * [#4827](https://github.com/http4s/http4s/pull/4827): Convert `CORSConfig` from a case class to an abstract type for future binary compatibility

* Dependency updates
    * blaze-0.15.0
    * cats-parse-0.3.4
    * case-insensitive-1.1.4
    * circe-0.14.0-M7
    * ip4s-2.0.3
    * jawn-1.1.2
    * jawn-fs2-1.1.3
    * keypool-0.3.5
    * literally-1.0.2
    * log4cats-1.3.1
    * log4s-1.10.0-M7
    * scala-xml-2.0.0
    * vault-2.1.13

# v0.21.23 (2021-05-16)

This is the final planned release in the 0.21 series.  Bugfixes and community submissions will be considered for discretionary releases, but the development team will now focus on later branches.

* http4s-blaze-client
    * Bugfixes
        * [#4810](https://github.com/http4s/http4s/pull/4810): Read from idle blaze-client connections to prevent retaining (and trying to use) half-closed connections.
        * [#4812](https://github.com/http4s/http4s/pull/4812): Remove request retry on EOF from blaze-client. This could theoretically resubmit non-idempotent requests. The problem the retry attempted to solve is mitigated by #4810.
        * [#4815](https://github.com/http4s/http4s/pull/4815): Fix "`IdleTimeoutStage` isn't connected" errors by waiting for the final write to finish before returning the connection to the pool.

* http4s-blaze-core
    * Bugfixes
        * [#4796](https://github.com/http4s/http4s/pull/4796): Reset the idle timeout after `readRequest` completes, not when it's called.  Affects both blaze-server and blaze-client.

* http4s-blaze-server
    * Bugfixes
        * [#4753](https://github.com/http4s/http4s/pull/4753): Distinguish between reserved and unknown websocket frame opcodes. Resolves a `MatchError`.
        * [#4792](https://github.com/http4s/http4s/pull/4792): Fixes HTTP/2 connections on modern JDKs by replacing legacy ALPN libraries.
        * [#4796](https://github.com/http4s/http4s/pull/4796): Reset idle timeout when `readRequest` completes, not when it's called.
    * Enhancements
        * [#4761](https://github.com/http4s/http4s/pull/4761): Use the `TickWheelExecutor` to schedule timeouts with less locking.  Change how the parser is acquired to reduce lock contention in `Http1ServerStage`.  Significant increases in throughput are observed on small requests with many cores.

* http4s-circe
    * Enhancements
        * [#4736](https://github.com/http4s/http4s/pull/4736): Add `streamJsonArrayDecoder`

* http4s-ember-core
    * Enhancements
        * [#4735](https://github.com/http4s/http4s/pull/4735): Simplify message parsing by parsing everything up to the `\r\n` in one pass. The max header size and max prelude size settings should keep memory consumption limited.

* http4s-ember-server
    * Bugfixes
        * [#4750](https://github.com/http4s/http4s/pull/4750): Drain the socket's read buffer only after the response is written to the socket. Resolves several flavors of network error.
        * [#4823](https://github.com/http4s/http4s/pull/4823): Implement persistent connection logic for HTTP/1.0 requests.

* http4s-jetty
    * Bugfixes
        * [#4783](https://github.com/http4s/http4s/pull/4783): Fix bug with shared `ThreadPool` being destroyed. Prefer a `Resource[F, ThreadPool]` whose lifecycle shares Jetty's.  For compatibility, prevent the default from being destroyed.

* http4s-server
    * Enhancements
        * [#4793](https://github.com/http4s/http4s/pull/4793): Make use of IPv4 vs. IPv6 as default address explicit. Applies to all backends.

* Dependency updates
    * blaze-0.14.16
    * cats-2.6.1
    * cats-effect-2.5.1
    * dropwizard-metrics-4.2.0
    * discipline-core-1.1.5
    * jackson-databind-2.12.3
    * fs2-2.5.6
    * scalacheck-1.15.4
    * scodec-bits-1.1.27
    * tomcat-9.0.46

# v1.0.0-M21 (2021-04-10)

Contains all the changes of v0.22.0-M7.

* Dependency updates
    * cats-effect-3.0.1
    * jawn-fs2-2.0.1
    * keypool-0.4.1
    * log4cats-2.0.1
    * vault-3.0.1

# v0.22.0-M7 (2021-04-10)

Contains all the changes of v0.21.22.

* Cross builds
    * Add Scala-3.0.0-RC2
    * Drop Scala-3.0.0-RC1

* http4s-play-json
    * There is not yet an http4s-play-json build for Scala 3.0.0-RC2 because play-json doesn't yet support it.  A PR is open upstream, and we will revive it in the next release.

* Dependency updates
    * blaze-0.15.0-M3
    * case-insensitive-1.1.2
    * cats-parse-0.3.2
    * circe-0.14.0-M5
    * ip4s-2.0.1
    * jawn-1.1.1
    * jawn-fs2-1.1.1
    * keypool-0.3.3
    * log4cats-1.2.2
    * log4s-1.10.0-M6
    * literally-1.0.0
    * scala-xml-2.0.0-RC1
    * vault-2.1.9

# v0.21.22 (2021-04-06)

* http4s-blaze-client
    * Enhancements
        * [#4699](https://github.com/http4s/http4s/pull/4699): Add custom DNS resolver support to `BlazeClientBuilder`

* http4s-ember-server
        * [#4715](https://github.com/http4s/http4s/pull/4715): Fix regression in SSL handshake resulting in Connection Refused errors

* Dependency upgrades
    * cats-2.5.0
    * cats-effect-2.4.1
    * fs2-2.5.4
    * netty-4.1.63
    * scodec-bits-1.1.25
    * tomcat-9.0.45
    * twirl-1.5.1

# v1.0.0-M20 (2021-03-29)

Includes all the changes of v0.21.21 and v0.22.0-M6.

* Dependency updates
    * cats-effect-3.0.0
    * fs2-3.0.0
    * jawn-fs2-2.0.0
    * keypool-0.4.0
    * log4cats-2.0.0
    * vault-3.0.0

# v0.22.0-M6 (2021-03-29)

Includes all the changes of v0.21.21.

* http4s-core
    * Breaking changes
        * [#4588](https://github.com/http4s/http4s/pull/4588): Additional consistency in modeled headers around `.value` (removed in favor of the typeclass) and `.parse` (present on the companion)
        * [#4580](https://github.com/http4s/http4s/pull/4580): Rename `Uri.Path.fromString` to `Uri.Path.unsafeFromString`.
        * [#4581](https://github.com/http4s/http4s/pull/4581): Rename `Query.fromString` to `Query.unsafeFromString`.
        * [#4602](https://github.com/http4s/http4s/pull/4602): Remove `ipv4` and `ipv6` macros that clash with ip4s'.
        * [#4603](https://github.com/http4s/http4s/pull/4603): Drop deprecated members of `org.http4s.util`.
        * [#4604](https://github.com/http4s/http4s/pull/4604): Fix rendering of UTF-8-encoded `Content-Disposition` parameters.  The `parameters` map is now keyed by a `CIString`.
        * [#4630](https://github.com/http4s/http4s/pull/4630): Use Typesafe Literally to implement the literal interpolators. This should have zero impact on user code, but does affect binary compatibility.

* http4s-dsl
    * Breaking changes
        * [#4640](https://github.com/http4s/http4s/pull/4640): Change `apply(Headers.ToRaw*)` syntax to `headers(Headers.Raw)`. The overload from 0.21 was ambiguous with the new header model in 0.22.

* http4s-boopickle
    * Breaking changes
        * [#4590](https://github.com/http4s/http4s/pull/4590): Move implicits to `org.http4s.booPickle.implicits._`. The thinking is evolving here, and this is likely to be reverted before 0.22.0 final.

* http4s-scala-xml
    * Breaking changes
        * [#4621](https://github.com/http4s/http4s/pull/4621): Revert the `implicits` decoding back to how it was in 0.21.  Set up safer defaults for the default `SAXParserFactory`, corresponding to what will be in scala-xml-2.0.

* Dependency updates
    * async-http-client-2.12.3
    * case-insensitive-1.1.0
    * jackson-databind-2.12.2
    * literally-1.0.0-RC1 (new)
    * log4cats-1.2.1
    * vault-2.1.8

# v0.21.21 (2021-03-29)

* http4s-client
    * Enhancements
        * [#4614](https://github.com/http4s/http4s/pull/4614): Support for `Idempotent-Key` header in `Retry` middleware
        * [#4636](https://github.com/http4s/http4s/pull/4636): Add `isErrorOrStatus` to `RetryPolicy` to support retrying on different response statuses than the default set

* http4s-server
    * Bugfixes
        * [#4638](https://github.com/http4s/http4s/pull/4646): In `Caching` middleware, don't send `private` alongside `no-store`. These are contradictory directives.
        * [#4654](https://github.com/http4s/http4s/pull/4654): Return a 404 instead of 500 when requesting a path whose parent is a file instead of a directory

* http4s-ember-client
    * Enhancements
        * [#4637](https://github.com/http4s/http4s/pull/4637): Clarify which timeout is firing in the error message

* http4s-ember-server
    * Bugfixes
        * [#4637](https://github.com/http4s/http4s/pull/4637): On reused connections, wait for the idle period, not the shorter header timeout, for the next byte.

* http4s-play-json
    * Enhancements
        * [#4595](https://github.com/http4s/http4s/pull/4595): Streamline `Writes[Uri]` and `Reads[Uri]` instances

* http4s-scala-xml
    * Bugfixes
        * [#4620](https://github.com/http4s/http4s/pull/4620): Make XML chraset inference compliant with RFC7303
    * Enhancements
        * [#4622](https://github.com/http4s/http4s/pull/4622): Encode `scala.xml.Elem` with an XML declaration, including the charset.

* Dependency updates
    * cats-effect-2.4.0
    * jetty-9.4.39
    * netty-4.1.60
    * scalatags-0.9.4
    * tomcat-9.0.44

# v1.0.0-M19 (2021-03-03)

This is the first 1.0 milestone with Scala 3 support.  Scala 3.0.0-RC1 is supported for all modules except http4s-boopickle, http4s-scalatags, and http4s-twirl.

This release contains all the changes of v0.22.0-M5.

# v0.22.0-M5 (2021-03-03)

This is the first release with Scala 3 support.  Scala 3.0.0-RC1 is supported for all modules except http4s-boopickle, http4s-scalatags, and http4s-twirl.

* http4s-core
    * Breaking: New header model

      This release brings a new model for headers.  The model based on subtyping and general type projection used through http4s-0.21 is replaced by a `Header` typeclass.

        * There is no longer a `Header.Parsed`.  All headers are stored in `Headers` as `Header.Raw`.
        * `Header.Raw` is no longer a subtype of `Header`.  `Header` is now a typeclass.
        * New modeled headers can be registered simply by providing an instance of `Header`. The global registry, `HttpHeaderParser`, is gone.
        * `Headers` are created and `put` via a `Header.ToRaw` magnet pattern.  Instances of `ToRaw` include `Raw`, case classes with a `Header` instance, `(String, String)` tuples, and `Foldable[Header.ToRaw]`.  This makes it convenient to create headers from types that don't share a subtyping relationship, and preserves a feel mostly compatible with the old `Headers.of`.
        * `HeaderKey` is gone. To retrieve headers from the `Headers`, object, pass the type in `[]` instead of `()` (e.g., `headers.get[Location]`).
        * `from` no longer exists on the companion object of modeled headers.  Use the `get[X]` syntax.
        * `unapply` no longer exists on most companion objects of modeled headers.  This use dto be an alias to `from`.
        * "Parsed" headers are no longer memoized, so calling `headers.get[X]` twice will reparse any header with a name matching `Header[X].name` a second time.  It is not believed that headers were parsed multiple times often in practice.  Headers are still not eagerly parsed, so performance is expected to remain about the same.
        * The `Header` instance carries a phantom type, `Recurring` or `Single`.  This information replaces the old `HeaderKey.Recurring` and `HeaderKey.Singleton` marker classes, and is used to determine whether we return the first header or search for multiple headers.
        * Given `h1: Headers` and `h2.Headers`, `h1.put(h2)` and `h1 ++ h2` now replace all headers in `h1` whose key appears in `h2`.  They previously replaced only singleton headers and appended recurring headers.  This behavior was surprising to users, and required the global registry.
        * An `add` operation is added, which requires a value with a `HeaderKey.Recurring` instance.  This operation appends to any existing headers.
        * `Headers#toList` is gone, but `Headers#headers` returns a `List[Header.Raw]`. The name was changed to call attention to the fact that the type changed to raw headers.

        * See [#4415](https://github.com/http4s/http4s/pull/4415), [#4526](https://github.com/http4s/http4s/pull/4526), [#4536](https://github.com/http4s/http4s/pull/4536), [#4538](https://github.com/http4s/http4s/pull/4538), [#4537](https://github.com/http4s/http4s/pull/4537), [#5430](https://github.com/http4s/http4s/pull/5430), [#4540](https://github.com/http4s/http4s/pull/4540), [#4542](https://github.com/http4s/http4s/pull/4542), [#4543](https://github.com/http4s/http4s/pull/4543), [#4546](https://github.com/http4s/http4s/pull/4546), [#4549](https://github.com/http4s/http4s/pull/4549), [#4551](https://github.com/http4s/http4s/pull/4551), [#4545](https://github.com/http4s/http4s/pull/4545), [#4547](https://github.com/http4s/http4s/pull/4547), [#4552](https://github.com/http4s/http4s/pull/4552), [#4555](https://github.com/http4s/http4s/pull/4555), [#4559](https://github.com/http4s/http4s/pull/4559), [#4556](https://github.com/http4s/http4s/pull/4556), [#4562](https://github.com/http4s/http4s/pull/4562), [#4558](https://github.com/http4s/http4s/pull/4558), [#4563](https://github.com/http4s/http4s/pull/4563), [#4564](https://github.com/http4s/http4s/pull/4564), [#4565](https://github.com/http4s/http4s/pull/4565), [#4566](https://github.com/http4s/http4s/pull/4566), [#4569](https://github.com/http4s/http4s/pull/4569), [#4571](https://github.com/http4s/http4s/pull/4571), [#4570](https://github.com/http4s/http4s/pull/4570), [#4568](https://github.com/http4s/http4s/pull/4568), [#4567](https://github.com/http4s/http4s/pull/4567), [#4537](https://github.com/http4s/http4s/pull/4537), [#4575](https://github.com/http4s/http4s/pull/4575), [#4576](https://github.com/http4s/http4s/pull/4576).

    * Other breaking changes
        * [#4554](https://github.com/http4s/http4s/pull/4554): Remove deprecated `DecodeResult` methods
    * Enhancements
        * [#4579](https://github.com/http4s/http4s/pull/4579): Regenerate MimeDB from the IANA registry

# v1.0.0-M18 (2021-03-02)

Includes changes from v0.22.0-M4.

* http4s-core
    * Breaking changes
        * [#4516](https://github.com/http4s/http4s/pull/4516): Replace `Defer: Applicative` constraint with `Monad` in `HttpRoutes.of` and `ContextRoutes.of`.  This should be source compatible for nearly all users.  Users who can't abide this constraint can use `.strict`, at the cost of efficiency in combinining routes.
    * Enhancements
        * [#4351](https://github.com/http4s/http4s/pull/4351): Optimize multipart parser for the fact that pull can't return empty chunks
        * [#4485](https://github.com/http4s/http4s/pull/4485): Drop dependency to `cats-effect-std`. There are no hard dependencies on `cats.effect.IO` outside the tests.

* http4s-blaze-core
    * Enhancements
        * [#4425](https://github.com/http4s/http4s/pull/4425): Optimize entity body writer

* http4s-ember-server
    * Breaking changes
        * [#4471](https://github.com/http4s/http4s/pull/4471): `EmberServerBuilder` takes an ip4s `Option[Host]` and `Port` in its config instead of `String` and `Int`.
        * [#4515](https://github.com/http4s/http4s/pull/4515): Temporarily revert the graceful shutdown until a new version of FS2 suports it.

* Dependency updates
    * cats-effect-3.0.0-RC2
    * fs2-3.0.0-M9
    * jawn-fs2-2.0.0-RC3
    * ip4s-3.0.0-RC2
    * keypool-0.4.0-RC2
    * log4cats-2.0.0-RC1
    * vault-3.0.0-RC2

~~# v1.0.0-M17 (2021-03-02)~~

Missed the forward merges from 0.22.0-M4. Proceed directly to 1.0.0-M18.

# v0.22.0-M4 (2021-03-02)

Includes changes from v0.21.19 and v0.21.20.

* http4s-core
    * Breaking changes
        * [#4242](https://github.com/http4s/http4s/pull/4242): Replace internal models of IPv4, IPv6, `java.net.InetAddress`, and `java.net.SocketAddress` with ip4s.  This affects the URI authority, various headers, and message attributes that refer to IP addresses and hostnames.
        * [#4352](https://github.com/http4s/http4s/pull/4352): Remove deprecated `Header.Recurring.GetT` and ``Header.get(`Set-Cookie`)``.
        * [#4364](https://github.com/http4s/http4s/pull/4364): Remove deprecated `AsyncSyntax` and `NonEmpyListSyntax`. These were unrelated to HTTP.
        * [#4407](https://github.com/http4s/http4s/pull/4407): Relax constraint on `EntityEncoder.fileEncoder` from `Effect` to `Sync`. This is source compatible.
        * [#4519](https://github.com/http4s/http4s/pull/4519): Drop unused `Sync` constraints on `MultipartParser`, `Part`, and `KleisliSyntax`. This is source compatible.

* http4s-laws
    * Breaking changes
        * [#4519](https://github.com/http4s/http4s/pull/4519): Drop unused `Arbitrary` and `Shrink` constraints on `LawAdapter#booleanPropF`. This is source compatible.

* http4s-server
    * Breaking changes
        * [#4519](https://github.com/http4s/http4s/pull/4519): Drop unused `Functor` constraints in `HSTS`, `Jsonp`, `PushSupport`, `TranslateUri`, and `UriTranslation` middlewares. Drop unused `Sync` and `ContextShift` constraints in `staticcontent` package. These are source compatible.

* http4s-server
    * Breaking changes
        * [#4519](https://github.com/http4s/http4s/pull/4519): Drop unused `Async` constraint in `ServletContainer`. Drop unused `ContextShift` in `ServletContextSyntax`. These are source compatible.

* http4s-async-http-client
    * Breaking changes
        * [#4519](https://github.com/http4s/http4s/pull/4519): Drop unused `Sync` constraint on `AsyncHttpClientStats`. This is source compatible.

* http4s-prometheus
    * Breaking changes
        * [#4519](https://github.com/http4s/http4s/pull/4519): Drop unused `Sync` constraint on `PrometheusExportService`. This is source compatible.

* http4s-argonaut
    * Removal
        * [#4409](https://github.com/http4s/http4s/pull/4409): http4s-argonaut is no longer published

* http4s-json4s
    * Removal
        * [#4410](https://github.com/http4s/http4s/pull/4410): http4s-json4s, http4s-json4s-native, and http4s-json4s-jackson are no longer published

* http4s-play-json
    * Breaking changes
        * [#4371](https://github.com/http4s/http4s/pull/4371): Replace jawn-play with an internal copy of the facade to work around `withDottyCompat` issues.

* http4s-scala-xml
    * Breaking changes
        * [#4380](https://github.com/http4s/http4s/pull/4380): Move the implicits from the root package to a Cats-like encoding.  Suggest replacing `import org.http4s.scalaxml._` with `import org.http4s.scalaxml.implicits._`.

* Dependencies
    * blaze-0.15.0-M2
    * case-insensitive-1.0.0
    * cats-parse-0.3.1
    * circe-0.14.0-M4
    * ip4s-2.0.0-RC1
    * jawn-1.1.0
    * jawn-play (dropped)
    * keypool-0.3.0
    * log4cats-1.2.0
    * log4s-1.0.0-M5
    * play-json-2.10.0-RC2
    * scala-xml-2.0.0-M5
    * vault-2.1.7

# v0.21.20 (2021-03-02)

* http4s-core
    * Enhancements
        * [#4479](https://github.com/http4s/http4s/pull/4479): Add a `Hash[QValue]` instance
        * [#4512](https://github.com/http4s/http4s/pull/4512): Add `DecodeResult.successT` and `DecodeResult.failureT`, consistent with `EitherT`.  Deprecate the overloaded versions they replace.
    * Deprecations
        * [#4444](https://github.com/http4s/http4s/pull/4444): Deprecate the `RequestCookieJar` in favor of the `CookieJar` middleware 

* http4s-ember-core
    * Bugfixes
        * [#4429](https://github.com/http4s/http4s/pull/4429), [#4466](https://github.com/http4s/http4s/pull/4466): Fix a few corner cases in the parser with respect to chunk boundaries

* http4s-servlet
    * Enhancements
        * [#4544](https://github.com/http4s/http4s/pull/4544): Remove redundant calculation and insertion of request attributes into the Vault

* Dependency upgrades
    * cats-2.4.1
    * cats-effect-2.3.2
    * dropwizard-metrics-4.1.18
    * fs2-2.5.3
    * jetty-9.4.38
    * json4s-3.6.11
    * scalacheck-1.15.3

# v0.21.19 (2021-02-13)

* http4s-core
    * Deprecations
        * [#4337](https://github.com/http4s/http4s/pull/4337): Deprecate `Header.Recurring.GetT`, which is unused

* http4s-client
    * Bugfixes
        * [#4403](https://github.com/http4s/http4s/pull/4403): Remove `Content-Coding` and `Content-Length` headers after decompressing in the `GZip` middleware.

* http4s-ember-core
    * Bugfixes
        * [#4348](https://github.com/http4s/http4s/pull/4348): Handle partially read bodies in persistent connections when the connection is recycled.

* http4s-ember-server
    * Enhancements
        * [#4400](https://github.com/http4s/http4s/pull/4400): Implement the `ConnectionInfo` and `SecureSession` request vault attributes, for parity with the Blaze and Servlet backends

* http4s-argonaut
        * [#4366](https://github.com/http4s/http4s/pull/4370): Deprecate http4s-argonaut.  It won't be published starting in 0.22.

* http4s-json4s, http4s-json4s-jackson, http4s-json4s-native
    * Deprecations
        * [#4370](https://github.com/http4s/http4s/pull/4370): Deprecate the http4s-json4s modules.  They won't be published starting in 0.22.

* http4s-scalatags
    * Enhancements
        * [#3850](https://github.com/http4s/http4s/pull/3850): Relax constraint on encoders from `TypedTag[String]` to `Frag[_, String]`

* Dependency updates
    * cats-2.4.1
    * netty-4.1.59.Final
    * okio-2.9.0
    * tomcat-9.0.43

# v1.0.0-M16 (2021-02-02)

Inherits the fixes of v0.21.18

~~# v1.0.0-M15 (2021-02-02)~~

~~Build failure.~~

Accidentally published from the 0.21.x series after a series of unfortunate events. Do not use.

# v0.22.0-M3 (2021-02-02)

Inherits the fixes of v0.21.18

# v0.21.18 (2021-02-02)

* http4s-blaze-server
    * Bug fixes
        * [#4337](https://github.com/http4s/http4s/pull/4337): Pass the `maxConnections` parameter to the blaze infrastructure correctly. The `maxConnections` value was being passed as the `acceptorThreads`, leaving `maxConnections` set to its Blaze default of 512.

* http4s-ember-core
    * Bug fixes
        * [#4335](https://github.com/http4s/http4s/pull/4335): Don't render an empty body with chunked transfer encoding on response statuses that don't permit a body (e.g., `204 No Content`).
 
# v1.0.0-M14

* [GHSA-xhv5-w9c5-2r2w](https://github.com/http4s/http4s/security/advisories/GHSA-xhv5-w9c5-2r2w): Additionally to the fix in v0.21.17, drops support for NIO2.

* http4s-okhttp-client
    * Breaking changes
        * [#4299](https://github.com/http4s/http4s/pull/4299): Manage the `Dispatcher` internally in `OkHttpBuilder`. `create` becomes a private method.
    * Documentation
        * [#4306](https://github.com/http4s/http4s/pull/4306): Update the copyright notice to 2021.

# v0.22.0-M2 (2021-02-02)

This release fixes a [High Severity vulnerability](https://github.com/http4s/http4s/security/advisories/GHSA-xhv5-w9c5-2r2w) in blaze-server.

* http4s-blaze-server
    * [GHSA-xhv5-w9c5-2r2w](https://github.com/http4s/http4s/security/advisories/GHSA-xhv5-w9c5-2r2w): Additionally to the fix in v0.21.17, drops support for NIO2.

* http4s-core
    * Enhancements
        * [#4286](https://github.com/http4s/http4s/pull/4286): Improve performance by using `oneOf` and caching a URI parser. This was an identified new hotspot in v0.22.0-M1.
    * Breaking changes
        * [#4259](https://github.com/http4s/http4s/pull/4259): Regenerate `MimeDb` from the IANA database. This shifts around some constants in a binary incompatible way, but almost nobody will notice.
        * [#4327](https://github.com/http4s/http4s/pull/4237): Shifted the parsers around in `Uri` to prevent deadlocks that appeared since M1.  This should not be visible, but is binary breaking.

* http4s-prometheus
    * Breaking changes
        * [#4273](https://github.com/http4s/http4s/pull/4273): Change metric names from `_count` to `_count_total` to match Prometheus' move to the OpenMetrics standard.  Your metrics names will change!  See [prometheus/client_java#615](https://github.com/prometheus/client_java/pull/615) for more details from the Prometheus team.

* Dependency updates
    * jawn-fs2-1.0.1
    * keypool-0.3.0-RC1 (moved to `org.typelevel`)
    * play-json-2.10.0-RC1
    * simpleclient-0.10.0 (Prometheus)

# v0.21.17 (2021-02-02)

This release fixes a [High Severity vulnerability](https://github.com/http4s/http4s/security/advisories/GHSA-xhv5-w9c5-2r2w) in blaze-server.

* http4s-blaze-server
    * Security patches
        * [GHSA-xhv5-w9c5-2r2w](https://github.com/http4s/http4s/security/advisories/GHSA-xhv5-w9c5-2r2w): blaze-core, a library underlying http4s-blaze-server, accepts connections without bound.  Each connection claims a file handle, a scarce resource, leading to a denial of service vector.
          `BlazeServerBuilder` now has a `maxConnections` property, limiting the number of concurrent connections.  The cap is not applied to the NIO2 socket server, which is now deprecated. 

* http4s-ember-core
    * Enhancements
        * [#4331](https://github.com/http4s/http4s/pull/4331): Don't render an empty chunked payload if a request has neither a `Content-Length` or `Transfer-Encoding` and the method is one of `GET`, `DELETE`, `CONNECT`, or `TRACE`. It is undefined behavior for those methods to send payloads.

* http4s-ember-server
    * Bugfixes
        * [#4281](https://github.com/http4s/http4s/pull/4281): Add backpressure to ember startup, so the server is up before `use` returns.
    * Enhancements
        * [#4244](https://github.com/http4s/http4s/pull/4244): Internal refactoring of how the stream of server connections is parallelized and terminated.
        * [#4287](https://github.com/http4s/http4s/pull/4287): Replace `onError: Throwable => Response[F]` with `withErrorHandler: PartialFunction[Thrwable, F[Response[F]]`.  Error handling is invoked earlier, allowing custom responses to parsing and timeout failures.

* http4s-ember-client
    * Enhancements
        * [#4301](https://github.com/http4s/http4s/pull/4301): Add an `idleConnectionTime` to `EmberClientBuilder`. Discard stale connections from the pool and try to acquire a new one.

* http4s-servlet
    * Bugfixes
        * [#4309](https://github.com/http4s/http4s/pull/4309): Call `GenericServlet.init` when intializing an `Http4sServlet`.  Avoids `NullPointerExceptions` from the `ServletConfig`.

* Documentation
        * [#4261](https://github.com/http4s/http4s/pull/4261): Better `@see` links throughout the Scaladoc

* Dependency upgrades
    * blaze-0.14.15
    * okhttp-4.9.1

# v1.0.0-M13 (2021-01-25)

This is the first milestone built on Cats-Effect 3.  To track Cats-Effect 2 development, please see the new 0.22.x series.  Everything in 0.22.0-M1, including the cats-parse port, is here.

* http4s-core
    * Breaking changes
        * [#3784](https://github.com/http4s/http4s/pull/3784), [#3865](https://github.com/http4s/http4s/pull/3784): Inexhaustively,
            * Many `EntityDecoder` constraints relaxed from `Sync` to `Concurrent`.
            * File-related operations require a `Files` constraint.
            * `Blocker` arguments are no longer required.
            * `ContextShift` constraints are no longer required.
            * The deprecated, non-HTTP `AsyncSyntax` is removed.
        * [#3886](https://github.com/http4s/http4s/pull/3886):
            * Relax `Sync` to `Defer` in `HttpApp` constructor.
            * Relax `Sync` to `Concurrent` in `Logger` constructors.
            * Remove `Sync` constraint from `Part` constructors.
            * Relax `Sync` to `Functor` in various Kleisli syntax.

* http4s-laws
    * Breaking changes
        * [#3807](https://github.com/http4s/http4s/pull/3807): Several arbitraries and cogens now require a `Dispatcher` and a `TestContext`.
 
* http4s-client
    * [#3857](https://github.com/http4s/http4s/pull/3857): Inexhaustively,
        * `Monad: Clock` constraints changed to `Temporal`
        * `Client.translate` requires an `Async` and `MonadCancel`
        * Removal of `Blocker` from `JavaNetClientBuilder`
        * `PoolManager` changed from `Concurrent` to `Async`
        * Many middlewares changed from `Sync` to `Async`
    * [#4081](https://github.com/http4s/http4s/pull/4081): Change `Metrics` constraints from `Temporal` to `Clock: Concurrent`

* http4s-server
    * [#3857](https://github.com/http4s/http4s/pull/3857): Inexhaustively,
        * `Monad: Clock` constraints changed to `Temporal`
        * Many middlewares changed from `Sync` to `Async`
    * [#4081](https://github.com/http4s/http4s/pull/4081): Change `Metrics` constraints from `Temporal` to `Clock: Concurrent`

* http4s-async-http-client
    * Breaking changes
        * [#4149](https://github.com/http4s/http4s/pull/4149): `ConcurrentEffect` constraint relaxed to `Async`. `apply` method changed to `fromClient` and returns a `Resource` to account for the `Dispatcher`.

* http4s-blaze-core
    * Breaking changes
        * [#3894](https://github.com/http4s/http4s/pull/3894): Most `Effect` constraints relaxed to `Async`.

* http4s-blaze-server
    * Breaking changes
        * [#4097](https://github.com/http4s/http4s/pull/4097), [#4137](https://github.com/http4s/http4s/pull/4137): `ConcurrentEffect` constraint relaxed to `Async`. Remove deprecated `BlazeBuilder`

* http4s-blaze-client
    * Breaking changes
        * [#4097](https://github.com/http4s/http4s/pull/4097): `ConcurrentEffect` constraint relaxed to `Async`

* http4s-ember-client
    * Breaking changes
        * [#4256](https://github.com/http4s/http4s/pull/4256): `Concurrent: Timer: ContextShift` constraint turned to `Async`

* http4s-ember-server
    * Breaking changes
        * [#4256](https://github.com/http4s/http4s/pull/4256): `Concurrent: Timer: ContextShift` constraint turned to `Async`

* http4s-okhttp-client
    * Breaking changes
    * [#4102](https://github.com/http4s/http4s/pull/4102), [#4136](https://github.com/http4s/http4s/pull/4136):
    * `OkHttpBuilder` takes a `Dispatcher`
    * `ConcurrentEffect` and `ContextShift` constraints replaced by `Async`

* http4s-servlet
    * Breaking changes
        * [#4175](https://github.com/http4s/http4s/pull/4175): Servlets naow take a `Dispatcher`. The blocker is removed from `BlockingIo`. `ConcurrentEffect` constraint relaxed to `Async`.

* http4s-jetty-client
    * Breaking changes
        * [#4165](https://github.com/http4s/http4s/pull/4165): `ConcurrentEffect` constraint relaxed to `Async`

* http4s-jetty
    * Breaking changes
        * [#4191](https://github.com/http4s/http4s/pull/4191): `ConcurrentEffect` constraint relaxed to `Async`

* http4s-tomcat
    * Breaking changes
        * [#4216](https://github.com/http4s/http4s/pull/4216): `ConcurrentEffect` constraint relaxed to `Async`

* http4s-jawn
    * Breaking changes
        * [#3871](https://github.com/http4s/http4s/pull/3871): `Sync` constraints relaxed to `Concurrent`

* http4s-argonaut
    * Breaking changes
        * [#3961](https://github.com/http4s/http4s/pull/3961): `Sync` constraints relaxed to `Concurrent`

* http4s-circe
    * Breaking changes
        * [#3965](https://github.com/http4s/http4s/pull/3965): `Sync` constraints relaxed to to `Concurrent`.

* http4s-json4s
    * Breaking changes
        * [#3885](https://github.com/http4s/http4s/pull/3885): `Sync` constraints relaxed to to `Concurrent`.

* http4s-play-json
    * Breaking changes
        * [#3962](https://github.com/http4s/http4s/pull/3962): `Sync` constraints relaxed to to `Concurrent`.

* http4s-scala-xml
    * Breaking changes
        * [#4054](https://github.com/http4s/http4s/pull/4054): `Sync` constraints relaxed to to `Concurrent`.

* http4s-boopickle
    * Breaking changes
        * [#3871](https://github.com/http4s/http4s/pull/3852): `Sync` constraints relaxed to `Concurrent`

* Dependency updates
    * cats-effect-3.0.0-M5
    * fs2-3.0.0-M7
    * jawn-1.0.3
    * jawn-fs2-2.0.0-M2
    * keypool-0.4.0-M1 (moved to `org.typelevel`)
    * log4cats-2.0.0-M1
    * vault-3.0.0-M1

~~# v1.0.0-M12 (2021-01-25)~~

Build failure

~~# v1.0.0-M11 (2021-01-25)~~

Partial publish after build failure

# v0.22.0-M1 (2021-01-24)

This is a new series, forked from main before Cats-Effect 3 support was merged.  It is binary incompatible with 0.21, but contains several changes that will be necessary for Scala 3 (Dotty) support. It builds on all the changes from v1.0.0-M1 through v1.0.0-M10, which are not echoed here.

The headline change is that all parboiled2 parsers have been replaced with cats-parse.

* Should I switch?

* Users who had been tracking the 1.0 series, but are not prepared for Cats Effect 3, should switch to this series.
* Users who wish to remain on the bleeding edge, including Cats Effect 3, should continue track the 1.0 series.
* Users who need a stable release should remain on the 0.21 series for now.

* http4s-core
    * Breaking changes
        * [#3855](https://github.com/http4s/http4s/pull/3855): All parboiled2 parsers are replaced by cats-parse.  parboiled2 was not part of the public API, nor are our cats-parse parsers.  Users may observe a difference in the error messages and subtle semantic changes.  We've attempted to minimize them, but this is a significant underlying change.  See also: [#3897](https://github.com/http4s/http4s/pull/3897), [#3901](https://github.com/http4s/http4s/pull/3901), [#3954](https://github.com/http4s/http4s/pull/3954), [#3958](https://github.com/http4s/http4s/pull/3958), [#3995](https://github.com/http4s/http4s/pull/3995), [#4023](https://github.com/http4s/http4s/pull/4023), [#4001](https://github.com/http4s/http4s/pull/4001), [#4013](https://github.com/http4s/http4s/pull/4013), [#4042](https://github.com/http4s/http4s/pull/4042), [#3982](https://github.com/http4s/http4s/pull/3982), [#4071](https://github.com/http4s/http4s/pull/4071), [#4017](https://github.com/http4s/http4s/pull/4017), [#4132](https://github.com/http4s/http4s/pull/4132), [#4154](https://github.com/http4s/http4s/pull/4154), [#4200](https://github.com/http4s/http4s/pull/4200), [#4202](https://github.com/http4s/http4s/pull/4202), [#4206](https://github.com/http4s/http4s/pull/4206), [#4201](https://github.com/http4s/http4s/pull/4201), [#4208](https://github.com/http4s/http4s/pull/4208), [#4235](https://github.com/http4s/http4s/pull/4235), [#4147](https://github.com/http4s/http4s/pull/4147), [#4238](https://github.com/http4s/http4s/pull/4238) [#4238](https://github.com/http4s/http4s/pull/4243)
        * [#4070](https://github.com/http4s/http4s/pull/4070): No longer publish a `scala.annotations.nowarn` annotation in the 2.12 build.  This is provided in the standard library in 2.12.13, and isn't necessary at runtime in any version.
        * [#4138](https://github.com/http4s/http4s/pull/4138): Replace boolean with `Weakness` sum type in `EntityTag` model
        * [#4148](https://github.com/http4s/http4s/pull/4148): Lift `ETag.EntityTag` out of header and into the `org.http4s` package
        * [#4164](https://github.com/http4s/http4s/pull/4164): Removal of several deprecated interfaces.  Most were non-public binary compatibility shims, or explicit cats instances that had been superseded by new implicits.  Some exceptions:
        * [#4145](https://github.com/http4s/http4s/pull/4145): Port macros in `org.http4s.syntax.literals` to Scala 3.  Deprecated macros that were on various companion objects will not be in the Scala 3 releases.
    * Bugfixes
        * [#4017](https://github.com/http4s/http4s/pull/4017): Render a final `-` in a byte ranges without an end value

* http4s-laws
    * Breaking changes
        * [#4144](https://github.com/http4s/http4s/pull/4144): Add `LawsAdapter` to create `PropF` for effectful properties.  Restate various Entity codec laws in terms of it.
        * [#4164](https://github.com/http4s/http4s/pull/4164): Removed arbitrary instances for `CIString`. These are provided by case-insensitive.

* http4s-server
    * Breaking changes
        * [#4164](https://github.com/http4s/http4s/pull/4164): Removed deprecated `SSLConfig`, `KeyStoreBits`, `SSLContextBits`, and `SSLBits`.

* http4s-testing
    * Breaking changes
        * [#4164](https://github.com/http4s/http4s/pull/4164): No longer a publicly published package. All public API was previously deprecated.

* Dependency upgrades
    * async-http-client-2.12.2
    * cats-parse-0.3.0
    * circe-0.14.0-M3
    * jackson-databind-2.12.1
    * jawn-1.0.3
    * log4cats-1.2.0-RC1 (now under `org.typelevel`)
    * log4s-1.0.0-M4
    * okio-2.10.0
    * vault-2.1.0-M14 (now under `org.typelevel`)

* Dependency removals
    * parboiled2

# v0.21.16 (2021-01-24)

* http4s-laws
    * Bugfixes
        * [#4243](https://github.com/http4s/http4s/pull/4243): Don't generate ipv6 addresses with only one section shorted by `::`

* http4s-blaze-core
    * Bugfixes
        * [#4143](https://github.com/http4s/http4s/pull/4143): Fix race condition that leads to `WritePendingException`. A tradeoff of this change is that some connections that were previously reused must now be closed.

* http4s-blaze-client
    * Bugfixes
        * [#4152](https://github.com/http4s/http4s/pull/4152): Omit implicit `Content-Length: 0` header when rendering GET, DELETE, CONNECT, and TRACE requests.

* http4s-ember-client
    * Bugfixes
        * [#4179](https://github.com/http4s/http4s/pull/4179): Render requests in "origin form", so the request line contains only the path of the request, and host information is only in the Host header.  We were previously rendering the fulll URI on the request line, which the spec mandates all servers to handle, but clients should not send when not speaking to a proxy.

* http4s-ember-server
    * Enhancements
        * [#4179](https://github.com/http4s/http4s/pull/4179): Support a graceful shutdown

* http4s-circe
    * Enhancements
        * [#4124](https://github.com/http4s/http4s/pull/4124): Avoid intermediate `ByteBuffer` duplication

# v1.0.0-M10 (2020-12-31)

* http4s-client
    * Enhancements
        * [#4051](https://github.com/http4s/http4s/pull/4051): Add `customized` function to `Logger` middleware that takes a function to produce the log string. Add a `colored` implementation on that that adds colors to the logs.

* Dependency updates
    * argonaut-6.3.3
    * dropwizard-metrics-4.1.17
    * netty-4.1.58.Final
    * play-json-29.9.2
    * scalatags-0.9.3

# v0.21.15 (2020-12-31)

* http4s-core
    * Enhancements
        * [#4014](https://github.com/http4s/http4s/pull/4014): Tolerate spaces in cookie headers. These are illegal per RFC6265, but commonly seen in the wild.
        * [#4113](https://github.com/http4s/http4s/pull/4113): Expose a mixed multipart decoder that buffers large file parts to a temporary file.

* http4s-server
    * Enhancements
        * [#4026](https://github.com/http4s/http4s/pull/4026): Add `Resource`-based constructors to the `BracketRequestResponse` middleware.
        * [#4037](https://github.com/http4s/http4s/pull/4037): Normalize some default settings between server backends to standard http4s defaults, to make a more similar experience between backends.  This changes some defaults for Ember and Jetty backends.

* http4s-jetty
    * Enhancements
        * [#4032](https://github.com/http4s/http4s/pull/4032): Add an `HttpConfiguration` parameter to the Jetty builder to support deeper configuration than what is otherwise available on the builer.  Use it for both HTTP/1 and HTTP/2.

* http4s-jetty-client
    * Enhancements
        * [#4110](https://github.com/http4s/http4s/pull/4110): Provide an `SslContextFactory` in the default configuration. Before this, secure requests would throw a `NullPointerException` unless a custom Jetty `HttpClient` was used.

* Documentation
    * [#4020](https://github.com/http4s/http4s/pull/4020): Improvements to scaladoc. Link to other projects' scaladoc where we can and various cleanups of our own.
    * [#4025](https://github.com/http4s/http4s/pull/4025): Publish our own API URL, so other scaladoc can link to us

* http4s-circe
    * [#4012](https://github.com/http4s/http4s/pull/4012): Add sensitive EntityDecoders for circe that filter JSON that couldn't be decoded before logging it.

* Dependency bumps
    * cats-2.3.1
    * cats-effect-2.3.1
    * discipline-core-1.1.3
    * fs2-2.5.0
    * jackson-databind-2.11.4
    * netty-4.1.56.Final
    * scodec-bits-1.1.23

# v1.0.0-M9 (2020-12-12)

* http4s-core
    * Breaking changes
        * [#3913](https://github.com/http4s/http4s/pull/3913): Regenerated the `MimeDb` trait from the IANA registry. This shifts a few constants around and is binary breaking, but the vast majority of users won't notice.

* Dependency updates
* jackson-databind-2.12.0

# v0.21.14 (2020-12-11)

* http4s-core
    * Bugfixes
        * [#3966](https://github.com/http4s/http4s/pull/3966): In `Link` header, retain the first `rel` attribute when multiple are present
    * Enhancements
        * [#3937](https://github.com/http4s/http4s/pull/3937): Add `Order[Charset]` and `Hash[Charset]` instances
        * [#3969](https://github.com/http4s/http4s/pull/3969): Add `Order[Uri]`, `Hash[Uri]`, and `Show[Uri]`. Add the same for its component types.
        * [#3966](https://github.com/http4s/http4s/pull/3966): Add `Order[Method]` instance

* http4s-server
    * Enhancements
        * [#3977](https://github.com/http4s/http4s/pull/3977): Add a `BracketRequestResponse` middleware, to reflect lifecycles between acquiring the `F[Response[F]]` and completion of the response body `Stream[F, Byte]`.  Introduces a new `ConcurrentRequests` middleware, and refactors `MaxActiveRequests` on top of it.

* http4s-okhttp-client
    * Bugfixes
        * [#4006](https://github.com/http4s/http4s/pull/4006): Set `Content-Length` header on requests where available instead of always chunking

* http4s-metrics
    * Bugfixes
        * [#3977](https://github.com/http4s/http4s/pull/3977): Changes from `BracketRequestResponse` middleware may address reported leaks in `decreaseActiveRequests`.  Corrects a bug in `recordHeadersTime`.  Also can now record times for abnormal terminations.

* Internals

    Should not affect end users, but noted just in case:

    * [#3964](https://github.com/http4s/http4s/pull/3964): Replace `cats.implicits._` imports with `cats.syntax.all._`. Should not be user visible.
    * [#3963](https://github.com/http4s/http4s/pull/3963), [#3983](https://github.com/http4s/http4s/pull/3983): Port several tests to MUnit. This helps with CI health.
    * [#3980](https://github.com/http4s/http4s/pull/3980): Integrate new sbt-http4s-org plugin with sbt-spiewak

* Dependency bumps
    * cats-2.3.0
    * cats-effect-2.3.0
    * dropwizard-metrics-4.1.16
    * scodec-bits-1.1.22

# v1.0.0-M8 (2020-11-26)

* Breaking changes
    * http4s-client
        * [#3903](https://github.com/http4s/http4s/pull/3903): Method apply syntax (e.g., `POST(body, uri)`) returns a `Request[F]` instead of `F[Request[F]]`

# v0.21.13 (2020-11-25)

* Bugfixes
    * Most modules
        * [#3932](https://github.com/http4s/http4s/pull/3932): Fix `NoClassDefFoundError` regression.  An example:

  ```
  [info]   java.lang.NoClassDefFoundError: cats/effect/ResourceLike
  [info]   at org.http4s.client.Client$.$anonfun$fromHttpApp$2(Client.scala:246)
  ```

  A test dependency upgrade evicted our declared cats-effect-2.2.0 dependency, so we built against a newer version than we advertise in our POM.  Fixed by downgrading the test dependency and inspecting the classpath.  Tooling will be added to avoid repeat failures.

# v0.21.12 (2020-11-25)

* Bugfixes
    * http4s-core
        * [#3911](https://github.com/http4s/http4s/pull/3911): Support raw query strings. Formerly, all query strings were stored as a vector of key-value pairs, which was lossy in the percent-encoding of sub-delimiter characters (e.g., '+' vs '%2B').  Queries constructed with `.fromString` will be rendered as-is, for APIs that assign special meaning to sub-delimiters.
        * [#3921](https://github.com/http4s/http4s/pull/3921): Fix rendering of URIs with colons. This was a regression in v0.21.9.
    * http4s-circe
        * [#3906](https://github.com/http4s/http4s/pull/3906): Fix streamed encoder for empty stream. It was not rendering the `[F`.

* Enhancements
    * http4s-core
        * [#3902](https://github.com/http4s/http4s/pull/3902): Add `Hash` and `BoundedEnumerable` instances for `HttpVersion`
        * [#3909](https://github.com/http4s/http4s/pull/3909): Add `Order` instance for `Header` and `Headers`

* Dependency upgrades
    * fs2-2.4.6
    * jetty-9.4.35.v20201120

# v1.0.0-M7 (2020-11-20)

* Breaking changes
    * http4s-dsl
        * [#3876](https://github.com/http4s/http4s/pull/3876): Replace `dsl.Http4sDsl.Path` with `core.Uri.Path`. The new `Path` in 1.0 is rich enough to support the DSL's routing needs, and this eliminates a conversion between models on every `->` extractor.  This change is source compatible in typical extractions.

* Dependency updates
    * argonaut-6.3.2

# v0.21.11 (2020-11-20)

* Enhancements
    * http4s-core
        * [#3864](https://github.com/http4s/http4s/pull/3864): Cache a `Right` of the common `HttpVersion`s for its `ParseResult`.
    * http4s-circe
        * [#3891](https://github.com/http4s/http4s/pull/3891): Encode JSON streams in their constituent chunks instead of a chunk-per-`Json`. This can significantly reduce the network flushes on most backends.
    * http4s-dsl
        * [#3844](https://github.com/http4s/http4s/pull/3844): Add `MatrixVar` extractor for [Matrix URIs](https://www.w3.org/DesignIssues/MatrixURIs.html)
    * http4s-async-http-client
        * [#3859](https://github.com/http4s/http4s/pull/3859): Add `AsyncHttpClient.apply` method that takes an already constructed async-http-client. This is useful for keeping a handle on bespoke of the client, such as its stats. Adds a functional `AsyncHttpClientStats` wrapper around the native stats class.

* Internals
    These changes should be transparent, but are mentioned for completeness.

    * Dotty preparations
        * [#3798](https://github.com/http4s/http4s/pull/3798): Parenthesize some arguments to lambda functions.
    * Build
        * [#3868](https://github.com/http4s/http4s/pull/3868), [#3870](https://github.com/http4s/http4s/pull/3870): Start building with sbt-github-actions.

* Dependency updates
    * discipline-1.1.2
    * dropwizard-metrics-4.1.15
    * jackson-databind-2.11.3
    * jawn-1.0.1
    * netty-4.1.54.Final
    * okio-2.9.0
    * tomcat-9.0.40

~~# v0.21.10 (2020-11-20)~~

Cursed release, accidentally tagged from main.
Proceed directly to 0.21.11.

# v1.0.0-M6 (2020-11-11)

* Breaking changes
    * [#3758](https://github.com/http4s/http4s/pull/3758): Refactor query param infix operators for deprecations in Scala 2.13. Not source breaking.
    * [#3366](https://github.com/http4s/http4s/pull/3366): Add `Method` and `Uri` to `UnexpectedStatus` exception to improve client error handling. Not source breaking in most common usages.

# v0.21.9 (2020-11-11)

* Bugfixes
    * [#3757](https://github.com/http4s/http4s/pull/3757): Restore mixin forwarders in `Http4sDsl` for binary compatibility back to v0.21.0.  These were removed in v0.21.6 by [#3492](https://github.com/http4s/http4s/pull/3492), but not caught by an older version of MiMa.
    * [#3752](https://github.com/http4s/http4s/pull/3752): Fix rendering of absolute `Uri`s with no scheme.  They were missing the `//`.
    * [#3810](https://github.com/http4s/http4s/pull/3810): In okhttp-client, render the request body synchronously on an okhttp-managed thread. There was a race condition that could truncate bodies.
* Enhancements
    * [#3609](https://github.com/http4s/http4s/pull/3609): Introduce `Forwarded` header
    * [#3789](https://github.com/http4s/http4s/pull/3789): In Ember, apply `Transfer-Encoding: chunked` in the absence of contrary information
    * [#3815](https://github.com/http4s/http4s/pull/3815): Add `Show`, `Hash`, and `Order` instances to `QueryParamKey` and `QueryParamValue`
    * [#3820](https://github.com/http4s/http4s/pull/3820): In jetty-client, eliminate uninformative request logging of failures

* Dotty preparations

    Dotty support remains [in progress](https://github.com/http4s/http4s/projects/5), though many http4s features can be used now in compatibility mode.

    * [#3767](https://github.com/http4s/http4s/pull/3767): Name "unbound placeholders."
    * [#3757](https://github.com/http4s/http4s/pull/3757): Replace `@silent` annotations with `@nowarn`.

* Dependency updates
    * blaze-0.14.14
    * discipline-specs2-1.1.1
    * dropwizard-metrics-4.1.14
    * fs2-2.4.5
    * jetty-9.4.34.v20201102
    * log4s-1.9.0
    * scalacheck-1.15.1

# v1.0.0-M5 (2020-10-16)

* Bugfixes
    * [#3714](https://github.com/http4s/http4s/pull/3638): Use correct prefix when composing with `Router`
    * [#3738](https://github.com/http4s/http4s/pull/3738): In `PrometheusExportService`, correctly match the `/metrics` endpoint
* Breaking changes
    * [#3649](https://github.com/http4s/http4s/pull/3649): Make `QueryParam` a subclass of `QueryParamLike`
    * [#3440](https://github.com/http4s/http4s/pull/3440): Simplify `Method` model. Drop `PermitsBody`, `NoBody`, and `Semantics` mixins. No longer a case class.
* Enhancements
    * [#3638](https://github.com/http4s/http4s/pull/3638): Model `Access-Control-Expose-Headers`
    * [#3735](https://github.com/http4s/http4s/pull/3735): Add `preferGzipped` parameter to `WebjarServiceBuilder`

* Dependency updates
    * argonaut-6.3.1

# v0.21.8 (2020-10-16)

* Security
    * [GHSA-8hxh-r6f7-jf45](https://github.com/http4s/http4s/security/advisories/GHSA-8hxh-r6f7-jf45): The version of Netty used by async-http-client is affected by [CVE-2020-11612](https://app.snyk.io/vuln/SNYK-JAVA-IONETTY-564897).  A server we connect to with http4s-async-http-client could theoretically respond with a large or malicious compressed stream and exhaust memory in the client JVM. This does not affect any release in the 1.x series.

* Bugfixes
    * [#3666](https://github.com/http4s/http4s/pull/3666): In CSRF middleware, always use the `onFailure` handler instead of a hardcoded 403 response
    * [#3716](https://github.com/http4s/http4s/pull/3716): Fail in `Method.fromString` when a token is succeeded by non-token characters.
    * [#3743](https://github.com/http4s/http4s/pull/3743): Fix `ListSep` parser according to RFC.

* Enhancements
    * [#3605](https://github.com/http4s/http4s/pull/3605): Improve header parsing in Ember
    * [#3634](https://github.com/http4s/http4s/pull/3634): Query parameter codecs for `LocalDate` and `ZonedDate`
    * [#3659](https://github.com/http4s/http4s/pull/3659): Make requests to mock client cancelable
    * [#3701](https://github.com/http4s/http4s/pull/3701): In `matchHeader`, only parse headers with matching names. This improves parsing laziness.
    * [#3641](https://github.com/http4s/http4s/pull/3641): Add `FormDataDecoder` to decode `UrlForm` to case classes via `QueryParamDecoder`

* Documentation
    * [#3693](https://github.com/http4s/http4s/pull/3693): Fix some typos
    * [#3703](https://github.com/http4s/http4s/pull/3703): Fix non-compiling example in streaming.md
    * [#3670](https://github.com/http4s/http4s/pull/3670): Add scaladocs for various headers, including RFC links
    * [#3692](https://github.com/http4s/http4s/pull/3692): Mention partial unification is no longer needed in Scala 2.13
    * [#3710](https://github.com/http4s/http4s/pull/3710): Add docs for `OptionalValidatingQueryParamDecoderMatcher`
    * [#3712](https://github.com/http4s/http4s/pull/3712): Add integrations.md with feature comparison of backends

* Miscellaneous
    * [#3742](https://github.com/http4s/http4s/pull/3742): Drop JDK14 tests for JDK15

* Dependency updates
    * dropwizard-metrics-4.1.13
    * cats-2.2.0
    * cats-effect-2.2.0
    * fs2-2.4.4
    * jetty-9.4.32.v20200930
    * json4s-3.6.10
    * netty-4.1.53.Final (async-http-client transitive dependency)
    * okhttp-4.9.0
    * play-json-2.9.1
    * scalafix-0.9.21
    * scalatags-0.9.2
    * tomcat-9.0.39

# v1.0.0-M4 (2020-08-09)

This milestone merges the changes in 0.21.7.
It is not binary compatible with 1.0.0-M3

* Breaking changes
    * [#3577](https://github.com/http4s/http4s/pull/3577): Add a model of the `Max-Forwards` header.
    * [#3567](https://github.com/http4s/http4s/pull/3577): Add a model of the `Content-Language` header.
    * [#3555](https://github.com/http4s/http4s/pull/3555): Support for UTF-8 basic authentication, per [RFC7617](https://tools.ietf.org/html/rfc7617). Attempt to decode Basic auth credentials as UTF-8, falling back to ISO-8859-1. Provide a charset to `BasicCredentials` that allows encoding with an arbitrary charset, defaulting to UTF-8. 
    * [#3583](https://github.com/http4s/http4s/pull/3583): Allow configuration of `CirceInstances` to permit duplicate keys
    * [#3587](https://github.com/http4s/http4s/pull/3587): Model `Access-Control-Allow-Headers` header
* Documentation
    * [#3571](https://github.com/http4s/http4s/pull/3571): Fix comments in deprecated `AgentToken`, `AgentComment`, and `AgentProduct`.

* Dependency updates
    * dropwizard-metrics-4.1.12

# v0.21.7 (2020-08-08)

* Bugfixes
    * [#3548](https://github.com/http4s/http4s/pull/3548): Fixes `IllegalStateException` when a path matches a directory in `ResourceService`
    * [#3546](https://github.com/http4s/http4s/pull/3546): In ember, encode headers as ISO-8859-1. Includes performance improvements
    * [#3550](https://github.com/http4s/http4s/pull/3550): Don't attempt to decompress empty response bodies in `GZip` client middleware
    * [#3598](https://github.com/http4s/http4s/pull/3598): Fix connection keep-alives in ember-client
    * [#3594](https://github.com/http4s/http4s/pull/3594): Handle `FileNotFoundException` in `StaticFile.fromURL` by returning a 404 response
    * [#3625](https://github.com/http4s/http4s/pull/3625): Close `URLConnection` in `StaticFile.fromURL` when the resource is not expired
    * [#3624](https://github.com/http4s/http4s/pull/3624): Use client with the http4s defaults instead of a the Jetty defaults in `JettyClientBuilder#resource` and `JettyClientBuilder#stream`
 
* Enhancements
    * [#3552](https://github.com/http4s/http4s/pull/3552): Add `liftKleisli` operation to `Client.` This is useful for integration with [natchez](https://github.com/tpolecat/natchez).
    * [#3566](https://github.com/http4s/http4s/pull/3566): Expose `RetryPolicy.isErrorOrRetriablestatus`
    * [#3558](https://github.com/http4s/http4s/pull/3558): Add `httpRoutes` and `httpApp` convenience constructors to `HSTS` middleware
    * [#3559](https://github.com/http4s/http4s/pull/3559): Add `httpRoutes` and `httpApp` convenience constructors to `HttpsRedirect` middleware
    * [#3623](https://github.com/http4s/http4s/pull/3623): Add `configure` method to allow more configurations of async-http-client
    * [#3607](https://github.com/http4s/http4s/pull/3607): Add request key to the connection manager debug logs in blaze-client
    * [#3602](https://github.com/http4s/http4s/pull/3602): Support trailer headers in Ember.
    * [#3603](https://github.com/http4s/http4s/pull/3603): Enable connection reuse in ember-server.
    * [#3601](https://github.com/http4s/http4s/pull/3601): Improve ember-client by adding `keep-alive`, a `Date` header if not present, and a configurable `User-Agent` header if not present.

* Refactoring
    * [#3547](https://github.com/http4s/http4s/pull/3547): Refactor the ember request parser

* Documentation
    * [#3545](https://github.com/http4s/http4s/pull/3545): Refresh the getting started guide to match the current template.
    * [#3595](https://github.com/http4s/http4s/pull/3595): Show handling of `Year.of` exceptions in DSL tutorial

* Dependency upgrades
    * cats-effect-2.1.4
    * dropwizard-metrics-4.1.11
    * jetty-9.4.31.v20200723
    * okhttp-4.8.1
    * tomcat-9.0.37

# v1.0.0-M3 (2020-06-27)

This milestone merges the changes in 0.21.6.
It is binary compatible with 1.0.0-M2.

# v0.21.6 (2020-06-27)

* Bugfixes
    * [#3538](https://github.com/http4s/http4s/pull/3538): In ember, fix request and response parser to recognize chunked transfer encoding. In chunked messages, bodies were incorrectly empty.

* Enhancements
    * [#3492](https://github.com/http4s/http4s/pull/3538): Split the request extractors in the server DSL into `org.http4s.dsl.request`. This leaner DSL does not deal with bodies, and does not require an `F[_]` parameter. Use of the existing `http4s-dsl` is unaffected.

* Dependency updates
* blaze-0.14.13

# v1.0.0-M2 (2020-06-25)

This is the first milestone release in the 1.x series.
It is not binary compatible with prior releases.

* Where is M1?

Unpublished. The release build from the tag failed, and the fix required a new tag.

* Breaking changes
    * [#3174](https://github.com/http4s/http4s/pull/3174): Drop http4s-prometheus dependency on http4s-dsl
    * [#2615](https://github.com/http4s/http4s/pull/2615): Model the `Server` header
    * [#3206](https://github.com/http4s/http4s/pull/2615): Model the `Content-Location` header
    * [#3264](https://github.com/http4s/http4s/pull/3264): Remove unused `EntityEncoder` argument in `PlayInstances`.
    * [#3257](https://github.com/http4s/http4s/pull/3257): Make `SameSite` cookie attribute optional
    * [#3291](https://github.com/http4s/http4s/pull/3291): Remove unused `F[_]` parameter from `Server`
    * [#3241](https://github.com/http4s/http4s/pull/3241): Port all macros to blackbox in anticipation of Dotty support
    * [#3323](https://github.com/http4s/http4s/pull/3323): Drop deprecated `ArbitraryInstances#charsetRangesNoQuality`
    * [#3322](https://github.com/http4s/http4s/pull/3322): Drop deprecated `getAs` and `prepAs` methods from `Client`
    * [#3371](https://github.com/http4s/http4s/pull/3271): In http4s-metrics, add `rootCause` field to `TerminationType.Abnormal` and `TerminationType.Error`.  Add `TerminationType.Canceled`
    * [#3335](https://github.com/http4s/http4s/pull/3335): Remove unused `Bracket` instance in `Client#translate`
    * [#3390](https://github.com/http4s/http4s/pull/3390): Replace `org.http4s.util.CaseInsensitiveString` with `org.typelevel.ci.CIString`
    * [#3221](https://github.com/http4s/http4s/pull/3221): Implement a `Uri.Path` type to replace the type alias for `String`
    * [#3450](https://github.com/http4s/http4s/pull/3450): Model `Accept-Patch` header as a `NonEmptyList[MediaType]`
    * [#3463](https://github.com/http4s/http4s/pull/3450): Model `Access-Control-Allow-Credentials` header as a nullary case class.
    * [#3325](https://github.com/http4s/http4s/pull/3325): Add a WebSocket builder with a `Pipe[F, WebSocketFrame, WebSocketFrame]` to unify sending and receiving.
    * [#3373](https://github.com/http4s/http4s/pull/3373): Parameterize `ClassLoader` for `ResourceService` and `WebjarService`. Changes the `CacheStrategy`'s `uriPath` argument to `Uri.Path`.
    * [#3460](https://github.com/http4s/http4s/pull/3460): Remove deprecated `Service` and related aliases
    * [#3529](https://github.com/http4s/http4s/pull/3529): Refresh the `MediaType`s constants from the IANA registry. Not source breaking, but shifts constants in a binary breaking way.

* Enhancements
    * [#3320](https://github.com/http4s/http4s/pull/3320): Reimplement `Media#as` with `F.rethrow`

* Deprecations
    * [#3359](https://github.com/http4s/http4s/pull/3359): Deprecate the `org.http4s.util.execution` package.
    * [#3422](https://github.com/http4s/http4s/pull/3359): Deprecate `BlazeClientBuilder#withSslContextOption`.

* Documentation
    * [#3374](https://github.com/http4s/http4s/pull/3374): Add a deployment tutorial, including for GraalVM. See also #[3416](https://github.com/http4s/http4s/pull/3416).
    * [#3410](https://github.com/http4s/http4s/pull/3410): Suggest a global execution context for the argument to `BlazeClientBuilder`

* Internal refactoring
    * [#3386](https://github.com/http4s/http4s/pull/3386): Drop internal argonaut parser in favor of jawn's
    * [#3266](https://github.com/http4s/http4s/pull/3266): Replace `fs2.compress` with `fs2.compression`

* Dependency updates
    * argonaut-6.3.0
    * async-http-client-2.12.1
    * blaze-http-0.14.13
    * play-json-2.9.0
    * simpleclient-0.9.0 (Prometheus)

~~# v1.0.0-M1 (2020-06-25)~~

Did not publish successfully from tag.

# v0.21.5 (2020-06-24)

This release is fully backward compatible with 0.21.4.

* New modules
    * [#3372](https://github.com/http4s/http4s/pull/3372): `http4s-scalafix`: starting with this release, we have integrated Scalafix rules into the build.  All our Scalafix rules will be published as both snapshots and with core releases.  The http4s-scalafix version is equivalent to the output version of the scalafix rules.  The scalafix rules are intended to assist migrations with deprecations (within this series) and breaking changes (in the upcoming push to 1.0).

* Bugfixes
    * [#3476](https://github.com/http4s/http4s/pull/3476): Fix crash of `GZip` client middleware on responses to `HEAD` requests
    * [#3488](https://github.com/http4s/http4s/pull/3488): Don't call `toString` on input of `ResponseLogger` on cancellation. The input is usually a `Request`. We filter a set of default sensitive headers in `Request#toString`, but custom headers can also be sensitive and could previously be leaked by this middleware.
    * [#3521](https://github.com/http4s/http4s/pull/3521): In async-http-client, raise errors into response body stream when thrown after we've begun streaming. Previously, these errors were logged, but the response body was truncated with no value indicating failure.
    * [#3520](https://github.com/http4s/http4s/pull/3520): When adding a query parameter to a `Uri` with a blank query string (i.e., the URI ends in '?'), don't prepend it with a `'&'` character. This is important in OAuth1 signing.
    * [#3518](https://github.com/http4s/http4s/pull/3518): Fix `Cogen[ContentCoding]` in the testing arbitraries to respect the case-insensitivity of the coding field.
    * [#3501](https://github.com/http4s/http4s/pull/3501): Explicitly use `Locale.ENGLISH` when comparing two `ContentCoding`'s coding fields. This only matters if your default locale has different casing semantics than English for HTTP token characters.

* Deprecations
    * [#3441](https://github.com/http4s/http4s/pull/3441): Deprecate `org.http4s.util.threads`, which is not related to HTTP
    * [#3442](https://github.com/http4s/http4s/pull/3442): Deprecate `org.http4s.util.hashLower`, which is not related to HTTP
    * [#3466](https://github.com/http4s/http4s/pull/3466): Deprecate `util.decode`, which may loop infinitely on certain malformed input.  Deprecate `Media#bodyAsText` and `EntityDecoder.decodeString`, which may loop infinitely for charsets other than UTF-8.  The latter two methods are replaced by `Media#bodyText` and `EntityDecoder.decodeText`.
    * [#3372](https://github.com/http4s/http4s/pull/3372): Deprecate `Client.fetch(request)(f)` in favor of `Client#run(request).use(f)`. This is to highlight the dangers of using `F.pure` or similar as `f`, which gives access to the body after the client may have recycled the connection.  For training and code reviewing purposes, it's easier to be careful with `Resource#use` than convenience methods like `fetch` that are `use` in disguise. This change can be fixed with our new http4s-scalafix.

* Enhancements
    * [#3286](https://github.com/http4s/http4s/pull/3286): Add `httpRoutes` constructor for `Autoslash middleware`
    * [#3382](https://github.com/http4s/http4s/pull/3382): Use more efficient String compiler in `EntityDecoder[F, String]`
    * [#3439](https://github.com/http4s/http4s/pull/3439): Add `Hash[Method]` instance. See also [#3490](https://github.com/http4s/http4s/pull/3490).
    * [#3438](https://github.com/http4s/http4s/pull/3438): Add `PRI` method
    * [#3474](https://github.com/http4s/http4s/pull/3474): Add `httpApp` and `httpRoutes` constructors for `HeaderEcho` middleware
    * [#3473](https://github.com/http4s/http4s/pull/3473): Add `httpApp` and `httpRoutes` constructors for `ErrorHandling` middleware
    * [#3472](https://github.com/http4s/http4s/pull/3472): Add `httpApp` and `httpRoutes` constructors for `EntityLimiter` middleware
    * [#3487](https://github.com/http4s/http4s/pull/3487): Add new `RequestID` middleware.
    * [#3515](https://github.com/http4s/http4s/pull/3472): Add `httpApp` and `httpRoutes` constructors for `ErrorAction` middleware
    * [#3513](https://github.com/http4s/http4s/pull/3513): Add `httpRoutes` constructor for `DefaultHead`. Note that `httpApp` is not relevant.
    * [#3497](https://github.com/http4s/http4s/pull/3497): Add `logBodyText` functions to `Logger` middleware to customize the logging of the bodies

* Documentation
    * [#3358](https://github.com/http4s/http4s/pull/3358): Replaced tut with mdoc
    * [#3421](https://github.com/http4s/http4s/pull/3421): New deployment tutorial, including GraalVM
    * [#3404](https://github.com/http4s/http4s/pull/3404): Drop reference to http4s-argonaut61, which is unsupported.
    * [#3465](https://github.com/http4s/http4s/pull/3465): Update sbt version used in `sbt new` command
    * [#3489](https://github.com/http4s/http4s/pull/3489): Remove obsolete scaladoc about `Canceled` in blaze internals

* Internals
    * [#3478](https://github.com/http4s/http4s/pull/3478): Refactor `logMessage` in client and server logging middlewares

* Dependency updates
    * scala-2.13.2
    * boopickle-1.3.3
    * fs2-2.4.2
    * metrics-4.1.9 (Dropwizard)
    * jetty-9.4.30
    * json4s-3.6.9
    * log4cats-1.1.1
    * okhttp-4.7.2
    * scalafix-0.9.17
    * scalatags-0.9.1
    * tomcat-9.0.36

# v0.21.4 (2020-04-28)

This release is fully backward compatible with 0.21.3.

* Bugfixes
    * [#3338](https://github.com/http4s/http4s/pull/3338): Avoid incorrectly responding with an empty body in http4s-async-http-client

* Enhancements
    * [#3303](https://github.com/http4s/http4s/pull/3303): In blaze, cache `Date` header value 
    * [#3350](https://github.com/http4s/http4s/pull/3350): Use stable host address in `ConnectionFailure` message. Makes code more portable post-JDK11.

* Deprecation
    * [#3361](https://github.com/http4s/http4s/pull/3361): Deprecate the `org.http4s.util.execution` package.

* Documentation
    * [#3279](https://github.com/http4s/http4s/pull/3279): Improve Prometheus middleware usage example

* Dependency updates
    * fs2-2.3.0
    * okhttp-4.5.0
    * scalafix-0.9.12
    * scala-xml-1.3.0
    * specs2-4.9.3

# v0.20.23 (2020-04-28)

This release restores backward compatibility with the 0.20 series.
This is the final planned release in the 0.20 series.

* Compatibility
    * [#3362](https://github.com/http4s/http4s/pull/3362): Restores binary compatibility in http4s-jetty back to 0.20.21.

# v0.20.22 (2020-04-28)

This release is backward compatible with 0.20, except for http4s-jetty.
This incompatibility will be corrected in 0.20.23.

* Breaking changes
    * [#3333](https://github.com/http4s/http4s/pull/3333): Add Http2c support to jetty-server. This accidentally broke binary compatibility, and will be patched in v0.20.23.

* Bugfixes
    * [#3326](https://github.com/http4s/http4s/pull/3326): In `WebjarService`, do not use OS-specific directory separators
    * [#3331](https://github.com/http4s/http4s/pull/3326): In `FileService`, serve index.html if request points to directory

* Enhancements
    * [#3327](https://github.com/http4s/http4s/pull/3327): Add `httpRoutes` and `httpApp` convenience constructors to `Date` middleware
    * [#3381](https://github.com/http4s/http4s/pull/3327): Add `httpRoutes` and `httpApp` convenience constructors to `CORS` middleware
    * [#3298](https://github.com/http4s/http4s/pull/3298): In `Logger` client and server middlewares, detect any media types ending in `+json` as non-binary

* Deprecations
    * [#3330](https://github.com/http4s/http4s/pull/3330): Deprecate `BlazeServerBuilder#apply()` in favor of passing an `ExecutionContext` explicitly.  Formerly, `ExecutionContext.global` was referenced by the default builder, and would spin up its thread pool even if the app never used the global execution context.
    * [#3361](https://github.com/http4s/http4s/pull/3361): Deprecate `org.http4s.util.bug`, which is for internal use only.

* Backports

    These appeared in previous releases, but have been backported to 0.20.x

    * [#2591](https://github.com/http4s/http4s/pull/2591): Change literal interpolator macros to use unsafe methods to avoid triggering Wartremover's EitherProjectionPartial warning
    * [#3115](https://github.com/http4s/http4s/pull/3115): Drop UTF-8 BOM when decoding
    * [#3148](https://github.com/http4s/http4s/pull/3148): Add `HttpRoutes.strict`
    * [#3185](https://github.com/http4s/http4s/pull/3185): In blaze, recover `EOF` on `bodyEncoder.write` to close connection
    * [#3196](https://github.com/http4s/http4s/pull/3196): Add convenience functions to `Caching` middleware

* Build improvements
    * Start testing on JDK14

* Dependency updates
    * blaze-0.14.12
    * metrics-4.1.6
    * jetty-9.4.28.v20200408
    * scala-2.12.11
    * tomcat-9.0.34

# v0.21.3 (2020-04-02)

This release is fully backward compatible with 0.21.2.

* Bugfixes
    * [#3243](https://github.com/http4s/http4s/pull/3243): Write ember-client request to socket before reading response

* Enhancements
    * [#3196](https://github.com/http4s/http4s/pull/3196): Add convenience functions to `Caching` middleware. 
    * [#3155](https://github.com/http4s/http4s/pull/3155): Internal `j.u.c.CompletionStage` conversions.

* Dependency updates
    * cats-2.1.1
    * okhttp-4.4.1

# v0.20.21 (2020-04-02)

This release is fully backward compatible with 0.20.20.

* Dependency updates
    * argonaut-6.2.5
    * jetty-9.4.27.v20200227
    * metrics-4.1.5 (Dropwizard)
    * tomcat-9.0.33

# v0.21.2 (2020-03-24)

This release is fully backward compatible with 0.21.1.

* Security fixes
    * [GHSA-66q9-f7ff-mmx6](https://github.com/http4s/http4s/security/advisories/GHSA-66q9-f7ff-mmx6): Fixes a local file inclusion vulnerability in `FileService`, `ResourceService`, and `WebjarService`.
    * Request paths with `.`, `..`, or empty segments will now return a 400 in all three services.  Combinations of these could formerly be used to escape the configured roots and expose arbitrary local resources.
    * Request path segments are now percent-decoded to support resources with reserved characters in the name.

* Bug fixes
    * [#3261](https://github.com/http4s/http4s/pull/3261): In async-http-client, fixed connection release when body isn't run, as well as thread affinity.

* Enhancements
    * [#3253](https://github.com/http4s/http4s/pull/3253): Preparation for Dotty support. Should be invisible to end users, but calling out because it touches a lot.

# v0.20.20 (2020-03-24)

This release is fully backward compatible with 0.20.19.

* Security fixes
    * [GHSA-66q9-f7ff-mmx6](https://github.com/http4s/http4s/security/advisories/GHSA-66q9-f7ff-mmx6): Fixes a local file inclusion vulnerability in `FileService`, `ResourceService`, and `WebjarService`.
    * Request paths with `.`, `..`, or empty segments will now return a 400 in all three services.  Combinations of these could formerly be used to escape the configured roots and expose arbitrary local resources.
    * Request path segments are now percent-decoded to support resources with reserved characters in the name.

* Enhancements
    * [#3167](https://github.com/http4s/http4s/pull/3167): Add `MetricsOps.classifierFMethodWithOptionallyExcludedPath`.name.

# v0.18.26 (2020-03-24)

This release is fully backward compatible with 0.18.25.

* Security fixes
    * [GHSA-66q9-f7ff-mmx6](https://github.com/http4s/http4s/security/advisories/GHSA-66q9-f7ff-mmx6): Fixes a local file inclusion vulnerability in `FileService`, `ResourceService`, and `WebjarService`.
    * Request paths with `.`, `..`, or empty segments will now return a 400 in all three services.  Combinations of these could formerly be used to escape the configured roots and expose arbitrary local resources.
    * Request path segments are now percent-decoded to support resources with reserved characters in the name.

# v0.21.1 (2020-02-13)

This release is fully backward compatible with v0.21.0, and includes all the changes from v0.20.18.

* Bug fixes
    * [#3192](https://github.com/http4s/http4s/pull/3192): Parse `SameSite` cookie attribute and values case insensitively.

* Enhancements
    * [#3185](https://github.com/http4s/http4s/pull/3185): In blaze-server, recover `EOF` to close the connection instead of catching it. This reduces log noise in Cats Effect implementations that wrap uncaught exceptions.

* Dependency updates
    * jawn-fs2-1.0.0: We accidentally released v0.21.0 against an RC of jawn-fs2. This is fully compatible.

# v0.20.19 (2020-02-13)

This release is fully backward compatible with 0.20.18.

* Bugfixes
    * [#3199](https://github.com/http4s/http4s/pull/3199): When `Uri#withPath` is called without a slash and an authority is defined, add a slash to separate them.

* Enhancements
    * [#3199](https://github.com/http4s/http4s/pull/3199): 
    * New `addSegment` alias for `Uri#/`
    * New `Uri#addPath` function, which splits the path segments and adds each, URL-encoded.

# v0.20.18 (2020-02-13)

This release is fully backward compatible with 0.20.17.

* Bugfixes
    * [#3178](https://github.com/http4s/http4s/pull/3178): In `TomcatBuilder`, use the correct values for the `clientAuth` connector attribute.
    * [#3184](https://github.com/http4s/http4s/pull/3184): 
    * Parse cookie attribute names case insensitively.
    * Preserve multiple extended cookie attributes, delimited by a `';'`
    * Support cookie domains with a leading `'.'`

* Enhancements
    * [#3190](https://github.com/http4s/http4s/pull/3190): Remove reflection from initialization of `HttpHeaderParser`. This allows modeled headers to be parsed when running on Graal. The change is fully transparent on the JVM.

* Dependency updates
    * argonaut-6.2.4
    * async-http-client-2.10.5
    * tomcat-9.0.31

# v0.21.0 (2020-02-09)

This release is fully compatible with 0.21.0-RC4.  Future releases in the 0.21.x series will maintain binary compatibility with this release.  All users on the 0.20.x or earlier are strongly encouraged to upgrade.

* Dependency updates
* argonaut-6.2.4
* circe-0.13.0

# v0.21.0-RC5 (2020-02-08)

This release is binary compatible with 0.21.0-RC4.

We announced this as built on circe-0.13.0.  That was not correct, but is fixed in 0.21.0.

* Enhancements
    * [#3148](https://github.com/http4s/http4s/pull/3148): Add `HttpRoutes.strict` and `ContextRoutes.strict` for routes that require only an `Applicative`, at the cost of evaluating `combineK`ed routes strictly.

* Dependency updates
    * async-http-client-2.10.5
    * cats-effect-2.1.1
    * scalatags-0.8.5

# v0.21.0-RC4 (2020-02-04)

This release is binary incompatible with 0.21.0-RC2, but is source compatible.

* Breaking changes
    * Binary
        * [#3145](https://github.com/http4s/http4s/pull/3145): Relax constraints from `Effect` to `Sync` in `resourceService`, `fileService`, and `webjarService`.

# v0.21.0-RC3 (2020-02-03)

This release is binary incompatible with 0.21.0-RC2, but should be source compatible, with deprecations.

* Breaking changes
    * Binary
        * [#3126](https://github.com/http4s/http4s/pull/3126): Remove unnecessary `Applicative` constraints from http4s-circe
        * [#3124](https://github.com/http4s/http4s/pull/3124): Relax constraints from `Effect` to `Sync` in `FileService`.
        * [#3136](https://github.com/http4s/http4s/pull/3136): In `WebSocketBuilder`, add `filterPingPongs` parameter, default true.  When false, `send` and `receive` will see pings and pongs sent by the client.  The server still responds automatically to pings.  This change should be transparent to existing users.
        * [#3138](https://github.com/http4s/http4s/pull/3124): Remove unnecessary `Applicative` constraints on `EntityEncoder` instances in several modules.
    * Semantic
        * [#3139](https://github.com/http4s/http4s/pull/3139): Changes `Router` to find the longest matching prefix by path segments rather than character-by-character.  This is arguably a bug fix.  The old behavior could cause unexpected matches, is inconsistent with the servlet mappings that inspired `Router`, and is unlikely to have been intentionally depended on.
    * Deprecation
        * [#3134](https://github.com/http4s/http4s/pull/3132): Deprecate `JettyBuilder#withSSLContext` in favor of new methods in favor of new `withSslContext*` methods.
        * [#3132](https://github.com/http4s/http4s/pull/3132): Deprecate `BlazeServerBuilder#withSSLContext` and `BlazeServerBuilder#withSSL` in favor of new `withSslContext*` methods.
        * [#3140](https://github.com/http4s/http4s/pull/3140): Deprecate `JettyBuilder#withSSL`, to match `BlazeServerBuilder`. It's still necessary in Tomcat, which doesn't take a `ServletContext`.  Deprecate `SSLConfig`, `KeyStoreBits`, and `SSLContextBits`, which had already been removed from public API.

* Bugfixes
    * [#3140](https://github.com/http4s/http4s/pull/3140): In `TomcatBuilder`, fix mapping of `SSLClientAuthMode` to Tomcat's connector API.

* Enhancements
    * [#3134](https://github.com/http4s/http4s/pull/3132): In `JettyBuilder`, add `withSslContext` and `withSslContextAndParameters` to permit full control of `SSLParameters`.  Add `withoutSsl`.
    * [#3132](https://github.com/http4s/http4s/pull/3132): In `BlazeBuilder`, add `withSslContext` and `withSslContextAndParameters` to permit full control of `SSLParameters`.  Add `withoutSsl`.

* Dependency updates
    * cats-effect-2.1.0
    * fs2-2.2.2

# v0.21.0-RC2 (2020-01-27)

* Breaking changes
    * Binary and source
        * [#3110](https://github.com/http4s/http4s/pull/3110): Change `MessageFailure#toHttpResponse` to return a `Response[F]` instead of an `F[Response[F]]`, and relax constraints accordingly. Drops the `inHttpResponse` method.
        * [#3107](https://github.com/http4s/http4s/pull/3107): Add `covary[F[_]]` method to `Media` types.  Should not break your source unless you have your own `Media` subclass, which you shouldn't.
    * Binary only
        * [#3098](https://github.com/http4s/http4s/pull/3098): Update `MimeDB` from IANA registry. 
    * Deprecation
        * [#3087](https://github.com/http4s/http4s/pull/3087): Deprecate the public http4s-testing module.  This was mostly Specs2 matchers, the majority of which block threads.  This is not to be confused with http4s-laws, which depends only on Discipline and is still maintained.

* Bugfixes
    * [#3105](https://github.com/http4s/http4s/pull/3105): Fix "cannot have more than one pending write request" error in blaze-server web sockets.
    * [#3115](https://github.com/http4s/http4s/pull/3115): Handle BOM at the head of a chunk in `decode`.

* Enhancements
    * [#3106](https://github.com/http4s/http4s/pull/3106): Interrupt response body in `DefaultHead` middleware. This optimization saves us from draining a potentially large response body that, because `HEAD` is a safe method, should not have side effects.
    * [#3095](https://github.com/http4s/http4s/pull/3095): Add `Request#asCurl` method to render a request as a curl command.  Renders the method, URI, and headers, but not yet the body.

# v0.20.17 (2020-01-25)

This release is fully compatible with 0.20.16.

* Bugfixes
    * [#3105](https://github.com/http4s/http4s/pull/3105): Fix "cannot have more than one pending write request" error in blaze-server web sockets.

* Dependency updates
    * simpleclient-0.8.1 (Prometheus)
  
# v0.18.25 (2020-01-21)

* Bug fixes
    * [#3093](https://github.com/http4s/http4s/pull/3093): Backport [#3086](https://github.com/http4s/http4s/pull/3086): Fix connection leak in blaze-client pool manager when the next request in the queue is expired.

# v0.21.0-RC1 (2020-01-21)

* Breaking changes
    * [#3012](https://github.com/http4s/http4s/pull/3012): Use `HttpApp` instead of `HttpRoutes` in `Http4sServlet`. The servlet builders themselves retain compatibility.
    * [#3078](https://github.com/http4s/http4s/pull/3078): Wrap Java exceptions in `ConnectionFailure` when a blaze-client fails to establish a connection. This preserves information about which host could not be connected to.
    * [#3062](https://github.com/http4s/http4s/pull/3062): http4s' JSON support is now built on jawn-1.0.0, which is a binary break from jawn-0.14.x.  This comes with a bump to circe-0.13.  Most circe-0.13 modules are binary compatible with circe-0.12, but note that circe-parser is not.
    * [#3055](https://github.com/http4s/http4s/pull/3055): Add fs2-io's TLS support to ember-client.  The `sslContext: Option[(ExecutionContext, SSLContext)]` argument is replaced by a `tlsContext: Option[TLSContext]`.`

* Enhancements
    * [#3004](https://github.com/http4s/http4s/pull/3004): Add `classloader` argument to `StaticFile.fromResource` 
    * [#3007](https://github.com/http4s/http4s/pull/3007): Add `classloader` argument to `TomcatBuilder`
    * [#3008](https://github.com/http4s/http4s/pull/3008): Consistently use `collection.Seq` across Scala versions in DSL
    * [#3031](https://github.com/http4s/http4s/pull/3031): Relax `Router.apply` constraint from `Sync` to `Monad`
    * [#2821](https://github.com/http4s/http4s/pull/2821): Add `Media` supertype of `Message` and `Part`, so multipart parts can use `EntityDecoder`s
    * [#3021](https://github.com/http4s/http4s/pull/3021): Relax `Throttle.apply` constraint from `Sync` to `Monad`. Add a `mapK` operation to `TokenBucket`.
    * [#3056](https://github.com/http4s/http4s/pull/3056): Add `streamJsonArrayEncoder*` operations to circe support, to encode a `Stream` of `A` to a JSON array, given an encoder for `A`.
    * [#3053](https://github.com/http4s/http4s/pull/3053): Remove unneeded `Functor[G]` constraint on `HeaderEcho.apply`.
    * [#3054](https://github.com/http4s/http4s/pull/3054): Add `SameSite` cookie support
    * [#2518](https://github.com/http4s/http4s/pull/2518): Add `status` methods to `Client` that take a `String` or `Uri`
    * [#3069](https://github.com/http4s/http4s/pull/3069): Add `ContextMiddleware.const` function
    * [#3070](https://github.com/http4s/http4s/pull/3070): Add `NonEmptyTraverse` instance to `ContextRequest`
    * [#3060](https://github.com/http4s/http4s/pull/3060): Stop mixing context bounds and implicits in `CirceInstances`.
    * [#3024](https://github.com/http4s/http4s/pull/3024): Add `withQueryParams` and `withMultiValueQueryParams` to `QueryOps`
    * [#3092](https://github.com/http4s/http4s/pull/3092): Add TLS support to ember-server via fs2-io.

* Dependency updates
    * cats-2.1.0
    * circe-0.13.0-RC1
    * fs2-2.2.0
    * jawn-1.0.0
    * jawn-fs2-1.0.0-RC2
    * okhttp-4.3.1
    * play-json-2.8.1
    * scalacheck-1.14.3
    * scalatags-0.8.4
    * specs2-4.8.3

# v0.20.16 (2020-01-21)

* Bugfixes
    * [#3086](https://github.com/http4s/http4s/pull/3086): Fix connection leak in blaze-client pool manager when the next request in the queue is expired.

* Breaking changes
    * [#3053](https://github.com/http4s/http4s/pull/3053): Deprecate `HttpDate.now`, which is not referentially transparent. Prefer `HttpDate.current`.

* Enhancements
    * [#3049](https://github.com/http4s/http4s/pull/3049): Add new `Date` server middleware
    * [#3051](https://github.com/http4s/http4s/pull/3051): Add `HttpDate.current` convenience constructor, based on `Clock`.
    * [#3052](https://github.com/http4s/http4s/pull/3052): Add `Caching` server middleware.
    * [#3065](https://github.com/http4s/http4s/pull/3065): Add `ErrorAction` server middleware
    * [#3082](https://github.com/http4s/http4s/pull/3082): Wrap `UnresolvedAddressException` in blaze in an `UnresolvedAddressException` subtype that contains the address that could not resolve to aid diagnostics.  This is a conservative change.  See [#3078](https://github.com/http4s/http4s/pull/3078) for the wrapper forthcoming in http4s-0.21.

* Documentation
    * [#3017](https://github.com/http4s/http4s/pull/3017): Correct the documentation in `Timeout.apply`
    * [#3020](https://github.com/http4s/http4s/pull/3020): Update scaladoc to compiling example code on OptionalMultiQueryParamDecoderMatcher

* Dependency updates
    * async-http-client-2.10.4
    * jetty-9.4.26.v20200117
    * metrics-4.1.2 (Dropwizard)
    * log4s-1.8.2
    * okhttp-3.14.6
    * simpleclient-0.8.0 (Prometheus)
    * tomcat-9.0.30

# v0.20.15 (2019-11-27)

* Enhancements
    * [#2966](https://github.com/http4s/http4s/pull/2966): Add `HttpsRedirect` middleware
    * [#2965](https://github.com/http4s/http4s/pull/2965): Add `Request#addCookies` method
    * [#2887](https://github.com/http4s/http4s/pull/2887): Support realm in the `OAuth1` header

* Bug fixes
    * [#2916](https://github.com/http4s/http4s/pull/2916): Ensure that `Metrics` only decrements active requests once
    * [#2889](https://github.com/http4s/http4s/pull/2889): In `Logger`, log the prelude if `logBody` and `logHeaders` are false

# v0.20.14 (2019-11-26)

* Bug fixes
    * [#2909](https://github.com/http4s/http4s/pull/2909): Properly propagate streamed errors in jetty-client
    * The blaze upgrade fixes the "SSL Handshake WRAP produced 0 bytes" error on JDK 11.

* Enhancements
    * [#2911](https://github.com/http4s/http4s/pull/2911): Add missing bincompat syntax to `org.http4s.implicits`.

* Dependency updates
    * blaze-0.14.11
    * circe-0.11.2
    * jawn-0.14.3
    * jetty-9.4.24.v20191120
    * tomcat-9.0.29

# v0.20.13 (2019-11-05)

* Bug fixes
    * [#2946](https://github.com/http4s/http4s/pull/2946): Restore binary compatibility of private `UrlCodingUtils`. [#2930](https://github.com/http4s/http4s/pull/2930) caused a breakage in rho.
    * [#2922](https://github.com/http4s/http4s/pull/2922): Handle Content-Length longer that Int.MaxValue in chunked uploads
    * [#2941](https://github.com/http4s/http4s/pull/2941): Fix for `BlockingHttp4sServlet` with shifted IO.
    * [#2953](https://github.com/http4s/http4s/pull/2953): Fix connection info in servlet backend.  The local and remote addresses were reversed.
    * [#2942](https://github.com/http4s/http4s/pull/2942): Fix `Request.addcookie` to consolidate all `Cookie` headers into one.
    * [#2957](https://github.com/http4s/http4s/pull/2957): Shift the write to Blocker in `BlockingServletIo`

* Enhancements
    * [#2948](https://github.com/http4s/http4s/pull/2948): Add all missing `ContentCoding`s from the IANA registry.

* Dependency updates
    * blaze-0.14.9

# v0.20.12 (2019-10-31)

* Enhancements
    * [#2930](https://github.com/http4s/http4s/pull/2830): Move private `UrlCodingUtils` to the `Uri` companion object, make public

* Dependency updates
    * jawn-0.14.2
    * jetty-9.4.22
    * json4s-0.14.2
    * metrics-4.1.1
    * okhttp-3.14.4
    * play-json-2.7.4
    * tomcat-9.0.27
    * twirl-1.4.2

# v0.21.0-M5 (2019-09-19)

* Breaking changes
    * [#2815](https://github.com/http4s/http4s/pull/2815): Allow `Allow` header to specify an empty set of methods.
    * [#2832](https://github.com/http4s/http4s/pull/2836): Add natural transformation to `ResponseGenerator` to allow the `F` and `G` to work in unison. Relevant for http4s-directives.

* Enhancements
    * [#2836](https://github.com/http4s/http4s/pull/2836): Add `additionalSocketOptions` to ember configs
    * [#2869](https://github.com/http4s/http4s/pull/2869): Add JsonDebugErrorHandler middleware
    * [#2830](https://github.com/http4s/http4s/pull/2830): Add encoder and decoder helpers to `Uri` companion

* Documentation
    * [#2733](https://github.com/http4s/http4s/pull/2733): Add CSRF documentation

* Dependency updates
    * async-http-client-2.10.2
    * cats-2.0.0
    * cats-effect-2.0.0
    * circe-0.12.1
    * fs2-2.0.0
    * keypool-2.0.0
    * log4cats-core-1.0.0
    * okhttp-4.2.0
    * jawn-fs2-0.15.0
    * tomcat-9.0.24
    * vault-2.0.0

# v0.20.11 (2019-09-19)

* Breaking changes
    * [#2792](https://github.com/http4s/http4s/pull/2792): Drop support for Scala 2.13.0-M5. Users of Scala 2.13 should be on a stable release of Scala on the http4s-0.21 release series.
    * [#2800](https://github.com/http4s/http4s/pull/2800): Revert [#2785](https://github.com/http4s/http4s/pull/2785), using `F[A]` instead of `G[A]` in `EntityResponseGenerator`, which broke directives.

* Bug fixes
    * [#2807](https://github.com/http4s/http4s/pull/2807): In jetty-client, don't follow redirects with the internal client, which throws an exception in the http4s wrapper.

* Enhancements
    * [#2817](https://github.com/http4s/http4s/pull/2817): In jetty-client, disable internal client's default `Content-Type` to prevent default `application/octet-stream` for empty bodies.

* Dependency updates
    * jetty-9.4.20

# v0.21.0-M4 (2019-08-14)

* Dependency updates
    * cats-core-2.0.0-RC1
    * cats-effect-2.0.0-RC1
    * circe-0.12.0-RC1
    * discipline-1.0.0
    * keypool-0.2.0-RC1
    * log4cats-1.0.0-RC1
    * vault-2.0.0-RC1

# v0.20.10 (2019-08-14)

* Breaking changes
    * [#2785](https://github.com/http4s/http4s/pull/2785): Use `F[A]` instead of `G[A]` in the DSL's `EntityResponseGenerator`. This change is binary compatible, but not source compatible for users of `Http4sDsl2` where `F` is not `G`. This is uncommon.

* Bug fixes
    * [#2778](https://github.com/http4s/http4s/pull/2778): Don't truncate signing keys in CSRF middleware to 20 bytes, which causes a loss of entropy.

* Enhancements
    * [#2776](https://github.com/http4s/http4s/pull/2776): Add `MaxActiveRequest` middleware
    * [#2724](https://github.com/http4s/http4s/pull/2724): Add `QueryParamEncoder[Instant]` and `QueryParamDecoder[Instant]`. Introduce `QueryParamCodec` for convenience.
    * [#2777](https://github.com/http4s/http4s/pull/2777): Handle invalid `Content-Range` requests with a 416 response and `Accept-Range` header.

# v0.20.9 (2019-08-07)

* Bug fixes
    * [#2761](https://github.com/http4s/http4s/pull/2761): In blaze-client, don't add `ResponseHeaderTimeoutStage` when `responseHeaderTimeout` is infinite. This prevents an `IllegalArgumentException` when debug logging is turned on.
    * [#2762](https://github.com/http4s/http4s/pull/2762): Fix text in warnings when blaze-client timeouts are questionably ordered.

# v0.21.0-M3 (2019-08-02)

* Breaking changes
    * [#2572](https://github.com/http4s/http4s/pull/2572): Make `Http1Stage` private to `org.http4s`, which we highly doubt anybody extended directly anyway.

* Bug fixes
    * [#2727](https://github.com/http4s/http4s/pull/2727): Fix `UserInfo` with `+` sign

* Enhancements
    * [#2623](https://github.com/http4s/http4s/pull/2623): Propagate cookies in `FollowRedirect` client middleware

* Documentation
    * [#2717](https://github.com/http4s/http4s/pull/2717): Update quickstart for v0.21
    * [#2734](https://github.com/http4s/http4s/pull/2734): Add missing comma in code sample
    * [#2740](https://github.com/http4s/http4s/pull/2740): Clarify `Method` imports for client DSL

* Internals
    * [#2747](https://github.com/http4s/http4s/pull/2717): Create .mergify.yml

* Dependency upgrades
    * better-monadic-for-0.3.1
    * cats-effect-2.0.0-M5
    * log4cats-0.4.0-M2
    * okhttp-4.0.1

# v0.20.8 (2019-08-02)

* Enhancements
    * [#2550](https://github.com/http4s/http4s/pull/2550): Adjust default timeouts and add warnings about misconfiguration

* Dependency updates
    * blaze-0.14.8
    * cats-effect-1.4.0

# v0.20.7 (2019-07-30)

* Bug fixes
    * [#2728](https://github.com/http4s/http4s/pull/2728): Preserve division of `request.uri.path` into `scriptName` and `pathInfo` when calling `withPathInfo`.
    * [#2737](https://github.com/http4s/http4s/pull/2737): Fix deadlock in blaze-server web socket shutdown.

* Enhancements
    * [#2736](https://github.com/http4s/http4s/pull/2736): Implement a `connectTimeout` in blaze-client, defaulted to 10 seconds.  Prevents indefinite hangs on non-responsive hosts.

* Documentation
    * [#2741](https://github.com/http4s/http4s/pull/2741): Improve docs surrounding auth middleware and fall through.

* Dependency upgrades
    * blaze-0.14.7
    * tomcat-9.0.22

# v0.21.0-M2 (2019-07-09)

This release drops support for Scala 2.11 and adds the `http4s-ember-server` and `http4s-ember-client` backends.  Ember is new and experimental, but we intend for it to become the reference implementation.  Notably, it only requires a `Concurrent` constraint.

* Bugfixes
    * [#2691](https://github.com/http4s/http4s/pull/2691): Fix deadlock in client by releasing current connection before retrying in `Retry` client middleware.  The constraint is upgraded to `Concurrent`.
    * [#2693](https://github.com/http4s/http4s/pull/2693): Fix deadlock in client by releasing current connection before retrying in `FollowRedirect` client middleware.  The constraint is upgraded to `Concurrent`.
    * [#2671](https://github.com/http4s/http4s/pull/2671): Upgrade `Uri.UserInfo` to a case class with username and password, fixing encoding issues. This is for RFC 3986 compliance, where it's deprecated for security reasons. Please don't use this.
    * [#2704](https://github.com/http4s/http4s/pull/2704): Remove unused `Sync` constraint on `Part.formData`.

* Breaking changes
    * [#2654](https://github.com/http4s/http4s/pull/2654): Extract an http4s-laws module from http4s-testing, with no dependency on Specs2.  The arbitraries, laws, and tests are now laid out in a similar structure to cats and cats-effect.
    * [#2665](https://github.com/http4s/http4s/pull/2665): Change `withBlock` to `withBlocker` in `OkHttpBuilder`
    * [#2661](https://github.com/http4s/http4s/pull/2661): Move string contexts macros for literals from `org.http4s` to `org.http4s.implicits`
    * [#2679](https://github.com/http4s/http4s/pull/2679): Replace `Uri.IPv4` with `Uri.Ipv4Address`, including an `ipv4` interpolator and interop with `Inet4Address`.
    * [#2694](https://github.com/http4s/http4s/pull/2694): Drop Scala 2.11 support 
    * [#2700](https://github.com/http4s/http4s/pull/2700): Replace `Uri.IPv6` with `Uri.Ipv6Address`, including an `ipv6` interpolator and interop with `Inet6Address`.

* Enhancements
    * [#2656](https://github.com/http4s/http4s/pull/2656): Add `emap` and `emapValidatedNel` to `QueryParamDecoder`
    * [#2696](https://github.com/http4s/http4s/pull/2696): Introduce `http4s-ember-server` and `http4s-ember-client`

* Documentation
    * [#2658](https://github.com/http4s/http4s/pull/2658): Link to http4s-jdk-http-client
    * [#2668](https://github.com/http4s/http4s/pull/2668): Clarify scaladoc for `Uri.Scheme`

* Internal
    * [#2655](https://github.com/http4s/http4s/pull/2655): Tune JVM options for throughput

* Dependency updates
    * async-http-client-2.10.1
    * circe-0.12.0-M4
    * json4s-3.6.7
    * okhttp-4.0.0
    * specs2-core-4.6.0

# v0.20.6 (2019-07-09)

* Bug fixes
    * [#2705](https://github.com/http4s/http4s/pull/2705): Upgrades blaze to close `SSLEngine` when an `SSLStage` shuts down. This is useful in certain `SSLContext` implementations.  See [blaze#305](https://github.com/http4s/blaze/pull/305) for more.

* Dependency upgrades
    * blaze-0.14.6

~~# v0.20.5 (2019-07-09)~~

Cursed release. Sonatype staging repo closed in flight.

# v0.20.4 (2019-07-06)

* Bug fixes
    * [#2687](https://github.com/http4s/http4s/pull/2687): Don't throw in `Uri.fromString` on invalid ports
    * [#2695](https://github.com/http4s/http4s/pull/2695): Handle EOF in blaze-server web socket by shutting down stage

* Enhancements
    * [#2673](https://github.com/http4s/http4s/pull/2673): Add `GZip` middleware for client

* Documentation
    * [#2668](https://github.com/http4s/http4s/pull/2668): Clarifications in `Uri.Scheme` scaladoc

* Dependency upgrades
    - blaze-0.14.5
    - jetty-9.14.19.v20190610 (for client)

# v0.21.0-M1 (2019-06-17)

* Breaking changes
    * [#2565](https://github.com/http4s/http4s/pull/2565): Change constraint on server `Metrics` from `Effect` to `Sync`
    * [#2551](https://github.com/http4s/http4s/pull/2551): Refactor `AuthMiddleware` to not require `Choice` constraint
    * [#2614](https://github.com/http4s/http4s/pull/2614): Relax various `ResponseGenerator` constraints from `Monad` to `Applicative` in http4s-dsl.
    * [#2613](https://github.com/http4s/http4s/pull/2613): Rename implicit `http4sKleisliResponseSyntax` and its parameter name.
    * [#2624](https://github.com/http4s/http4s/pull/2624): In `BlazeServerBuilder`, don't depend on laziness of `SSLContext`. `None` now disables the secure context. The default argument tries to load `Some(SSLContext.getDefault())`, but falls back to `None` in case of failure.
    * [#2493](https://github.com/http4s/http4s/pull/2493): Scala 2.13 support and related upgrades
    * Scala 2.13.0-M5 is dropped.
    * All modules are supported on 2.11, 2.12, and 2.13 again.
    * Use cats-effect-2.0's new `Blocker` in place of `ExecutionContext` where appropriate

* Enhancements
    * [#2591](https://github.com/http4s/http4s/pull/2590): Add `MediaType.unsafeParse` and `QValue.unsafeFromString`. 
    * [#2548](https://github.com/http4s/http4s/pull/2548): Add `Client#translate`
    * [#2622](https://github.com/http4s/http4s/pull/2622): Add `Header#renderedLength`

* Docs
    * [#2569](https://github.com/http4s/http4s/pull/2569): Fix typo in CORS scaladoc
    * [#2608](https://github.com/http4s/http4s/pull/2608): Replace `Uri.uri` with `uri` in tuts
    * [#2626](https://github.com/http4s/http4s/pull/2626): Fix typos in root package and DSL docs
    * [#2635](https://github.com/http4s/http4s/pull/2635): Remove obsolete scaladoc from client
    * [#2645](https://github.com/http4s/http4s/pull/2645): Fix string literal in router example in static file docs

* Internal
    * [#2563](https://github.com/http4s/http4s/pull/2563): Refactor `EntityDecoder#decode`
    * [#2553](https://github.com/http4s/http4s/pull/2553): Refactor `Timeout`
    * [#2564](https://github.com/http4s/http4s/pull/2564): Refactor boopickle and circe decoders
    * [#2580](https://github.com/http4s/http4s/pull/2580): Refactor server `RequestLogger`
    * [#2581](https://github.com/http4s/http4s/pull/2581): Remove redundant braces in various types
    * [#2539](https://github.com/http4s/http4s/pull/2539): Narrow cats imports
    * [#2582](https://github.com/http4s/http4s/pull/2582): Refactor `DefaultHead`
    * [#2590](https://github.com/http4s/http4s/pull/2590): Refactor `GZip`
    * [#2591](https://github.com/http4s/http4s/pull/2590): Refactor literal macros to not use `.get`
    * [#2596](https://github.com/http4s/http4s/pull/2596): Refactor `MimeLoader`
    * [#2542](https://github.com/http4s/http4s/pull/2542): Refactor `WebjarService`
    * [#2555](https://github.com/http4s/http4s/pull/2555): Refactor `FileService`
    * [#2597](https://github.com/http4s/http4s/pull/2597): Optimize internal hex encoding
    * [#2599](https://github.com/http4s/http4s/pull/2599): Refactor `ChunkAggregator`
    * [#2574](https://github.com/http4s/http4s/pull/2574): Refactor `FollowRedirect`
    * [#2648](https://github.com/http4s/http4s/pull/2648): Move `mimedb-generator` from a project to an internal SBT plugin. Run with `core/generateMimeDb`.

* Dependency updates
    * cats-2.0.0-M4
    * cats-effect-2.0.0-M4
    * circe-0.12.0-M3
    * discipline-0.12.0-M3
    * fs2-1.1.0-M1
    * jawn-0.14.2
    * jawn-fs2-0.15.0-M1
    * json4s-3.6.6
    * log4s-1.8.2
    * parboiled-2.0.1 (internal fork)
    * play-json-2.7.4
    * sbt-doctest-0.9.5 (tests only)
    * sbt-native-packager-1.3.22 (examples only)
    * sbt-site-1.4.0 (docs only)
    * sbt-tpolecat-0.1.6 (compile time only)
    * scalacheck-1.14.0
    * scalatags-0.7.0 (2.12 and 2.13 only)
    * scalaxml-1.2.0
    * specs2-4.5.1 
    * mockito-core-2.28.2 (tests only)
    * tut-0.6.12 (docs only)
    * twirl-1.4.2
    * vault-2.0.0-M2

# v0.20.3 (2019-06-12)

* Bug fixes
    * [#2638](https://github.com/http4s/http4s/pull/2638): Fix leaking sensitive headers in server RequestLogger

# v0.18.24 (2019-06-12)

* Bug fixes
    * [#2639](https://github.com/http4s/http4s/pull/2639): Fix leaking sensitive headers in server RequestLogger

* Dependency updates
    - cats-1.6.1
    - jetty-9.4.19.v20190610
    - tomcat-9.0.21

# v0.20.2 (2019-06-12)

* Bug fixes
    * [#2604](https://github.com/http4s/http4s/pull/2604): Defer creation of `SSLContext.getDefault()` in blaze-client
    * [#2611](https://github.com/http4s/http4s/pull/2611): Raise errors with `getResource()` into effect in `StaticFile`

* Enhancements
    * [#2567](https://github.com/http4s/http4s/pull/2567): Add `mapK` to `AuthedRequest`.  Deprecate `AuthedService` in favor of `AuthedRoutes`.

* Internals
    * [#2579](https://github.com/http4s/http4s/pull/2579): Skip Travis CI on tags

* Dependency updates
    * blaze-0.14.4
    * cats-core-1.6.1
    * cats-effect-1.3.1
    * fs2-1.0.5 (except Scala 2.13.0-M5)
    * okhttp-3.14.2
    * tomcat-9.0.21

# v0.20.1 (2019-05-16)

Users of blaze-client are strongly urged to upgrade.  This patch fixes a bug and passes new tests, but we still lack 100% confidence in it.  The async-http-client backend has proven stable for a large number of users.

* Bug fixes
    * [#2562](https://github.com/http4s/http4s/pull/2562): Fix issue in `PoolManager` that causes hung requests in blaze-client.
    * [#2571](https://github.com/http4s/http4s/pull/2571): Honor `If-None-Match` request header in `StaticFile`

* Enhancements
    * [#2532](https://github.com/http4s/http4s/pull/2532): Add queue limit to log message when client wait queue is full
    * [#2535](https://github.com/http4s/http4s/pull/2535): Add `translate` to `HttpRoutes` and `HttpApp`

* Documentation
    * [#2533](https://github.com/http4s/http4s/pull/2533): Fix link to Metrics middleware
    * [#2538](https://github.com/http4s/http4s/pull/2538): Add @MartinSnyder's presentation, update giter8 instructions
    * [#2559](https://github.com/http4s/http4s/pull/2559): Add @gvolpe's presentation and http4s-tracer

* Internals
    * [#2525](https://github.com/http4s/http4s/pull/2525): Pointful implementation of `AuthMiddleware.noSpider`
    * [#2534](https://github.com/http4s/http4s/pull/2534): Build with xenial and openjdk8 on Travis CI
    * [#2530](https://github.com/http4s/http4s/pull/2530): Refactoring of `authentication.challenged`
    * [#2531](https://github.com/http4s/http4s/pull/2531): Refactoring of `PushSupport`
    * [#2543](https://github.com/http4s/http4s/pull/2543): Rename maintenance branches to `series/x.y`
    * [#2549](https://github.com/http4s/http4s/pull/2549): Remove workarounds in `BlazeClient` for [typelevel/cats-effect#487](https://github.com/typelevel/cats-effect/issues/487)
    * [#2575](https://github.com/http4s/http4s/pull/2575): Fix the Travis CI release pipeline

* Dependency updates
    * blaze-0.14.2
    * cats-effect-1.3.0
    * jetty-server-9.4.18.v20190429
    * metrics-core-4.1.0
    * sbt-native-packager-1.3.21 (examples only)
    * tomcat-9.0.20

# v0.20.0 (2019-04-22)

* Announcements
    * blaze-client stability
      We are declaring this a stable release, though we acknowledge a handful of lingering issues with the blaze-client.  Users who have trouble with the blaze backend are invited to try the async-http-client, okhttp, or jetty-client backends instead.

    * Scala 2.13 compatibility
      When our dependencies are published for Scala 2.13.0-RC1, we will publish for it and drop support for Scala 2.13.0-M5.  We know it's out there, and we're as anxious as you.

    * cats-2 and http4s-0.21
      Cats 2.0 is expected soon, and a Cats Effect 2.0 is under discussion.  These will be binary compatible with their 1.x versions, with the exception of their laws modules.  We intend to publish http4s-0.21 on these when they are available in order to provide a compatible stack for our own laws.

    * EOL of 0.18
      This marks the end of active support for the 0.18 series.  Further releases in that series will require a pull request and an accompanying tale of woe.

* Breaking changes
    * [#2506](https://github.com/http4s/http4s/pull/2506): Raise `DecodeFailure` with `MonadError` in `Message#as` rather than relying on effect to catch in `fold`. Requires a new `MonadError` constraint.

* Bugfixes
    * [#2502](https://github.com/http4s/http4s/pull/2502): Stop relying on undefined behavior of `fold` to catch errors in client.

* Enhancements
    * [#2508](https://github.com/http4s/http4s/pull/2508): Add `mediaType` String context macro for validating literals.  Provide the same for `uri` and `qValue`, deprecating `Uri.uri` and `QValue.q`.
    * [#2520](https://github.com/http4s/http4s/pull/2520): Parameterize `selectorThreadFactory` for blaze server.  This allows setting the priority for selector threads.

* Documentation
    * [#2488](https://github.com/http4s/http4s/pull/2488): Fix bad link in changelog
    * [#2494](https://github.com/http4s/http4s/pull/2494): Add note on queue usage to `BlazeWebSocketExample`
    * [#2509](https://github.com/http4s/http4s/pull/2509): Add Formation as adopter
    * [#2516](https://github.com/http4s/http4s/pull/2516): Drop redundant `enableWebSockets` in blaze example.

* Internals
    * [#2521](https://github.com/http4s/http4s/pull/2521): Add utility conversion for `java.util.concurrent.CompletableFuture` to `F[_]: Concurrent`

* Dependency updates
    * blaze-0.14.0
    * jetty-9.4.16.v20190411
    * kind-projector-0.10.0 (build only)
    * okhttp-3.14.1
    * mockito-core-2.27.0 (test only)
    * sbt-jmh-0.3.6 (benchmarks only)
    * tomcat-9.0.19
    * tut-plugin-0.6.11 (docs only)

# v0.20.0-RC1 (2019-04-03)

* Breaking changes
    * [#2471](https://github.com/http4s/http4s/pull/2471): `Headers` is no longer an `Iterable[Header]`
    * [#2393](https://github.com/http4s/http4s/pull/2393): Several changes related to 2.13 support:
    * Replace `Seq` with `List` on:
    *  `` `Accept-Ranges.`.rangeUnits``
    *  ``CacheDirective.`no-cache`.fieldNames``
    *  `CacheDirective.private.fieldNames`
    *  `LanguageTag.subTags`
    *  `MediaType.fileExtensions`
    *  `` `User-Agent`.other``
    * Replace `Seq` with `immutable.Seq` on:
    *  `Query#multiParams.values`
    *  `Query#params.values`
    *  `Uri#multipParams.values`
    * `Query` is no longer a `Seq[Query.KeyValue]`
    * `RequestCookieJar` is no longer an `Iterable[RequestCookie]`.

* Enhancements
    * [#2466](https://github.com/http4s/http4s/pull/2466): Provide better message for `WaitQueueFullFailure`
    * [#2479](https://github.com/http4s/http4s/pull/2479): Refresh `MimeDb` from the IANA registry
    * [#2393](https://github.com/http4s/http4s/pull/2393): Scala 2.13.0-M5 support
    * All modules except http4s-boopickle
    * `Monoid[Headers]` instance

* Bugfixes
    * [#2470](https://github.com/http4s/http4s/pull/2470): Don't wait indefinitely if a request timeout happens while borrowing a connection in blaze-client.

* Documentation
    * [#2469](https://github.com/http4s/http4s/pull/2469): Add scala-steward to adopters
    * [#2472](https://github.com/http4s/http4s/pull/2472): Add http4s-chatserver demo
    * [#2478](https://github.com/http4s/http4s/pull/2478): Better scaladoc for `HttpApp`
    * [#2480](https://github.com/http4s/http4s/pull/2480): Enhance documentation of static rendering

* Other
    * [#2474](https://github.com/http4s/http4s/pull/2474): Skip another blaze test that fails only on CI

* Dependency upgrades
    * argonaut-6.2.3
    * blaze-0.14.0-RC1
    * sbt-jmh-0.3.5 (benchmarks only)
    * sbt-native-packager (example only)
    * scalatags-0.6.8

# v0.20.0-M7 (2019-03-20)

* Bugfixes
    * [#2450](https://github.com/http4s/http4s/pull/2450): Fix `CirceInstances.builder` initialization, which referenced unintialized eager vals.

* Enhancements
    * [#2435](https://github.com/http4s/http4s/pull/2435): Log information about canceled requests in `ResponseLogger`
    * [#2429](https://github.com/http4s/http4s/pull/2429): Add `httpRoutes` and `httpApp` convenience constructors to `ChunkAggregator`
    * [#2446](https://github.com/http4s/http4s/pull/2446): Introduce `Http4sDsl2[F[_], G[_]]` trait to support `http4s-directives` library.  `Http4sDsl` extends it as `Http4sDsl[F, F]`.  This change should be invisible to http4s-dsl users.
    * [#2444](https://github.com/http4s/http4s/pull/2444): New modeled headers for `If-Match` and `If-Unmodified-Since`
    * [#2458](https://github.com/http4s/http4s/pull/2458): Building on bugfix in [#2453](https://github.com/http4s/http4s/pull/2453), don't clean up the stage if it's going to be shut down anyway

* Documentation
    * [#2432](https://github.com/http4s/http4s/pull/2432): Fix Github URL in Scaladoc for tagged versions
    * [#2440](https://github.com/http4s/http4s/pull/2440): Fix broken links in client documentation
    * [#2447](https://github.com/http4s/http4s/pull/2447): Clarification of webjar path on static files
    * [#2448](https://github.com/http4s/http4s/pull/2448): Update copyright year
    * [#2454](https://github.com/http4s/http4s/pull/2454): Update `mountService` reference to `withHttpApp`
    * [#2455](https://github.com/http4s/http4s/pull/2455): Remove dangling reference to `G` parameter in `HttpApp` scaladoc
    * [#2460](https://github.com/http4s/http4s/pull/2460): Add `circuit-http4s` to adopters

* Other
    * [#2464](https://github.com/http4s/http4s/pull/2464): Temporarily disable blaze tests that fail only on CI while running on CI.

* Dependency upgrades
    * async-http-client-2.8.1
    * fs2-1.0.4
    * json4s-3.6.5
    * okhttp-3.14.0
    * play-json-2.7.2
    * sbt-explicit-depenendencies-0.2.9 (build only)
    * sbt-native-packager-1.3.19 (example only)

# v0.18.23 (2019-03-19)

* Bug fixes
    * [#2453](https://github.com/http4s/http4s/pull/2453): Fix bug in blaze-client that unnecessarily recycled connections.

* Dependency upgrades
    - jetty-9.4.15.v20190215
    - log4s-1.7.0
    - metrics-4.0.5
    - mockito-2.25.1 (test only)
    - scodec-bits-1.1.9
    - tomcat-9.0.17

# v0.20.0-M6 (2019-02-16)

* Breaking changes
    * [#2369](https://github.com/http4s/http4s/pull/2369): Make `log` operation on logging middlewares return an `F[Unit]` to support pure logging.
    * [#2370](https://github.com/http4s/http4s/pull/2370): `Prometheus.apply` returns in `F[_]` to represent its effect on the collector registry.
    * [#2398](https://github.com/http4s/http4s/pull/2398): Add media ranges to `jsonDecoderAdaptive` to support overriding the media type in an `EntityDecoder`
    * [#2396](https://github.com/http4s/http4s/pull/2396): Parameterize `Logger` middlewares to work with any `Http[G, F]` instead of requiring `HttpApp[F]`.
    * [#2318](https://github.com/http4s/http4s/pull/2318): Replace `AttributeMap` with `io.christopherdavenport.Vault`
    * [#2414](https://github.com/http4s/http4s/pull/2414): Default to a no-op cookie store in async-http-client for more uniform behavior with other clients
    * [#2419](https://github.com/http4s/http4s/pull/2419): Relax constraint on `Retry` middleware from `Effect` to `Sync`

* Bugfixes
    * [#2421](https://github.com/http4s/http4s/pull/2421): Fix buggy use of `toString` in async-http-client when rendering URIs.

* Enhancements
    * [#2364](https://github.com/http4s/http4s/pull/2364): Scalafix `allocate` to `allocated`
    * [#2366](https://github.com/http4s/http4s/pull/2366): Add `chunkBufferMaxSize` parameter to `BlazeClientBuilder` and `BlazeServerBuilder`. Change default to 10kB.
    * [#2316](https://github.com/http4s/http4s/pull/2316): Support custom error messages in circe, argonaut, and jawn.
    * [#2403](https://github.com/http4s/http4s/pull/2403): Add `MemoryAllocationExports` to `PrometheusExportService`
    * [#2355](https://github.com/http4s/http4s/pull/2355), [#2407](https://github.com/http4s/http4s/pull/2407): Add new `HttpMethodOverride` middleware
    * [#2391](https://github.com/http4s/http4s/pull/2391): Add `Authorization` to `*` as a default allowed header in default CORS config
    * [#2424](https://github.com/http4s/http4s/pull/2424): Include Chunked Transfer-Encoding header in Multipart Requests

* Documentation
    * [#2378](https://github.com/http4s/http4s/pull/2378): Fix typo in `EntityDecoder` scaladoc
    * [#2374](https://github.com/http4s/http4s/pull/2374): Include scheme in CORS examples
    * [#2399](https://github.com/http4s/http4s/pull/2399): Link to @kubukoz' presentation
    * [#2418](https://github.com/http4s/http4s/pull/2418): Fix typo in CORS documentation
    * [#2420](https://github.com/http4s/http4s/pull/2420): Add Raster Foundry to adopters

* Internal
    * [#2359](https://github.com/http4s/http4s/pull/2359): Remove code coverage checks
    * [#2382](https://github.com/http4s/http4s/pull/2382): Refactor the blaze-server pipeline construction
    * [#2401](https://github.com/http4s/http4s/pull/2401), [#2408](https://github.com/http4s/http4s/pull/2408), [#2409](https://github.com/http4s/http4s/pull/2409): Stop building with sbt-rig, deal with fallout
    * [#2422](https://github.com/http4s/http4s/pull/2422): Use Scala 2.12.8 and slash-syntax in SBT files

* Dependency upgrades
    * async-http-client-2.7.0
    * cats-1.6.0
    * circe-0.11.1
    * fs2-1.0.3
    * jawn-fs2-0.14.2
    * json4s-3.6.4
    * log4s-1.7.0
    * mockito-core-2.24.5 (tests only)
    * okhttp-3.13.1
    * parboiled-1.0.1 (http4s' internal fork)
    * play-json-2.7.1
    * sbt-build-info-0.9.0 (build only)
    * sbt-native-packager-1.3.18 (examples only)
    * sbt-updates-0.4.0 (build only)
    * tomcat-9.0.6
    * twirl-1.4.0

# v0.18.22 (2019-02-13)

* Enhancements
    * [#2389](https://github.com/http4s/http4s/pull/2389): Add `RequestKey` to Logging when eviction is necessary

# v0.20.0-M5 (2019-01-12)

Consider the blaze beta and all other modules RC quality. Don't forget
there is a scalafix to assist migration from 0.18!

* Breaking changes
    * [#2308](https://github.com/http4s/http4s/pull/2308): Change `allocate` to `allocated` on backend builders for consistency with `cats.effect.Resource#allocated`.
    * [#2332](https://github.com/http4s/http4s/pull/2332): Make double slashes behave more reasonably in the DSL.
    * [#2351](https://github.com/http4s/http4s/pull/2351): Change `clientAuthMode` on server builders from `Boolean` to sum type `SSLClientAuthMode`

* Enhancements
    * [#2309](https://github.com/http4s/http4s/pull/2308): Specialize `TimeoutException` to `WaitQueueTimeoutException` in client pool manager.  Do not retry this by default in `Retry` middleware.
    * [#2342](https://github.com/http4s/http4s/pull/2342): Add `expectOption` and `expectOptionOr` which behave like `expect` and `expectOr` respectively, but return `None` on `404` and `410` responses and `Some[A]` on other successful responses.  Other status codes still raise an error.
    * [#2328](https://github.com/http4s/http4s/pull/2328): Add a `SecureSession` attribute to server requests to expose the SSL session ID, the cipher suite, the key size, and a list of X509 certificates.

* Documentation
    * [#2337](https://github.com/http4s/http4s/pull/2337): Use `tut:silent` on imports in docs
    * [#2336](https://github.com/http4s/http4s/pull/2336): Add example of building a server from a `Resource`

* Internal
    * [#2310](https://github.com/http4s/http4s/pull/2310): Use max of 16 cores in `-Ybackend-parallelism`
    * [#2332](https://github.com/http4s/http4s/pull/2332): Don't make `F` evidence parameter a val in jetty-client `ResponseListener`.

* Dependency upgrades
    * blaze-0.14.0-M2
    * circe-0.11.0
    * jawn-0.14.1
    * jawn-fs2-0.14.1
    * json4s-3.6.3
    * metrics-4.0.5
    * okhttp-3.12.1
    * play-json-2.6.13
    * scalafix-0.9.1 (scalafix only)
    * tomcat-9.0.14

# v0.20.0-M4 (2018-12-05)

* Bugfixes
    * [#2283](https://github.com/http4s/http4s/pull/2283): Fix client metrics bug that decremented active requests and recorded time before the resource was released.
    * [#2288](https://github.com/http4s/http4s/pull/2288): Stop leaking `IdleTimeoutStage`s in the blaze client.  They were not always removed properly, leading to multiple timeout stages remaining in a connection's blaze pipeline.
    * [#2281](https://github.com/http4s/http4s/pull/2281): Fix `ClassCastException` on `decode` of an empty `Chunk`
    * [#2305](https://github.com/http4s/http4s/pull/2305): Correctly shut down the blaze-client

* Enhancements
    * [#2275](https://github.com/http4s/http4s/pull/2275): Set default prefix for Prometheus and Dropwizard metrics backends.
    * [#2276](https://github.com/http4s/http4s/pull/2276): Make scalafix Github based instead of binary based
    * [#2285](https://github.com/http4s/http4s/pull/2285): Finish deprecating `BlazeServer` in favor of `BlazeServerBuilder`.  The former's internals are now expressed in terms of the latter.
    * [#2286](https://github.com/http4s/http4s/pull/2286): Improvements to scalafix
    * Fix `withEntitywithEntity` bug in migration
    * Migration to `BlazeServerBuilder`
    * Fix `MessageSyntax#withBody`
    * Import `ResponseCookie` instead of an alias to the old `Cookie`

* Documentation
    * [#2297](https://github.com/http4s/http4s/pull/2297): Remove appveyor badge

* Dependency upgrades
    * cats-1.5.0
    * cats-effect-1.1.0
    * jetty-9.4.14.v20181114
    * kind-projector-0.9.9 (internal)
    * mockito-2.23.4 (tests only)
    * okhttp-3.12.0
    * play-json-2.6.11
    * simpleclient-0.6.0 (Prometheus)
    * sbt-1.2.7 (build only)
    * sbt-native-packager-1.3.15 (examples only)
    * tut-0.6.10 (docs only)

# v0.20.0-M3 (2018-11-13)

* Breaking changes
    * [#2228](https://github.com/http4s/http4s/pull/2228): Support more attributes for the response cookie in `CSRF` middleware. Configuration is now done through a builder, similar to backends.
    * [#2269](https://github.com/http4s/http4s/pull/2269): In the client DSL, move the body parameter ahead of the `Uri`. This works around an ambiguous overload that previously made it impossible to call `(Uri, Header)` on methods that take a body.
    * [#2262](https://github.com/http4s/http4s/pull/2262): Replace `Seq` with `Chain` in `UrlForm`.
    * [#2197](https://github.com/http4s/http4s/pull/2262): Require `Signal` rather than `SignallingRef` in `serveWhile`

* Bugfixes
    * [#2260](https://github.com/http4s/http4s/pull/2260): Fix leak in blaze-client on a canceled connection
    * [#2258](https://github.com/http4s/http4s/pull/2258): Fix deadlocks in the blaze-client pool manager under cancellation and certain other failures.

* Enhancements
    * [#2266](https://github.com/http4s/http4s/pull/2266): Support flag query parameters (i.e., parameters with no value) in the DSL with `FlagQueryParamMatcher`.
    * [#2240](https://github.com/http4s/http4s/pull/2240): Add `.resource`, `.stream`. and `.allocate` constructors to all server and client builders.
    * [#2242](https://github.com/http4s/http4s/pull/2242): Support setting socket channel options on blaze-server.
    * [#2270](https://github.com/http4s/http4s/pull/2270): Refresh `MimeDB` from the IANA registry.

* Internal
    * [#2250](https://github.com/http4s/http4s/pull/2250): Ignore http4s updates in scalafix-inputs
    * [#2267](https://github.com/http4s/http4s/pull/2267): Drop appveyor continuous integration
    * [#2256](https://github.com/http4s/http4s/pull/2256): Bump base version of scalafix to 0.18.21.
    * [#2271](https://github.com/http4s/http4s/pull/2271): Fix compilation error introduced between [#2228](https://github.com/http4s/http4s/pull/2228) and [#2262](https://github.com/http4s/http4s/pull/2262).

* Documentation
    * [#2255](https://github.com/http4s/http4s/pull/2255): Improve scalafix docs

* Dependency upgrades
    * blaze-0.14.0-M11
    * tomcat-9.0.13

# v0.20.0-M2 (2018-11-05)

* Bug fixes
    * [#2239](https://github.com/http4s/http4s/pull/2239): Fix hang when `.allocate` on a client builder fails

* Breaking changes
    * [#2207](https://github.com/http4s/http4s/pull/2207): Remove `PathNormalizer`. The functionality is now on `Uri.removeDotSegments`.
    * [#2210](https://github.com/http4s/http4s/pull/2210): Streamline instances:
    * `Http4s`, `Http4sInstances`, and `Http4sFunctions` are deprecated
    * Move instances `F[A]` for cats type classes `F` into companions of `A`
    * `Http4sDsl` no longer mixes in `UriFunctions`
    * `EntityEncoderInstances` and `EntityDecoderInstances` are removed. The instances moved to the companion objects.
    * [#2243](https://github.com/http4s/http4s/pull/2243): Cleanup `ServerBuilder` defaults and traits
    * Make `ServerBuilder` private.  The public server builders (e.g., `BlazeServerBuilder`) remain, but they no longer implement a public interface.
    * Remove `IdleTimeoutSupport`, `AsyncTimeout`, `SSLKeyStoreSupport`, `SSLContextSupport`, and `WebSocketSupport` traits. The properties remain on the public server builders.
    * Deprecated defaults on those support companion objects, in favor of `org.http4s.server.defaults`.
    * [#2063](https://github.com/http4s/http4s/pull/2063): Cancel request whenever a blaze server connection is shutdown.
    * [#2234](https://github.com/http4s/http4s/pull/2234): Clean up `Message` trait
    * Remove deprecated `EffectMessageSyntax`, `EffectRequestSyntax`, `EffectResponseSyntax` traits and associated objects
    * Remove `MessageOps`, `RequestOps`, and `ResponseOps` and put the removed methods, sans unneeded implicit parameters, directly in the classes
    * Deprecate `replaceAllHeaders`, pointing to `withHeaders` instead.
    * Deprecate `withType`, which takes a `MediaType` and just wraps it in a `Content-Type`
    * Add `withoutAttribute` and `withoutTrailerHeaders` to complement the with variants
    * Correct `filterHeaders`' scaladoc comment, which described the opposite of the behavior
    * Fix bug in `withoutContentType`

* Enhancements
    * [#2205](https://github.com/http4s/http4s/pull/2205): Add new `ResponseTiming` middleware, which adds a header to the Response as opposed to full `MetricsOps`.
    * [#2222](https://github.com/http4s/http4s/pull/2222): Add `shutdownTimeout` property to `JettyBuilder`.  Shutdown of the server waits for existing connections to complete for up to this duration before a hard shutdown with a `TimeoutException`.
    * [#2227](https://github.com/http4s/http4s/pull/2227): Add `withMaxHeaderLength` setter to `BlazeClientBuilder`
    * [#2230](https://github.com/http4s/http4s/pull/2230): `DefaultServerErrorHandler` only handles `NonFatal` `Throwable`s, instead of all `Throwable`s that aren't `VirtualMachineError`s
    * [#2237](https://github.com/http4s/http4s/pull/2237): Support parsing cookies with trailing semi-colons. This is invalid per spec, but seen often in the wild.
    * [#1687](https://github.com/http4s/http4s/pull/1687): Add a modeled `Link` header.
    * [#2244](https://github.com/http4s/http4s/pull/2244): Refactor blaze-server idle timeout
    * Quiet `Abnormal NIO1HeadStage termination\njava.util.concurrent.TimeoutException: Timeout of 30 seconds triggered. Killing pipeline.` error logging, even on idling persistent connections.  This is reduced to a debug log.
    * Use a `TickWheelExecutor` resource per blaze-server instead of a global that does not shut down when the server does.

* Bug fixes
    * [#2239](https://github.com/http4s/http4s/pull/2239): Fix hang when `.allocate` on a client builder fails
    * [#2214](https://github.com/http4s/http4s/pull/2214): Add a scalafix from http4s-0.18.20 to 0.20.0-M2.  See [upgrading](https://http4s.org/v0.20/upgrading/) for instructions.
    * [#2241](https://github.com/http4s/http4s/pull/2241): Restrict internal `IdleTimeoutStage` to a `FiniteDuration`.  Fixes an exception when converting to milliseconds when debug logging.

* Documentation
    * [#2223](https://github.com/http4s/http4s/pull/2223): Fix color of EOL label on v0.19
    * [#2226](https://github.com/http4s/http4s/pull/2226): Correct erroneous `Resource` in 0.19.0-M3 changelog

* Internal
    * [#2219](https://github.com/http4s/http4s/pull/2219): Allow test failures on openjdk11 until we can fix the SSL issue
    * [#2221](https://github.com/http4s/http4s/pull/2194): Don't grant MiMa exceptions for 0.19.1, which will never be

* Dependency upgrades
    * async-http-client-2.6.0
    * blaze-0.14.0-M10
    * circe-0.10.1
    * json4s-3.6.2
    * sbt-native-packager-1.3.12 (examples only)
    * tut-0.6.9 (docs only)

# v0.20.0-M1 (2018-10-27)

Due to the inadvertent release of 0.19.0, we have opened a new minor version.  The stable release with MiMa enforcement will be v0.20.0.

* Breaking changes
    * [#2159](https://github.com/http4s/http4s/pull/2159): Add a `responseHeaderTimeout` property to `BlazeServerBuilder`. Responses that timeout are completed with `Response.timeout`, which defaults to 503 Service Unavailable.  `BlazeServerBuilder` now requires a `Timer[F]`.
    * [#2177](https://github.com/http4s/http4s/pull/2177): Deprecate `org.http4s.syntax.async`, which was not directly relevant to HTTP.
    * [#2131](https://github.com/http4s/http4s/pull/2131): Refactor server metrics
    * `http4s-server-metrics` module merged into `http4s-dropwizard-metrics`
    * `http4s-prometheus-server-metrics` module merged into `http4s-prometheus-metrics`
    * The `org.http4s.server.middleware.metrics.Metrics` middleware now takes a `MetricsOps`, implemented by Dropwizard, Prometheus, or your custom interpreter.
    * [#2180](https://github.com/http4s/http4s/pull/2180): Change default response on `Timeout` middlware to `503 Service Unavailable`

* Enhancements
    * [#2159](https://github.com/http4s/http4s/pull/2159): Set default client request timeout to 1 minute
    * [#2163](https://github.com/http4s/http4s/pull/2163): Add `mapK` to `Request` and `Response`
    * [#2168](https://github.com/http4s/http4s/pull/2168): Add `allocate` to client builders
    * [#2174](https://github.com/http4s/http4s/pull/2159): Refactor the blaze-client timeout architecture.
    * A `TickWheelExecutor` is now allocated per client, instead of globally.
    * Request rendering and response parsing is now canceled more aggressively on timeout.
    * [#2184](https://github.com/http4s/http4s/pull/2184): Receive response concurrently with sending request in blaze client. This reduces waste when the server is not interested in the entire request body.
    * [#2190](https://github.com/http4s/http4s/pull/2190): Add `channelOptions` to blaze-client to customize socket options.

* Bug fixes
    * [#2166](https://github.com/http4s/http4s/pull/2166): Fix request timeout calculation in blaze-client to resolve "Client response header timeout after 0 millseconds" error.
    * [#2189](https://github.com/http4s/http4s/pull/2189): Manage the `TickWheelTimer` as a resource instead of an `F[A, F[Unit]]`. This prevents a leak in (extremely unlikely) cases of cancellation.

* Internal
    * [#2179](https://github.com/http4s/http4s/pull/2179): Method to silence expected exceptions in tests
    * [#2194](https://github.com/http4s/http4s/pull/2194): Remove ill-conceived, zero-timeout unit tests
    * [#2199](https://github.com/http4s/http4s/pull/2199): Make client test sizes proportional to the number of processors for greater Travis stability

* Dependency upgrades
    * alpn-boot-8.1.13.v20181017 (examples only)
    * blaze-0.14.0-M9
    * sbt-native-packager-1.3.11 (examples only)

# v0.18.21 (2018-11-05)

* Bug fixes
    * [#2231](https://github.com/http4s/http4s/pull/2231): Fix off-by-one error that lets blaze-client wait queue grow one past its limit

# v0.18.20 (2018-10-18)

* Bug fixes
    * [#2181](https://github.com/http4s/http4s/pull/2181): Honor `redactHeadersWhen` in client `RequestLogger` middleware

* Enhancements
    * [#2178](https://github.com/http4s/http4s/pull/2178): Redact sensitive headers by default in `Retry` middleware. Add `retryWithRedactedHeaders` function that parameterizes the headers predicate.

* Documentation
    * [#2147](https://github.com/http4s/http4s/pull/2147): Fix link to v0.19 docs

* Internal
    * [#2130](https://github.com/http4s/http4s/pull/2130): Build with scala-2.12.7 and sbt-1.2.3

# ~~v0.19.0 (2018-10-05)~~

This release is identical to v0.19.0-M4.  We mistagged it.  Please proceed to the 0.20 series.

# v0.19.0-M4 (2018-10-05)

* Breaking changes
    * [#2137](https://github.com/http4s/http4s/pull/2137): Remove `ExecutionContext` argument to jetty-client in favor of the `ContextShift[F]`.
    * [#2070](https://github.com/http4s/http4s/pull/2070): Give `AbitraryInstances` unique names with `http4sTesting` prefix.
    * [#2136](https://github.com/http4s/http4s/pull/2136): Add `stream` method to `Client` interface. Deprecate `streaming`, which is just a `flatMap` of `Stream`.
    * [#2143](https://github.com/http4s/http4s/pull/2143): WebSocket model improvements:
    * The `org.http4s.websocket` package in unified in http4s-core
    * Drop http4s-websocket module dependency
    * All frames use an immutable `scodec.bits.ByteVector` instead of an `Array[Byte]`.
    * Frames moved from `WebSocketBits` to the `WebSocketFrame` companion
    * Rename all instances of `Websocket*` to `WebSocket*` for consistency
    * [#2094](https://github.com/http4s/http4s/pull/2094): Metrics unification
    * Add a `MetricsOps` algebra to http4s-core to be implemented by any metrics backend.
    * Create new `Metrics` middleware in http4s-client based on `MetricsOps`
    * Replace http4s-dropwizard-client-metrics and http4s-proemtheus-client-metrics modules with http4s-dropwizard-metrics and http4s-prometheus-metrics to implement `MetricsOps`.

* Enhancements
    * [#2149](https://github.com/http4s/http4s/pull/2134): Refresh `MimeDB` constants from the public registry
    * [#2151](https://github.com/http4s/http4s/pull/2151): Changed default response timeout code from 500 to 503

* Documentation updates
    * [#2134](https://github.com/http4s/http4s/pull/2134): Add Cats Friendly badge to readme
    * [#2139](https://github.com/http4s/http4s/pull/2139): Reinstate example projects
    * [#2145](https://github.com/http4s/http4s/pull/2145): Fix deprecated calls to `Client#streaming`

* Internal
    * [#2126](https://github.com/http4s/http4s/pull/2126): Delete obsolete `bin` directory
    * [#2127](https://github.com/http4s/http4s/pull/2127): Remove MiMa exceptions for new modules
    * [#2128](https://github.com/http4s/http4s/pull/2128): Don't run `dependencyUpdates` on load
    * [#2129](https://github.com/http4s/http4s/pull/2129): Build with sbt-1.2.3 and scala-2.12.7
    * [#2133](https://github.com/http4s/http4s/pull/2133): Build with kind-projector-0.9.8
    * [#2146](https://github.com/http4s/http4s/pull/2146): Remove all use of `OutboundCommand` in blaze integration

* Dependency upgrades
    * async-http-client-2.5.4
    * blaze-0.14.0-M5
    * fs2-1.0.0
    * jawn-0.13.0
    * scala-xml-1.1.1

# v0.19.0-M3 (2018-09-27)

* Breaking changes
    * [#2081](https://github.com/http4s/http4s/pull/2081): Remove `OkHttp` code redundant with `OkHttpBuilder`.
    * [#2092](https://github.com/http4s/http4s/pull/2092): Remove `ExecutionContext` and `Timer` implicits from async-http-client. Threads are managed by the `ContextShift`.
    * [#2115](https://github.com/http4s/http4s/pull/2115): Refactoring of `Server` and `ServerBuilder`:
    * Removed `Server#shutdown`, `Server#shutdownNow`, `Server#onShutdown`, and `Server#awaitShutdown`.  `Server` lifecycles are managed as a `fs2.Stream` or a `cats.effect.Resource`.
    * `ServerBuilder#start` replaced by `Server#resource`, which shuts down the `Server` after use.
    * Added a `ServerBuilder#stream` to construct a `Stream` from a `Resource`.
    * [#2118](https://github.com/http4s/http4s/pull/2118): Finalize various case classes.
    * [#2102](https://github.com/http4s/http4s/pull/2102): Refactoring of `Client` and some builders:
    * `Client` is no longer a case class.  Construct a new `Client` backend or middleware with `Client.apply(run: Request[F] => Resource[F, Response[F]])` for any `F` with a `Bracket[Throwable, F]`.
    * Removed `DisposableResponse[F]` in favor of `Resource[F, Response[F]]`.
    * Removed `Client#open` in favor of `Client#run`.
    * Removed `Client#shutdown` in favor of `cats.effect.Resource` or `fs2.Stream`.
    * Removed `AsyncHttpClient.apply`. It was not referentially transparent, and no longer possible. Use `AsyncHttpClient.resource` instead.
    * Removed deprecated `blaze.Http1Client.apply`

* Enhancements
    * [#2042](https://github.com/http4s/http4s/pull/2042): New `Throttle` server middleware
    * [#2036](https://github.com/http4s/http4s/pull/2036): New `http4s-jetty-client` backend, with HTTP/2 support
    * [#2080](https://github.com/http4s/http4s/pull/2080): Make `Http4sMatchers` polymorphic on their effect type
    * [#2082](https://github.com/http4s/http4s/pull/2082): Structured parser for the `Origin` header
    * [#2061](https://github.com/http4s/http4s/pull/2061): Send `Disconnect` event on EOF in blaze-server for faster cleanup of mid stages
    * [#2093](https://github.com/http4s/http4s/pull/2093): Track redirects in the `FollowRedirect` client middleware
    * [#2109](https://github.com/http4s/http4s/pull/2109): Add `→` as a synonym for `->` in http4s-dsl
    * [#2100](https://github.com/http4s/http4s/pull/2100): Tighten up module dependencies
    * http4s-testing only depends on specs2-matchers instead of specs2-core
    * http4s-prometheus-server-metrics depends on simpleclient_common instead of simpleclient

* Bugfixes
    * [#2069](https://github.com/http4s/http4s/pull/2069): Add proper `withMaxTotalConnections` method to `BlazeClientBuilder` in place of misnamed `withIdleTimeout` overload.
    * [#2106](https://github.com/http4s/http4s/pull/2106): Add the servlet timeout listener before the response has a chance to complete the `AsyncContext`

* Documentation updates
    * [#2076](https://github.com/http4s/http4s/pull/2076): Align coloring of legend and table for milestone on versoins page
    * [#2077](https://github.com/http4s/http4s/pull/2077): Replace Typelevel Code of Conduct with Scala Code of Conduct
    * [#2083](https://github.com/http4s/http4s/pull/2083): Fix link to 0.19 on the website
    * [#2100](https://github.com/http4s/http4s/pull/2100): Correct `re-start` to `reStart` in docs

* Internal
    * [#2105](https://github.com/http4s/http4s/pull/2105): Test on OpenJDK 11
    * [#2113](https://github.com/http4s/http4s/pull/2113): Check for unused compile dependencies in build
    * [#2115](https://github.com/http4s/http4s/pull/2115): Stop testing on Oracle JDK 10
    * [#2079](https://github.com/http4s/http4s/pull/2079): Use `readRange`, as contributed to fs2
    * [#2123](https://github.com/http4s/http4s/pull/2123): Remove unmaintained `load-test` module

* Dependency upgrades
    * cats-1.4.0
    * circe-0.10.0
    * fs2-1.0.0-RC1
    * jawn-fs2-0.13.0-RC1
    * play-json-3.6.10 for Scala 2.11.x
    * tomcat-9.0.12

# v0.18.19 (2018-09-27)

* Bug fixes
    * [#2101](https://github.com/http4s/http4s/pull/2101): `haveHeaders` checks by equality, not reference
    * [#2117](https://github.com/http4s/http4s/pull/2117): Handle unsuccessful responses in `JavaNetClient`

* Internal
    * [#2116](https://github.com/http4s/http4s/pull/2116): Test against OpenJDK 11. Retire Oracle JDK 10.

# v0.18.18 (2018-09-18)

* Bug fixes
    * [#2048](https://github.com/http4s/http4s/pull/2048): Correct misleading logging in `Retry` middleware
    * [#2078](https://github.com/http4s/http4s/pull/2078): Replace generic exception on full wait queue with new `WaitQueueFullFailure`

* Enhancements
    * [#2078](https://github.com/http4s/http4s/pull/2078): Replace generic exception on full wait queue with new `WaitQueueFullFailure`
    * [#2095](https://github.com/http4s/http4s/pull/2095): Add `Monoid[UrlForm]` instance

* Dependency upgrades
    * cats-1.4.0
    * fs2-0.10.6
    * jetty-9.4.12.v20180830
    * tomcat-9.0.12

# v0.19.0-M2 (2018-09-07)

* Breaking changes
    * [#1802](https://github.com/http4s/http4s/pull/1802): Race servlet requests against the `AsyncContext.timeout`. `JettyBuilder` and `TomcatBuilder` now require a `ConcurrentEffect` instance.
    * [#1934](https://github.com/http4s/http4s/pull/1934): Refactoring of `ConnectionManager`.  Now requires a `Concurrent` instance, which ripples to a `ConcurrentEffect` in blaze-client builders
    * [#2023](https://github.com/http4s/http4s/pull/2023): Don't overwrite existing `Vary` headers from `CORS`
    * [#2030](https://github.com/http4s/http4s/pull/2023): Restrict `MethodNotAllowed` response generator in DSL
    * [#2032](https://github.com/http4s/http4s/pull/2032): Eliminate mutable `Status` registry. IANA-registered `Status`es are still cached, but `register` is no longer public.
    * [#2026](https://github.com/http4s/http4s/pull/2026): `CSRF` enhancements
    * CSRF tokens represented with a newtype
    * CSRF token signatures are encoded hexadecimal strings, making them URI-safe.
    * Added a `headerCheck: Request[F] => Boolean` parameter
    * Added an `onFailure: Response[F]` parameter, which defaults to a `403`. This was formerly a hardcoded `401`.
    * [#1993](https://github.com/http4s/http4s/pull/2026): Massive changes from cats-effect and fs2 upgrades
    * `Timer` added to `AsyncHttpClient`
    * Dropwizard `Metrics` middleware now takes a `Clock` rather than a `Timer`
    * Client builders renamed and refactored for consistency and to support binary compatible evolution after 1.0:
    *  `BlazeClientBuilder` replaces `Http1Client`, `BlazeClient`, and `BlazeClientConfig`
    *  Removed deprecated `SimpleHttp1Client`
    *  `JavaNetClient` renamed to `JavaNetClientBuilder`, which now has a `resource` and `stream`
    *  `OkHttp` renamed to `OkHttpBuilder`.  The client now created from an `OkHttpClient` instance instead of an `F[OkHttpClient.Builder]`. A default client can be created as a `Resource` through `OkHttp.default`.
    * Fallout from removal of `fs2.Segment`
    *  `EntityDecoder.collectBinary` now decodes a `Chunk`
    *  `EntityDecoder.binaryChunk` deprecated
    *  `SegmentWriter` is removed
    *  Changes to:
      *  `ChunkWriter`s in blaze rewritten
      *  `Logger` middlewares
      *  `MemoryCache`
    * Blocking I/O now requires a blocking `ExecutionContext` and a `ContextShift`:
    *  `EntityDecoder`s:
      *  `EntityDecoder.binFile`
      *  `EntityDecoder.textFile`
      *  `MultipartDecoder.mixedMultipart`
    *  `EntityEncoder`s (no longer implicit):
      *  `File`
      *  `Path`
      *  `InputStream`
      *  `Reader`
    *  Multipart:
      *  `MultipartParser.parseStreamedFile`
      *  `MultipartParser.parseToPartsStreamedFile`
      *  `Part.fileData`
    *  Static resources:
      *  `StaticFile.fromString`
      *  `StaticFile.fromResource`
      *  `StaticFile.fromURL`
      *  `StaticFile.fromFile`
      *  `FileService.Config`
      *  `ResourceService.Config`
      *  `WebjarService.Config`
    *  `OkHttpBuilder`
    *  Servlets:
      *  `BlockingHttp4sServlet`
      *  `BlockingServletIo`
  * Servlet backend changes:
    *  `Http4sServlet` no longer shift onto an `ExecutionContext` by default.  Accordingly, `ServerBuilder` no longer has a `withExecutionContext`.
    *  Jetty and Tomcat builders use their native executor types instead of shifting onto an `ExecutionContext`.  Accordingly, `ServletBuilder#withExecutionContext` is removed.
    *  `AsyncHttp4sServlet` and `ServletContextSyntax` now default to non-blocking I/O.  No startup check is made against the servlet version, which failed classloading on an older servlet container.  Neither takes an `ExeuctionContext` parameter anymore.
  * Removed deprecated `StreamApp` aliases. `fs2.StreamApp` is removed and replaced by `cats.effect.IOApp`, `monix.eval.TaskApp`, or similar.
  * Removed deprecated `ServerApp`.
  * `EntityLimiter` middleware now requires an `ApplicativeError`
  * [#2054](https://github.com/http4s/http4s/pull/2054): blaze-server builder changes
  * `BlazeBuilder` deprecated for `BlazeServerBuilder`
  * `BlazeServerBuidler` has a single `withHttpApp(HttpApp)` in place of zero-to-many calls `mountService(HttpRoutes)`.
    *  This change makes it possible to mount an `HttpApp` wrapped in a `Logger` middleware, which only supports `HttpApp`
    *  Call `.orNotFound`, from `org.http4s.implicits._`, to cap an `HttpRoutes` as `HttpApp`
    *  Use `Router` to combine multiple `HttpRoutes` into a single `HttpRoutes` by prefix
    *  This interface will see more changes before 0.19.0 to promote long-term binary compatibility

* Enhancements
    * [#1953](https://github.com/http4s/http4s/pull/1953): Add `UUIDVar` path extractor
    * [#1963](https://github.com/http4s/http4s/pull/1963): Throw `ConnectException` rather than `IOException` on blaze-client connection failures
    * [#1961](https://github.com/http4s/http4s/pull/1961): New `http4s-prometheus-client-metrics` module
    * [#1974](https://github.com/http4s/http4s/pull/1974): New `http4s-client-metrics` module for Dropwizard Metrics
    * [#1973](https://github.com/http4s/http4s/pull/1973): Add `onClose` handler to `WebSocketBuilder`
    * [#2024](https://github.com/http4s/http4s/pull/2024): Add `HeaderEcho` server middleware
    * [#2062](https://github.com/http4s/http4s/pull/2062): Eliminate "unhandled inbund command: Disconnected"` warnings in blaze-server

* Bugfixes
  * [#2027](https://github.com/http4s/http4s/pull/2024): Miscellaneous websocket fixes
  * Stop sending frames even after closed
  * Avoid deadlock on small threadpools
  * Send `Close` frame in response to `Close` frame

* Documentation updates
    * [#1935](https://github.com/http4s/http4s/pull/1953): Make `http4sVersion` lowercase
    * [#1943](https://github.com/http4s/http4s/pull/1943): Make the imports in the Client documentation silent
    * [#1944](https://github.com/http4s/http4s/pull/1944): Upgrade to cryptobits-1.2
    * [#1971](https://github.com/http4s/http4s/pull/1971): Minor corrections to DSL tut
    * [#1972](https://github.com/http4s/http4s/pull/1972): Add `UUIDVar` to DSL tut
    * [#2034](https://github.com/http4s/http4s/pull/1958): Add branch to quickstart instructions
    * [#2035](https://github.com/http4s/http4s/pull/2035): Add Christopher Davenport to community staff
    * [#2060](https://github.com/http4s/http4s/pull/2060): Guide to setting up IntelliJ for contributors

* Internal
    * [#1966](https://github.com/http4s/http4s/pull/1966): Use scalafmt directly from IntelliJ
    * [#1968](https://github.com/http4s/http4s/pull/1968): Build with sbt-1.2.1
    * [#1996](https://github.com/http4s/http4s/pull/1996): Internal refactoring of `JettyBuilder`
    * [#2041](https://github.com/http4s/http4s/pull/2041): Simplify implementations of `RetryPolicy`
    * [#2050](https://github.com/http4s/http4s/pull/2050): Replace test `ExecutionContext` in `Http4sWSStageSpec`
    * [#2052](https://github.com/http4s/http4s/pull/2050): Introduce expiring `TestScheduler` to avoid leaking threads on tests

* Dependency upgrades
    * async-http-client-2.5.2
    * blaze-0.14.0-M4
    * cats-1.3.1
    * cats-effect-1.0.0
    * circe-0.10.0-M2
    * fs2-1.0.0-M5
    * jawn-0.13.0
    * jawn-fs2-0.13.0-M4
    * json4s-3.6.0

# v0.18.17 (2018-09-04)
* Accumulate errors in `OptionalMultiQueryParamDecoderMatcher` [#2000](https://github.com/http4s/pull/2000)
* New http4s-scalatags module [#2002](https://github.com/http4s/pull/2002)
* Resubmit bodies in `Retry` middleware where allowed by policy [#2001](https://github.com/http4s/pull/2001)
* Dependency upgrades:
  * play-json-3.6.10 (for Scala 2.12)
  * tomcat-9.0.11

# v0.18.16 (2018-08-14)
* Fix regression for `AutoSlash` when nested in a `Router` [#1948](https://github.com/http4s/http4s/pull/1948)
* Respect `redactHeadersWhen` in `Logger` middleware [#1952](https://github.com/http4s/http4s/pull/1952)
* Capture `BufferPoolsExports` in prometheus server middleware [#1977](https://github.com/http4s/http4s/pull/1977)
* Make `Referer` header extractable [#1984](https://github.com/http4s/http4s/pull/1984)
* Log server startup banner in a single call to prevent interspersion [#1985](https://github.com/http4s/http4s/pull/1985)
* Add support module for play-json [#1946](https://github.com/http4s/http4s/pull/1946)
* Introduce `TranslateUri` middleware, which checks the prefix of the service it's translating against the request. Deprecated `URITranslation`, which chopped the prefix length without checking for a match. [#1964](https://github.com/http4s/http4s/pull/1964)
* Dependency upgrades:
  * cats-1.2.0
  * metrics-4.0.3
  * okhttp-3.11.0
  * prometheus-client-0.5.0
  * scodec-bits-1.1.6

# v0.18.15 (2018-07-05)
* Bugfix for `AutoSlash` Middleware in Router [#1937](https://github.com/http4s/http4s/pull/1937)
* Add `StaticHeaders` middleware that appends static headers to a service [#1939](https://github.com/http4s/http4s/pull/1939)

# v0.19.0-M1 (2018-07-04)
* Add accumulating version of circe `EntityDecoder` [#1647](https://github.com/http4/http4s/1647)
* Add ETag support to `StaticFile` [#1652](https://github.com/http4s/http4s/pull/1652)
* Reintroduce the option for fallthrough for authenticated services [#1670](https://github.com/http4s/http4s/pull/1670)
* Separate `Cookie` into `RequestCookie` and `ResponseCookie` [#1676](https://github.com/http4s/http4s/pull/1676)
* Add `Eq[Uri]` instance [#1688](https://github.com/http4s/http4s/pull/1688)
* Deprecate `Message#withBody` in favor of `Message#withEntity`.  The latter returns a `Message[F]` rather than an `F[Message[F]]`. [#1694](https://github.com/http4s/http4s/pull/1694)
* Myriad new `Arbitrary` and `Cogen` instances [#1677](https://github.com/http4s/http4s/pull/1677)
* Add non-deprecated `LocationResponseGenerator` functions [#1715](https://github.com/http4s/http4s/pull/1715)
* Relax constraint on `Router` from `Sync` to `Monad` [#1723](https://github.com/http4s/http4s/pull/1723)
* Drop scodec-bits dependency [#1732](https://github.com/http4s/http4s/pull/1732)
* Add `Show[ETag]` instance [#1749](https://github.com/http4s/http4s/pull/1749)
* Replace `fs2.Scheduler` with `cats.effect.Timer` in `Retry` [#1754](https://github.com/http4s/http4s/pull/1754)
* Remove `Sync` constraint from `EntityEncoder[Multipart]` [#1762](https://github.com/http4s/http4s/pull/1762)
* Generate `MediaType`s from [MimeDB](https://github.com/jshttp/mime-db) [#1770](https://github.com/http4s/http4s/pull/1770)
  * Continue phasing out `Renderable` with `MediaRange` and `MediaType`.
  * Media types are now namespaced by main type.  This reduces backticks.  For example, `` MediaType.`text/plain` `` is replaced by `MediaType.text.plain`.
* Remove `Registry`. [#1770](https://github.com/http4s/http4s/pull/1770)
* Deprecate `HttpService`: [#1693](https://github.com/http4s/http4s/pull/1693)
  * Introduces an `Http[F[_], G[_]]` type alias
  * `HttpService` is replaced by `HttpRoutes`, which is an `Http[OptionT[F, ?], ?]`.  `HttpRoutes.of` replaces `HttpService` constructor from `PartialFunction`s.
  * `HttpApp` is an `Http[F, F]`, representing a total HTTP function.
* Add `BlockingHttp4sServlet` for use in Google App Engine and Servlet 2.5 containers.  Rename `Http4sServlet` to `AsyncHttp4sServlet`. [#1830](https://github.com/http4s/http4s/pull/1830)
* Generalize `Logger` middleware to log with `String => Unit` instead of `logger.info(_)` [#1839](https://github.com/http4s/http4s/pull/1839)
* Generalize `AutoSlash` middleware to work on `Kleisli[F, Request[G], B]` given `MonoidK[F]` and `Functor[G]`. [#1885](https://github.com/http4s/http4s/pull/1885)
* Generalize `CORS` middleware to work on `Http[F, G]` given `Applicative[F]` and `Functor[G]`. [#1889](https://github.com/http4s/http4s/pull/1889)
* Generalize `ChunkAggegator` middleware to work on `Kleisli[F, A, Response[G]]` given `G ~> F`, `FlatMap[F]`, and `Sync[G]`. [#1886](https://github.com/http4s/http4s/pull/1886)
* Generalize `EntityLimiter` middleware to work on `Kleisli[F, Request[G], B]`. [#1892](https://github.com/http4s/http4s/pull/1892)
* Generalize `HSTS` middleware to work on `Kleisli[F, A, Response[G]]` given `Functor[F]` and `Functor[G]`. [#1893](https://github.com/http4s/http4s/pull/1893)
* Generalize `UrlFormLifter` middleware to work on `Kleisli[F, Request[G], Response[G]]` given `G ~> F`, `Sync[F]` and `Sync[G]`.  [#1894](https://github.com/http4s/http4s/pull/1894)
* Generalize `Timeout` middleware to work on `Kleisli[F, A, Response[G]]` given `Concurrent[F]` and `Timer[F]`. [#1899](https://github.com/http4s/http4s/pull/1899)
* Generalize `VirtualHost` middleware to work on `Kleisli[F, Request[G], Response[G]]` given `Applicative[F]`.  [#1902](https://github.com/http4s/http4s/pull/1902)
* Generalize `URITranslate` middleware to work on `Kleisli[F, Request[G], B]` given `Functor[G]`.  [#1895](https://github.com/http4s/http4s/pull/1895)
* Generalize `CSRF` middleware to work on `Kleisli[F, Request[G], Response[G]]` given `Sync[F]` and `Applicative[G]`.  [#1909](https://github.com/http4s/http4s/pull/1909)
* Generalize `ResponseLogger` middleware to work on `Kleisli[F, A, Response[F]]` given `Effect[F]`.  [#1916](https://github.com/http4s/http4s/pull/1916)
* Make `Logger`, `RequestLogger`, and `ResponseLogger` work on `HttpApp[F]` so a `Response` is guaranteed unless the service raises an error [#1916](https://github.com/http4s/http4s/pull/1916)
* Rename `RequestLogger.apply0` and `ResponseLogger.apply0` to `RequestLogger.apply` and `ResponseLogger.apply`.  [#1837](https://github.com/http4s/http4s/pull/1837)
* Move `org.http4s.server.ServerSoftware` to `org.http4s.ServerSoftware` [#1884](https://github.com/http4s/http4s/pull/1884)
* Fix `Uncompressible` and `NotBinary` flags in `MimeDB` generator. [#1900](https://github.com/http4s/http4s/pull/1884)
* Generalize `DefaultHead` middleware to work on `Http[F, G]` given `Functor[F]` and `MonoidK[F]` [#1903](https://github.com/http4s/http4s/pull/1903)
* Generalize `GZip` middleware to work on `Http[F, G]` given `Functor[F]` and `Functor[G]` [#1903](https://github.com/http4s/http4s/pull/1903)
* `jawnDecoder` takes a `RawFacade` instead of a `Facade`
* Change `BasicCredentials` extractor to return `(String, String)` [#1924](https://github.com/http4s/http4s/1925)
* `Effect` constraint relaxed to `Sync`:
  * `Logger.logMessage`
* `Effect` constraint relaxed to `Async`:
  * `JavaNetClient`
* `Effect` constraint changed to `Concurrent`:
  * `Logger` (client and server)
  * `RequestLogger` (client and server)
  * `ResponseLogger` (client and server)
  * `ServerBuilder#serve` (moved to abstract member of `ServerBuilder`)
* `Effect` constraint strengthened to `ConcurrentEffect`:
  * `AsyncHttpClient`
  * `BlazeBuilder`
  * `JettyBuilder`
  * `TomcatBuilder`
* Implicit `ExecutionContext` removed from:
  * `RequestLogger` (client and server)
  * `ResponseLogger` (client and server)
  * `ServerBuilder#serve`
  * `ArbitraryInstances.arbitraryEntityDecoder`
  * `ArbitraryInstances.cogenEntity`
  * `ArbitraryInstances.cogenEntityBody`
  * `ArbitraryInstances.cogenMessage`
  * `JavaNetClient`
* Implicit `Timer` added to:
  * `AsyncHttpClient`
  * `JavaNetClient.create`
* `Http4sWsStage` removed from public API
* Removed charset for argonaut instances [#1914](https://github.com/http4s/http4s/pull/1914)
* Dependency upgrades:
  * async-http-client-2.4.9
  * blaze-0.14.0-M3
  * cats-effect-1.0.0-RC2
  * circe-0.10.0-M1
  * fs2-1.0.0-M1
  * fs2-reactive-streams-0.6.0
  * jawn-0.12.1
  * jawn-fs2-0.13.0-M1
  * prometheus-0.4.0
  * scala-xml-1.1.0

# v0.18.14 (2018-07-03)
* Add `CirceEntityCodec` to provide an implicit `EntityEncoder` or `EntityDecoder` from an `Encoder` or `Decoder`, respectively. [#1917](https://github.com/http4s/http4s/pull/1917)
* Add a client backend based on `java.net.HttpURLConnection`.  Note that this client blocks and is primarily intended for use in a REPL. [#1882](https://github.com/http4s/http4s/pull/1882)
* Dependency upgrades:
  * jetty-9.4.11
  * tomcat-9.0.10
	
# v0.18.13 (2018-06-22)
* Downcase type in `MediaRange` generator [#1907](https://github.com/http4s/http4s/pull/1907)
* Fixed bug where `PoolManager` would try to dequeue from an empty queue [#1922](https://github.com/http4s/http4s/pull/1922)
* Dependency upgrades:
  * argonaut-6.2.2
  * fs2-0.10.5

# v0.18.12 (2018-05-28)
* Deprecated `Part.empty` [#1858](https://github.com/http4s/http4s/pull/1858)
* Log requests with an unconsumed body [#1861](https://github.com/http4s/http4s/pull/1861)
* Log requests when the service returns `None` or raises an error [#1875](https://github.com/http4s/http4s/pull/1875)
* Support streaming parsing of multipart and storing large parts as temp files [#1865](https://github.com/http4s/http4s/pull/1865)
* Add an OkHttp client, with HTTP/2 support [#1864](https://github.com/http4s/http4s/pull/1864)
* Add `Host` header to requests to `Client.fromHttpService` if the request URI is absolute [#1874](https://github.com/http4s/http4s/pull/1874)
* Log `"service returned None"` or `"service raised error"` in service `ResponseLogger` when the service does not produce a successful response [#1879](https://github.com/http4s/http4s/pull/1879)
* Dependency upgrades:
  * jetty-9.4.10.v20180503
  * json4s-3.5.4
  * tomcat-9.0.8

# v0.18.11 (2018-05-10)
* Prevent zero-padding of servlet input chunks [#1835](https://github.com/http4s/http4s/pull/1835)
* Fix deadlock in client loggers.  `RequestLogger.apply` and `ResponseLogger.apply` are each replaced by `apply0` to maintain binary compatibility. [#1837](https://github.com/http4s/http4s/pull/1837)
* New `http4s-boopickle` module supports entity codecs through `boopickle.Pickler` [#1826](https://github.com/http4s/http4s/pull/1826)
* Log as much of the response as is consumed in the client. Previously, failure to consume the entire body prevented any part of the body from being logged. [#1846](https://github.com/http4s/http4s/pull/1846)
* Dependency upgrades:
  * prometheus-client-java-0.4.0

# v0.18.10 (2018-05-03)
* Eliminate dependency on Macro Paradise and macro-compat [#1816](https://github.com/http4s/http4s/pull/1816)
* Add `Logging` middleware for client [#1820](https://github.com/http4s/http4s/pull/1820)
* Make blaze-client tick wheel executor lazy [#1822](https://github.com/http4s/http4s/pull/1822)
* Dependency upgrades:
  * cats-effect-0.10.1
  * fs2-0.10.4
  * specs2-4.1.0

# v0.18.9 (2018-04-17)
* Log any exceptions when writing the header in blaze-server for HTTP/1 [#1781](https://github.com/http4s/http4s/pull/1781)
* Drain the response body (thus running its finalizer) when there is an error writing a servlet header or body [#1782](https://github.com/http4s/http4s/pull/1782)
* Clean up logging of errors thrown by services. Prevents the possible swallowing of errors thrown during `renderResponse` in blaze-server and `Http4sServlet` [#1783](https://github.com/http4s/http4s/pull/1783)
* Fix `Uri.Scheme` parser for schemes beginning with `http` other than `https` [#1790](https://github.com/http4s/http4s/pull/1790)
* Fix blaze-client to reset the connection start time on each invocation of the `F[DisposableResponse]`. This fixes the "timeout after 0 milliseconds" error. [#1792](https://github.com/http4s/http4s/pull/1792)
* Depdency upgrades:
  * blaze-0.12.13
  * http4s-websocket-0.2.1
  * specs2-4.0.4
  * tomcat-9.0.7

# v0.18.8 (2018-04-11)
* Improved ScalaDoc for BlazeBuilder [#1775](https://github.com/http4s/http4s/pull/1775)
* Added a stream constructor for async-http-client [#1776](https://github.com/http4s/http4s/pull/1776)
* http4s-prometheus-server-metrics project created. Prometheus Metrics middleware implemented for metrics on http4s server. Exposes an HttpService ready to be scraped by Prometheus, as well pairing to a CollectorRegistry for custom metric registration. [#1778](https://github.com/http4s/http4s/pull/1778)

# v0.18.7 (2018-04-04)
* Multipart parser defaults to fields interpreted as utf-8. [#1767](https://github.com/http4s/http4s/pull/1767)

# v0.18.6 (2018-04-03)
* Fix parsing of multipart bodies across chunk boundaries. [#1764](https://github.com/http4s/http4s/pull/1764)

# v0.18.5 (2018-03-28)
* Add `&` extractor to http4s-dsl. [#1758](https://github.com/http4s/http4s/pull/1758)
* Deprecate `EntityEncoder[F, Future[A]]`.  The `EntityEncoder` is strict in its argument, which causes any side effect of the `Future` to execute immediately.  Wrap your `future` in `IO.fromFuture(IO(future))` instead. [#1759](https://github.com/http4s/http4s/pull/1759)
* Dependency upgrades:
  * circe-0.9.3

# v0.18.4 (2018-03-23)
* Deprecate old `Timeout` middleware methods in favor of new ones that use `FiniteDuration` and cancel timed out effects [#1725](https://github.com/http4s/http4s/pull/1725)
* Add `expectOr` methods to client for custom error handling on failed expects [#1726](https://github.com/http4s/http4s/pull/1726)
* Replace buffered multipart parser with a streaming version. Deprecate all uses of fs2-scodec. [#1727](https://github.com/http4s/http4s/pull/1727)
* Dependency upgrades:
  * blaze-0.12.2
  * fs2-0.10.3
  * log4s-1.6.1
  * jetty-9.4.9.v20180320

# v0.18.3 (2018-03-17)
* Remove duplicate logging in pool manager [#1683](https://github.com/http4s/http4s/pull/1683)
* Add request/response specific properties to logging [#1709](https://github.com/http4s/http4s/pull/1709)
* Dependency upgrades:
  * async-http-client-2.0.39
  * cats-1.1.0
  * cats-effect-0.10
  * circe-0.9.2
  * discipline-0.9.0
  * jawn-fs2-0.12.2
  * log4s-1.5.0
  * twirl-1.3.15

# v0.18.2 (2018-03-09)
* Qualify reference to `identity` in `uriLiteral` macro [#1697](https://github.com/http4s/http4s/pull/1697)
* Make `Retry` use the correct duration units [#1698](https://github.com/http4s/http4s/pull/1698)
* Dependency upgrades:
  * tomcat-9.0.6

# v0.18.1 (2018-02-27)
* Fix the rendering of trailer headers in blaze [#1629](https://github.com/http4s/http4s/pull/1629)
* Fix race condition between shutdown and parsing in Http1SeverStage [#1675](https://github.com/http4s/http4s/pull/1675)
* Don't use filter in `Arbitrary[``Content-Length``]` [#1678](https://github.com/http4s/http4s/pull/1678)
* Opt-in fallthrough for authenticated services [#1681](https://github.com/http4s/http4s/pull/1681)
* Dependency upgrades:
  * cats-effect-0.9
  * fs2-0.10.2
  * fs2-reactive-streams-0.5.1
  * jawn-fs2-0.12.1
  * specs2-4.0.3
  * tomcat-9.0.5
  * twirl-1.3.4

# v0.18.0 (2018-02-01)
* Add `filename` method to `Part`
* Dependency upgrades:
  * fs2-0.10.0
  * fs2-reactive-streams-0.5.0
  * jawn-fs2-0.12.0

# v0.18.0-M9 (2018-01-26)
* Emit Exit Codes On Server Shutdown [#1638](https://github.com/http4s/http4s/pull/1638) [#1637](https://github.com/http4s/http4s/pull/1637)
* Register Termination Signal and Frame in Http4sWSStage [#1631](https://github.com/http4s/http4s/pull/1631)
* Trailer Headers Are Now Being Emitted Properly [#1629](https://github.com/http4s/http4s/pull/1629)
* Dependency Upgrades:
   * alpn-boot-8.1.12.v20180117
   * circe-0.9.1
   * fs2-0.10.0-RC2
   * fs2-reactive-streams-0.3.0
   * jawn-fs2-0.12.0-M7
   * metrics-4.0.2
   * tomcat-9.0.4

# v0.18.0-M8 (2018-01-05)
* Dependency Upgrades:
   * argonaut-6.2.1
   * circe-0.9.0
   * fs2-0.10.0-M11
   * fs2-reactive-streams-0.2.8
   * jawn-fs2-0.12.0-M6
   * cats-1.0.1
   * cats-effect-0.8

# v0.18.0-M7 (2017-12-23)
* Relax various typeclass constraints from `Effect` to `Sync` or `Async`. [#1587](https://github.com/http4s/http4s/pull/1587)
* Operate on `Segment` instead of `Chunk` [#1588](https://github.com/http4s/http4s/pull/1588)
   * `EntityDecoder.collectBinary` and `EntityDecoder.binary` now
     return `Segment[Byte, Unit]` instead of `Chunk[Byte]`.
   * Add `EntityDecoder.binaryChunk`.
   * Add `EntityEncoder.segmentEncoder`.
   * `http4sMonoidForChunk` replaced by `http4sMonoidForSegment`.
* Add new generators for core RFC 2616 types. [#1593](https://github.com/http4s/http4s/pull/1593)
* Undo obsolete copying of bytes in `StaticFile.fromURL`. [#1202](https://github.com/http4s/http4s/pull/1202)
* Optimize conversion of `Chunk.Bytes` and `ByteVectorChunk` to `ByteBuffer. [#1602](https://github.com/http4s/http4s/pull/1602)
* Rename `read` to `send` and `write` to `receive` in websocket model. [#1603](https://github.com/http4s/http4s/pull/1603)
* Remove `MediaRange` mutable `Registry` and add `HttpCodec[MediaRange]` instance [#1597](https://github.com/http4s/http4s/pull/1597)
* Remove `Monoid[Segment[A, Unit]]` instance, which is now provided by fs2. [#1609](https://github.com/http4s/http4s/pull/1609)
* Introduce `WebSocketBuilder` to build `WebSocket` responses.  Allows headers (e.g., `Sec-WebSocket-Protocol`) on a successful handshake, as well as customization of the response to failed handshakes. [#1607](https://github.com/http4s/http4s/pull/1607)
* Don't catch exceptions thrown by `EntityDecoder.decodeBy`. Complain loudly in logs about exceptions thrown by `HttpService` rather than raised in `F`. [#1592](https://github.com/http4s/http4s/pull/1592)
* Make `abnormal-terminations` and `service-errors` Metrics names plural. [#1611](https://github.com/http4s/http4s/pull/1611)
* Refactor blaze client creation. [#1523](https://github.com/http4s/http4s/pull/1523)
   * `Http1Client.apply` returns `F[Client[F]]`
   * `Http1Client.stream` returns `Stream[F, Client[F]]`, bracketed to shut down the client.
   * `PooledHttp1Client` constructor is deprecated, replaced by the above.
   * `SimpleHttp1Client` is deprecated with no direct equivalent.  Use `Http1Client`.
* Improve client timeout and wait queue handling
   * `requestTimeout` and `responseHeadersTimeout` begin from the submission of the request.  This includes time spent in the wait queue of the pool. [#1570](https://github.com/http4s/http4s/pull/1570)
   * When a connection is `invalidate`d, try to unblock a waiting request under the same key.  Previously, the wait queue would only be checked on recycled connections.
   * When the connection pool is closed, allow connections in the wait queue to complete.
* Changes to Metrics middleware. [#1612](https://github.com/http4s/http4s/pull/1612)
   * Decrement the active requests gauge when no request matches
   * Don't count non-matching requests as 4xx in case they're composed with other services.
   * Don't count failed requests as 5xx in case they're recovered elsewhere.  They still get recorded as `service-error`s.
* Dependency upgrades:
   * async-http-client-2.0.38
   * cats-1.0.0.RC2
   * circe-0.9.0-M3
   * fs2-0.10.0-M10
   * fs2-jawn-0.12.0-M5
   * fs2-reactive-streams-0.2.7
   * scala-2.10.7 and scala-2.11.12

# v0.18.0-M6 (2017-12-08)
* Tested on Java 9.
* `Message.withContentType` now takes a `Content-Type` instead of an
  ``Option[`Content-Type`]``.  `withContentTypeOption` takes an `Option`,
  and `withoutContentType` clears it.
* `QValue` has an `HttpCodec` instance
* `AuthMiddleware` never falls through.  See
  [#1530](https://github.com/http4s/http4s/pull/1530) for more.
* `ContentCoding` is no longer a `Registry`, but has an `HttpCodec`
  instance.
* Render a banner on server startup.  Customize by calling
  `withBanner(List[String])` or `withoutBanner` on the
  `ServerBuilder`.
* Parameterize `isZippable` as a predicate of the `Response` in `GZip`
  middleware.
* Add constant for `application/vnd.api+json` MediaType.
* Limit memory consumption in `GZip` middleware
* Add `handleError`, `handleErrorWith`, `bimap`, `biflatMap`,
  `transform`, and `transformWith` to `EntityDecoder`.
* `org.http4s.util.StreamApp` and `org.http4s.util.ExitCode` are
  deprecated in favor of `fs2.StreamApp` and `fs2.StreamApp.ExitCode`,
  based on what was in http4s.
* Dependency upgrades:
  * fs2-0.10.0-M9
  * fs2-reactive-streams-0.2.6
  * jawn-fs2-0.12.0-M4
  * specs2-4.0.2

# v0.17.6 (2017-12-05)
* Fix `StaticFile` to serve files larger than `Int.MaxValue` bytes
* Dependency upgrades:
  * tomcat-8.5.24

# v0.16.6 (2017-12-04)
* Add a CSRF server middleware
* Fix `NullPointerException` when starting a Tomcat server related to `docBase`
* Log version info and server address on server startup
* Dependency upgrades:
  * jetty-9.4.8.v20171121
  * log4s-1.4.0
  * scalaz-7.2.17
  * twirl-1.3.13

# v0.18.0-M5 (2017-11-02)
* Introduced an `HttpCodec` type class that represents a type that can round
  trip to and from a `String`.  `Uri.Scheme` and `TransferCoding` are the first
  implementors, with more to follow.  Added an `HttpCodecLaws` to http4s-testing.
* `Uri.Scheme` is now its own type instead of a type alias.
* `TransferCoding` is no longer a case class. Its `coding` member is now a
  `String`, not a `CIString`. Its companion is no longer a
  `Registry`.
* Introduced `org.http4s.syntax.literals`, which contains a `StringContext` forAll
  safely constructing a `Uri.Scheme`.  More will follow.
* `org.http4s.util.StreamApp.ExitCode` moved to `org.http4s.util.ExitCode`
* Changed `AuthService[F[_], T]` to `AuthService[T, F[_]]` to support
  partial unification when combining services as a `SemigroupK`.
* Unseal the `MessageFailure` hierarchy. Previous versions of http4s had a
  `GenericParsingFailure`, `GenericDecodeFailure`, and
  `GenericMessageBodyFailure`. This was not compatible with the parameterized
  effect introduced in v0.18. Now, `MessageFailure` is unsealed, so users
  wanting precise control over the default `toHttpResponse` can implement their
  own failure conditions.
* `MessageFailure` now has an `Option[Throwable]` cause.
* Removed `KleisliInstances`. The `SemigroupK[Kleisli[F, A, ?]]` is now provided
  by cats.  Users should no longer need to import `org.http4s.implicits._` to
  get `<+>` composition of `HttpService`s
* `NonEmptyList` extensions moved from `org.http4s.util.nonEmptyList` to
  `org.http4s.syntax.nonEmptyList`.
* There is a classpath difference in log4s version between blaze and http4s in this
  milestone that will be remedied in M6. We believe these warnings are safe.
* Dependency upgrades:
  * cats-1.0.0-RC1
  * fs2-0.10.0-M8
  * fs2-reactive-streams-0.2.5

# v0.18.0-M4 (2017-10-12)
* Syntax for building requests moved from `org.http4s.client._` to
  `org.http4s.client.dsl.Http4sClientDsl[F]`, with concrete type `IO`
  available as `org.http4s.client.dsl.io._`.  This is consistent with
  http4s-dsl for servers.
* Change `StreamApp` to return a `Stream[F, ExitCode]`. The first exit code
  returned by the stream is the exit code of the JVM. This allows custom exit
  codes, and eases dead code warnings in certain constructions that involved
  mapping over `Nothing`.
* `AuthMiddleware.apply` now takes an `Kleisli[OptionT[F, ?], Request[F], T]`
  instead of a `Kleisli[F, Request[F], T]`.
* Set `Content-Type` header on default `NotFound` response.
* Merges from v0.16.5 and v0.17.5.
* Remove mutable map that backs `Method` registry. All methods in the IANA
  registry are available through `Method.all`. Custom methods should be memoized
  by other means.
* Adds an `EntityDecoder[F, Array[Byte]]` and `EntityDecoder[F, Array[Char]]`
  for symmetry with provided `EntityEncoder` instances.
* Adds `Arbitrary` instances for `Headers`, `EntityBody[F]` (currently just
  single chunk), `Entity[F]`, and `EntityEncoder[F, A]`.
* Adds `EntityEncoderLaws` for `EntityEncoder`.
* Adds `EntityCodecLaws`.  "EntityCodec" is not a type in http4s, but these
  laws relate an `EntityEncoder[F, A]` to an `EntityDecoder[F, A]`.
* There is a classpath difference in log4s version between blaze and http4s in this
  milestone that will be remedied in M6. We believe these warnings are safe.

# v0.17.5 (2017-10-12)
* Merges only.

# v0.16.5 (2017-10-11)
* Correctly implement sanitization of dot segments in static file paths
  according to RFC 3986 5.2.4. Most importantly, this fixes an issue where `...`
  is reinterpreted as `..` and can escape the root of the static file service.

# v0.18.0-M3 (2017-10-04)
* Merges only.
* There is a classpath difference in log4s version between blaze and http4s in this
  milestone that will be remedied in M6. We believe these warnings are safe.

# v0.17.4 (2017-10-04)
* Fix reading of request body in non-blocking servlet backend. It was previously
  only reading the first byte of each chunk.
* Dependency upgrades:
  * fs2-reactive-streams-0.1.1

# v0.16.4 (2017-10-04)
* Backport removal `java.xml.bind` dependency from `GZip` middleware,
  to play more nicely with Java 9.
* Dependency upgrades:
  * metrics-core-3.2.5
  * tomcat-8.0.23
  * twirl-1.3.12

# v0.18.0-M2 (2017-10-03)
* Use http4s-dsl with any effect type by either:
    *  extend `Http4sDsl[F]`
    *  create an object that extends `Http4sDsl[F]`, and extend that.
    *  `import org.http4s.dsl.io._` is still available for those who
      wish to specialize on `cats.effect.IO`
* Remove `Semigroup[F[MaybeResponse[F]]]` constraint from
  `BlazeBuilder`.
* Fix `AutoSlash` middleware when a service is mounted with a prefix.
* Publish internal http4s-parboiled2 as a separate module.  This does
  not add any new third-party dependencies, but unbreaks `sbt
  publishLocal`.
* Add `Request.from`, which respects `X-Fowarded-For` header.
* Make `F` in `EffectMessageSyntax` invariant
* Add `message.decodeJson[A]` syntax to replace awkward `message.as(implicitly,
  jsonOf[A])`. Brought into scope by importing one of the following, based on
  your JSON library of choice.
  * `import org.http4s.argonaut._`
  * `import org.http4s.circe._`
  * `import org.http4s.json4s.jackson._`
  * `import org.http4s.json4s.native._`
* `AsyncHttpClient.apply` no longer takes a `bufferSize`.  It is made
  irrelevant by fs2-reactive-streams.
* `MultipartParser.parse` no longer takes a `headerLimit`, which was unused.
* Add `maxWaitQueueLimit` (default 256) and `maxConnectionsPerRequestKey`
  (default 10) to `PooledHttp1Client`.
* Remove private implicit `ExecutionContext` from `StreamApp`. This had been
  known to cause diverging implicit resolution that was hard to debug.
* Shift execution of the routing of the `HttpService` to the `ExecutionContext`
  provided by the `JettyBuilder` or `TomcatBuilder`. Previously, it only shifted
  the response task and stream. This was a regression from v0.16.
* Add two utility execution contexts. These may be used to increase throughput
  as the server builder's `ExecutionContext`. Blocking calls on routing may
  decrease fairness or even deadlock your service, so use at your own risk:
  * `org.http4s.util.execution.direct`
  * `org.http4s.util.execution.trampoline`
* Deprecate `EffectRequestSyntax` and `EffectResponseSyntax`. These were
  previously used to provide methods such as `.putHeaders` and `.withBody`
  on types `F[Request]` and `F[Response]`.  As an alternative:
  * Call `.map` or `.flatMap` on `F[Request]` and `F[Response]` to get access
    to all the same methods.
  * Variadic headers have been added to all the status code generators in
    `Http4sDsl[F]` and method generators in `import org.http4s.client._`.
    For example:
    *  `POST(uri, urlForm, Header("Authorization", "Bearer s3cr3t"))`
    *  ``Ok("This will have an html content type!", `Content-Type`(`text/html`))``
* Restate `HttpService[F]` as a `Kleisli[OptionT[F, ?], Request[F], Response[F]]`.
* Similarly, `AuthedService[F]` as a `Kleisli[OptionT[F, ?], AuthedRequest[F], Response[F]]`.
* `MaybeResponse` is removed, because the optionality is now expressed through
  the `OptionT` in `HttpService`. Instead of composing `HttpService` via a
  `Semigroup`, compose via a `SemigroupK`. Import `org.http4s.implicits._` to
  get a `SemigroupK[HttpService]`, and chain services as `s1 <+> s2`. We hope to
  remove the need for `org.http4s.implicits._` in a future version of cats with
  [issue 1428](https://github.com/typelevel/cats/issues/1428).
* The `Service` type alias is deprecated in favor of `Kleisli`.  It used to represent
  a partial application of the first type parameter, but since version 0.18, it is
  identical to `Kleisli.
* `HttpService.lift`, `AuthedService.lift` are deprecated in favor of `Kleisli.apply`.
* Remove `java.xml.bind` dependency from `GZip` middleware to avoid an
  extra module dependency in Java 9.
* Upgraded dependencies:
    *  jawn-fs2-0.12.0-M2
    *  log4s-1.4.0
* There is a classpath difference in log4s version between blaze and http4s in this
  milestone that will be remedied in M6. We believe these warnings are safe.

# v0.17.3 (2017-10-02)
* Shift execution of HttpService to the `ExecutionContext` provided by the
  `BlazeBuilder` when using HTTP/2. Previously, it only shifted the response
  task and body stream.

# v0.16.3 (2017-09-29)
* Fix `java.io.IOException: An invalid argument was supplied` on blaze-client
  for Windows when writing an empty sequence of `ByteBuffer`s.
* Set encoding of `captureWriter` to UTF-8 instead of the platform default.
* Dependency upgrades:
  * blaze-0.12.9

# v0.17.2 (2017-09-25)
* Remove private implicit strategy from `StreamApp`. This had been known to
  cause diverging implicit resolution that was hard to debug.
* Shift execution of HttpService to the `ExecutionContext` provided by the
  `BlazeBuilder`. Previously, it only shifted the response stream. This was a
  regression from 0.16.
* Split off http4s-parboiled2 module as `"org.http4s" %% "parboiled"`. There are
  no externally visible changes, but this simplifies and speeds the http4s
  build.

# v0.16.2 (2017-09-25)
* Dependency patch upgrades:
  * async-http-client-2.0.37
  * blaze-0.12.8: changes default number of selector threads to
    from `2 * cores + 1` to `max(4, cores + 1)`.
  * jetty-9.4.7.v20170914
  * tomcat-8.5.21
  * twirl-1.3.7

# v0.17.1 (2017-09-17)
* Fix bug where metrics were not captured in `Metrics` middleware.
* Pass `redactHeadersWhen` argument from `Logger` to `RequestLogger`
  and `ResponseLogger`.

# v0.16.1 (2017-09-17)
* Publish our fork of parboiled2 as http4s-parboiled2 module.  It's
  the exact same internal code as was in http4s-core, with no external
  dependencies. By publishing an extra module, we enable a
  `publishLocal` workflow.
* Charset fixes:
  * Deprecate `CharsetRange.isSatisfiedBy` in favor of
    and ```Accept-Charset`.isSatisfiedBy`` in favor of
    ```Accept-Charset`.satisfiedBy``.
  * Fix definition of `satisfiedBy` to respect priority of
    ```Charset`.*``.
  * Add `CharsetRange.matches`.
* ContentCoding fixes:
  * Deprecate `ContentCoding.satisfiedBy` and
    `ContentCoding.satisfies` in favor of ```Accept-Encoding`.satisfiedBy``.
  * Deprecate ```Accept-Encoding`.preferred``, which has no reasonable
    interpretation in the presence of splats.
  * Add ```Accept-Language`.qValue``.
  * Fix definition of `satisfiedBy` to respect priority of
    `ContentCoding.*`.
  * Add `ContentCoding.matches` and `ContentCoding.registered`.
  * Add `Arbitrary[ContentCoding]` and ```Arbitrary[`Accept-Encoding`]``
    instances.
* LanguageTag fixes:
  * Deprecate `LanguageTag.satisfiedBy` and
    `LanguageTag.satisfies` in favor of ```Accept-Language`.satisfiedBy``.
  * Fix definition of `satisfiedBy` to respect priority of
    `LanguageTag.*` and matches of a partial set of subtags.
  * Add `LanguageTag.matches`.
  * Deprecate `LanguageTag.withQuality` in favor of new
    `LanguageTag.withQValue`.
  * Deprecate ```Accept-Language`.preferred``, which has no reasonable
    interpretation in the presence of splats.
  * Add ```Accept-Language`.qValue``.
  * Add `Arbitrary[LanguageTag]` and ```Arbitrary[`Accept-Language`]``
    instances.

# v0.17.0 (2017-09-01)
* Honor `Retry-After` header in `Retry` middleware.  The response will
  not be retried until the maximum of the backoff strategy and any
  time specified by the `Retry-After` header of the response.
* The `RetryPolicy.defaultRetriable` only works for methods guaranteed
  to not have a body.  In fs2, we can't introspect the stream to
  guarantee that it can be rerun.  To retry requests for idempotent
  request methods, use `RetryPolicy.unsafeRetriable`.  To retry
  requests regardless of method, use
  `RetryPolicy.recklesslyRetriable`.
* Fix `Logger` middleware to render JSON bodies as text, not as a hex
  dump.
* `MultipartParser.parse` returns a stream of `ByteVector` instead of
  a stream of `Byte`. This perserves chunking when parsing into the
  high-level `EntityDecoder[Multipart]`, and substantially improves
  performance on large files.  The high-level API is not affected.

# v0.16.0 (2017-09-01)
* `Retry` middleware takes a `RetryPolicy` instead of a backoff
  strategy.  A `RetryPolicy` is a function of the request, the
  response, and the number of attempts.  Wrap the previous `backoff`
  in `RetryPolicy {}` for compatible behavior.
* Expose a `Part.fileData` constructor that accepts an `EntityBody`.

# v0.17.0-RC3 (2017-08-29)
* In blaze-server, when doing chunked transfer encoding, flush the
  header as soon as it is available.  It previously buffered until the
  first chunk was available.

# v0.16.0-RC3 (2017-08-29)
* Add a `responseHeaderTimeout` property to `BlazeClientConfig`.  This
  measures the time between the completion of writing the request body
  to the reception of a complete response header.
* Upgraded dependencies:
    *  async-http-client-2.0.35

# v0.18.0-M1 (2017-08-24)

This release is the product of a long period of parallel development
across different foundation libraries, making a detailed changelog
difficult.  This is a living document, so if any important points are
missed here, please send a PR.

The most important change in http4s-0.18 is that the effect type is
parameterized.  Where previous versions were specialized on
`scalaz.concurrent.Task` or `fs2.Task`, this version supports anything
with a `cats.effect.Effect` instance.  The easiest way to port an
existing service is to replace your `Task` with `cats.effect.IO`,
which has a similar API and is already available on your classpath.
If you prefer to bring your own effect, such as `monix.eval.Task` or
stick to `scalaz.concurrent.Task` or put a transformer on `IO`, that's
fine, too!

The parameterization chanages many core signatures throughout http4s:
- `Request` and `Response` become `Request[F[_]]` and
  `Response[F[_]]`.  The `F` is the effect type of the body (i.e.,
  `Stream[F, Byte]`), or what the body `.run`s to.
- `HttpService` becomes `HttpService[F[_]]`, so that the service
  returns an `F[Response[F]]`.  Instead of constructing with
  `HttpService { ... }`, we now declare the effect type of the
  service, like `HttpService[IO] { ... }`.  This determines the type
  of request and response handled by the service.
- `EntityEncoder[A]` and `EntityDecoder[A]` are now
  `EntityEncoder[F[_], A]` and `EntityDecoder[F[_], A]`, respectively.
  These act as a codec for `Request[F]` and `Response[F]`.  In practice,
  this change tends to be transparent in the DSL.
- The server builders now take an `F` parameter, which needs to match
  the services mounted to them.
- The client now takes an `F` parameter, which determines the requests
  and responses it handles.

Several dependencies are upgraded:
- cats-1.0.0.MF
- circe-0.9.0-M1
- fs2-0.10.0-M6
- fs2-reactive-streams-0.2.2
- jawn-fs2-0.12.0-M1

# v0.17.0-RC2 (2017-08-24)
* Remove `ServiceSyntax.orNotFound(a: A): Task[Response]` in favor of
  `ServiceSyntax.orNotFound: Service[Request, Response]`

# v0.16.0-RC2 (2017-08-24)
* Move http4s-blaze-core from `org.http4s.blaze` to
  `org.http4s.blazecore` to avoid a conflict with the non-http4s
  blaze-core module.
* Change `ServiceOps` to operate on a `Service[?, MaybeResponse]`.
  Give it an `orNotFound` that returns a `Service`.  The
  `orNotFound(a: A)` overload is left for compatibility with Scala
  2.10.
* Build with Lightbend compiler instead of Typelevel compiler so we
  don't expose `org.typelevel` dependencies that are incompatible with
  ntheir counterparts in `org.scala-lang`.
* Upgraded dependencies:
    *  blaze-0.12.7 (fixes eviction notice in http4s-websocket)
    *  twirl-1.3.4

# v0.17.0-RC1 (2017-08-16)
* Port `ChunkAggregator` to fs2
* Add logging middleware
* Standardize on `ExecutionContext` over `Strategy` and `ExecutorService`
* Implement `Age` header
* Fix `Client#toHttpService` to not dispose until the body is consumed
* Add a buffered implementation of `EntityDecoder[Multipart]`
* In async-http-client, don't use `ReactiveStreamsBodyGenerator` unless there is
  a body to transmit. This fixes an `IllegalStateException: unexpected message
  type`
* Add `HSTS` middleware
* Add option to serve pre-gzipped resources
* Add RequestLogging and ResponseLogging middlewares
* `StaticFile` options return `OptionT[Task, ?]`
* Set `Content-Length` or `Transfer-Encoding: chunked` header when serving
  from a URL
* Explicitly close `URLConnection``s if we are not reading the contents
* Upgrade to:
    *  async-http-client-2.0.34
    *  fs2-0.9.7
    *  metrics-core-3.2.4
    *  scodec-bits-1.1.5

# v0.16.0-RC1 (2017-08-16)
* Remove laziness from `ArbitraryInstances`
* Support an arbitrary predicate for CORS allowed origins
* Support `Access-Control-Expose-Headers` header for CORS
* Fix thread safety issue in `EntityDecoder[XML]`
* Support IPV6 headers in `X-Forwarded-For`
* Add `status` and `successful` methods to client
* Overload `client.fetchAs` and `client.streaming` to accept a `Task[Request]`
* Replace `Instant` with `HttpDate` to avoid silent truncation and constrain
  to dates that are legally renderable in HTTP.
* Fix bug in hash code of `CIString`
* Update `request.pathInfo` when changing `request.withUri`. To keep these
  values in sync, `request.copy` has been deprecated, but copy constructors
  based on `with` have been added.
* Remove `name` from `AttributeKey`.
* Add `withFragment` and `withoutFragment` to `Uri`
* Construct `Content-Length` with `fromLong` to ensure validity, and
  `unsafeFromLong` when you can assert that it's positive.
* Add missing instances to `QueryParamDecoder` and `QueryParamEncoder`.
* Add `response.cookies` method to get a list of cookies from `Set-Cookie`
  header.  `Set-Cookie` is no longer a `Header.Extractable`, as it does
  not adhere to the HTTP spec of being concatenable by commas without
  changing semantics.
* Make servlet `HttpSession` available as a request attribute in servlet
  backends
* Fix `Part.name` to return the name from the `Content-Disposition` header
  instead of the name _of_ the `Content-Disposition` header. Accordingly, it is
  no longer a `CIString`
* `Request.toString` and `Response.toString` now redact sensitive headers. A
  method to redact arbitrary headers is added to `Headers`.
* `Retry-After` is now modeled as a `Either[HttpDate, Long]` to reflect either
  an http-date or delta-seconds value.
* Look for index.html in `StaticFile` when rendering a directory instead of
  returning `401 Unauthorized`.
* Limit dates to a minimum of January 1, 1900, per RFC.
* Add `serviceErrorHandler` to `ServerBuilder` to allow pluggable error handlers
  when a server backend receives a failed task or a thrown Exception when
  invoking a service. The default calls `toHttpResponse` on `MessageFailure` and
  closes the connection with a `500 InternalServerError` on other non-fatal
  errors.  Fatal errors are left to the server.
* `FollowRedirect` does not propagate sensitive headers when redirecting to a
  different authority.
* Add Content-Length header to empty response generators
* Upgraded dependencies:
    *  async-http-client-2.0.34
    *  http4s-websocket-0.2.0
    *  jetty-9.4.6.v20170531
    *  json4s-3.5.3
    *  log4s-1.3.6
    *  metrics-core-3.2.3
    *  scala-2.12.3-bin-typelevel-4
    *  scalaz-7.2.15
    *  tomcat-8.5.20

# v0.15.16 (2017-07-20)
* Backport rendering of details in `ParseFailure.getMessage`

# ~~v0.15.15 (2017-07-20)~~
* Oops. Same as v0.15.14.

# v0.15.14 (2017-07-10)
* Close parens in `Request.toString`
* Use "message" instead of "request" in message body failure messages
* Add `problem+json` media type
* Tolerate `[` and `]` in queries parsing URIs. These characters are parsed, but
  percent-encoded.

# v0.17.0-M3 (2017-05-27)
* Fix file corruption issue when serving static files from the classpath

# v0.16.0-M3 (2017-05-25)
* Fix `WebjarService` so it matches assets.
* `ServerApp` overrides `process` to leave a single abstract method
* Add gzip trailer in `GZip` middleware
* Upgraded dependencies:
    *  circe-0.8.0
    *  jetty-9.4.5.v20170502
    *  scalaz-7.2.13
    *  tomcat-8.5.15
* `ProcessApp` uses a `Process[Task, Nothing]` rather than a
  `Process[Task, Unit]`
* `Credentials` is split into `Credentials.AuthParams` for key-value pairs and
  `Credentials.Token` for legacy token-based schemes.  `OAuthBearerToken` is
  subsumed by `Credentials.Token`.  `BasicCredentials` no longer extends
  `Credentials`, but is extractable from one.  This model permits the
  definition of other arbitrary credential schemes.
* Add `fromSeq` constructor to `UrlForm`
* Allow `WebjarService` to pass on methods other than `GET`.  It previously
  threw a `MatchError`.

# v0.15.13 (2017-05-25)
* Patch-level upgrades to dependencies:
    *  async-http-client-2.0.32
    *  blaze-0.12.6 (fixes infinite loop in some SSL handshakes)
    *  jetty-9.3.19.v20170502
    *  json4s-3.5.2
    *  tomcat-8.0.44

# v0.15.12 (2017-05-11)
* Fix GZip middleware to render a correct stream

# v0.17.0-M2 (2017-04-30)
* `Timeout` middleware takes an implicit `Scheduler` and
  `ExecutionContext`
* Bring back `http4s-async-client`, based on `fs2-reactive-stream`
* Restore support for WebSockets

# v0.16.0-M2 (2017-04-30)
* Upgraded dependencies:
    *  argonaut-6.2
    *  jetty-9.4.4.v20170414
    *  tomcat-8.5.14
* Fix `ProcessApp` to terminate on process errors
* Set `secure` request attribute correctly in blaze server
* Exit with code `-1` when `ProcessApp` fails
* Make `ResourceService` respect `If-Modified-Since`
* Rename `ProcessApp.main` to `ProcessApp.process` to avoid overload confusio
* Avoid intermediate String allocation in Circe's `jsonEncoder`
* Adaptive `EntityDecoder[Json]` for circe: works directly from a ByteBuffer for
  small bodies, and incrementally through jawn for larger.
* Capture more context in detail message of parse errors

# v0.15.11 (2017-04-29)
* Upgrade to blaze-0.12.5 to pick up fix for `StackOverflowError` in
  SSL handshake

# v0.15.10 (2017-04-28)
* Patch-level upgrades to dependencies
* argonaut-6.2
* scalaz-7.2.12
* Allow preambles and epilogues in multipart bodies
* Limit multipart headers to 40 kilobytes to avoid unbounded buffering
  of long lines in a header
* Remove `' '` and `'?'` from alphabet for generated multipart
  boundaries, as these are not token characters and are known to cause
  trouble for some multipart implementations
* Fix multipart parsing for unlucky input chunk sizes

# v0.15.9 (2017-04-19)
* Terminate `ServerApp` even if the server fails to start
* Make `ResourceService` respect `If-Modified-Since`
* Patch-level upgrades to dependencies:
* async-http-client-2.0.31
* jetty-9.3.18.v20170406
* json4s-3.5.1
* log4s-1.3.4
* metrics-core-3.1.4
* scalacheck-1.13.5
* scalaz-7.1.13 or scalaz-7.2.11
* tomcat-8.0.43

# v0.17.0-M1 (2017-04-08)
* First release on cats and fs2
    *  All scalaz types and typeclasses replaced by cats equivalengts
	* `scalaz.concurrent.Task` replaced by `fs2.Task`
	* `scalaz.stream.Process` replaced by `fs2.Stream`
* Roughly at feature parity with v0.16.0-M1. Notable exceptions:
	* Multipart not yet supported
	* Web sockets not yet supported
	* Client retry middleware can't check idempotence of requests
	* Utilties in `org.http4s.util.io` not yet ported

# v0.16.0-M1 (2017-04-08)
* Fix type of `AuthedService.empty`
* Eliminate `Fallthrough` typeclass.  An `HttpService` now returns
  `MaybeResponse`, which can be a `Response` or `Pass`.  There is a
  `Semigroup[MaybeResponse]` instance that allows `HttpService`s to be
  chained as a semigroup.  `service orElse anotherService` is
  deprecated in favor of `service |+| anotherService`.
* Support configuring blaze and Jetty servers with a custom
  `SSLContext`.
* Upgraded dependencies for various modules:
    *  async-http-client-2.0.31
    *  circe-0.7.1
    *  jetty-9.4.3.v20170317
    *  json4s-3.5.1
    *  logback-1.2.1
    *  log4s-1.3.4
    *  metrics-3.2.0
    *  scalacheck-1.13.5
    *  tomcat-8.0.43
* Deprecate `EntityEncoder[ByteBuffer]` and
  `EntityEncoder[CharBuffer]`.
* Add `EntityDecoder[Unit]`.
* Move `ResponseClass`es into `Status`.
* Use `SSLContext.getDefault` by default in blaze-client.  Use
  `BlazeServerConfig.insecure` to ignore certificate validity.  But
  please don't.
* Move `CIString` syntax to `org.http4s.syntax`.
* Bundle an internal version of parboiled2.  This decouples core from
  shapeless, allowing applications to use their preferred version of
  shapeless.
* Rename `endpointAuthentication` to `checkEndpointAuthentication`.
* Add a `WebjarService` for serving files out of web jars.
* Implement `Retry-After` header.
* Stop building with `delambdafy` on Scala 2.11.
* Eliminate finalizer on `BlazeConnection`.
* Respond OK to CORS pre-flight requests even if the wrapped service
  does not return a successful response.  This is to allow `CORS`
  pre-flight checks of authenticated services.
* Deprecate `ServerApp` in favor of `org.http4s.util.ProcessApp`.  A
  `ProcessApp` is easier to compose all the resources a server needs via
  `Process.bracket`.
* Implement a `Referer` header.

# v0.15.8 (2017-04-06)
* Cache charset lookups to avoid synchronization.  Resolution of
  charsets is synchronized, with a cache size of two.  This avoids
  the synchronized call on the HTTP pool.
* Strip fragment from request target in blaze-client.  An HTTP request
  target should not include the fragment, and certain servers respond
  with a `400 Bad Request` in their presence.

# v0.15.7 (2017-03-09)
* Change default server and client executors to a minimum of four
  threads.
* Bring scofflaw async-http-client to justice for its brazen
  violations of Reactive Streams Rule 3.16, requesting of a null
  subscription.
* Destroy Tomcat instances after stopping, so they don't hold the port
* Deprecate `ArbitraryInstances.genCharsetRangeNoQuality`, which can
  cause deadlocks
* Patch-level upgrades to dependencies:
    *  async-http-client-2.0.30
    *  jetty-9.3.16.v20170120
    *  logback-1.1.11
    *  metrics-3.1.3
    *  scala-xml-1.0.6
    *  scalaz-7.2.9
    *  tomcat-8.0.41
    *  twirl-1.2.1

# v0.15.6 (2017-03-03)
* Log unhandled MessageFailures to `org.http4s.server.message-failures`

# v0.15.5 (2017-02-20)
* Allow services wrapped in CORS middleware to fall through
* Don't log message about invalid CORS headers when no `Origin` header present
* Soften log about invalid CORS headers from info to debug

# v0.15.4 (2017-02-12)
* Call `toHttpResponse` on tasks failed with `MessageFailure`s from
  `HttpService`, to get proper 4xx handling instead of an internal
  server error.

# v0.15.3 (2017-01-17)
* Dispose of redirect responses in `FollowRedirect`. Fixes client deadlock under heavy load
* Refrain from logging headers with potentially sensitive info in blaze-client
* Add `hashCode` and `equals` to `Headers`
* Make `challenge` in auth middlewares public to facilitate composing multiple auth mechanisms
* Fix blaze-client detection of stale connections

# v0.15.2 (2016-12-29)
* Add helpers to add cookies to requests

# v0.12.6 (2016-12-29)
* Backport rendering of details in `ParseFailure.getMessage`

# ~~v0.12.5 (2016-12-29)~~
* ~~Backport rendering of details in `ParseFailure.getMessage`~~ Oops.

# v0.15.1 (2016-12-20)
* Fix GZip middleware to fallthrough non-matching responses
* Fix UnsupportedOperationException in `Arbitrary[Uri]`
* Upgrade to Scala 2.12.1 and Scalaz 7.2.8

# v0.15.0 (2016-11-30)
* Add support for Scala 2.12
* Added `Client.fromHttpService` to assist with testing.
* Make all case classes final where possible, sealed where not.
* Codec for Server Sent Events (SSE)
* Added JSONP middleware
* Improve Expires header to more easily build the header and support parsing of the header
* Replce lazy `Raw.parsed` field with a simple null check
* Added support for Zipkin headers
* Eliminate response attribute for detecting fallthrough response.
  The fallthrough response must be `Response.fallthrough`.
* Encode URI path segments created with `/`
* Introduce `AuthedRequest` and `AuthedService` types.
* Replace `CharSequenceEncoder` with `CharBufferEncoder`, assuming
  that `CharBuffer` and `String` are the only `CharSequence`s one
  would want to encode.
* Remove `EnittyEncoder[Char]` and `EntityEncoder[Byte]`.  Send an
  array, buffer, or String if you want this.
* Add `DefaultHead` middleware for `HEAD` implementation.
* Decouple `http4s-server` from Dropwizard Metrics.  Metrics code is
  in the new `http4s-metrics` module.
* Allow custom scheduler for timeout middleware.
* Add parametric empty `EntityEncoder` and `EntityEncoder[Unit]`.
* Replace unlawful `Order[CharsetRange]` with `Equal[CharsetRange]`.
* Auth middlewares renamed `BasicAuth` and `DigestAuth`.
* `BasicAuth` passes client password to store instead of requesting
  password from store.
* Remove realm as an argument to the basic and digest auth stores.
* Basic and digest auth stores return a parameterized type instead of
  just a String username.
* Upgrade to argonaut-6.2-RC2, circe-0.6.1, json4s-3.5.0

# v0.14.11 (2016-10-25)
* Fix expansion of `uri` and `q` macros by qualifying with `_root_`

# v0.14.10 (2016-10-12)
* Include timeout type and duration in blaze client timeouts

# v0.14.9 (2016-10-09)
* Don't use `"null"` as query string in servlet backends for requests without a query string

# v0.14.8 (2016-10-04)
* Allow param names in UriTemplate to have encoded, reserved parameters
* Upgrade to blaze-0.12.1, to fix OutOfMemoryError with direct buffers
* Upgrade to Scalaz 7.1.10/7.2.6
* Upgrade to Jetty 9.3.12
* Upgrade to Tomcat 8.0.37

# v0.14.7 (2016-09-25)
* Retry middleware now only retries requests with idempotent methods
  and pure bodies and appropriate status codes
* Fix bug where redirects followed when an effectful chunk (i.e., `Await`) follows pure ones.
* Don't uppercase two hex digits after "%25" when percent encoding.
* Tolerate invalid percent-encodings when decoding.
* Omit scoverage dependencies from POM

# v0.14.6 (2016-09-11)
* Don't treat `Kill`ed responses (i.e., HEAD requests) as abnormal
  termination in metrics

# v0.14.5 (2016-09-02)
* Fix blaze-client handling of HEAD requests

# v0.14.4 (2016-08-29)
* Don't render trailing "/" for URIs with empty paths
* Avoid calling tail of empty list in `/:` extractor

# v0.14.3 (2016-08-24)
* Follow 301 and 302 responses to POST with a GET request.
* Follow all redirect responses to HEAD with a HEAD request.
* Fix bug where redirect response is disposed prematurely even if not followed.
* Fix bug where payload headers are sent from original request when
  following a redirect with a GET or HEAD.
* Return a failed task instead of throwing when a client callback
  throws an exception. Fixes a resource leak.
* Always render `Date` header in GMT.
* Fully support the three date formats specified by RFC 7231.
* Always specify peer information in blaze-client SSL engines
* Patch upgrades to latest async-http-client, jetty, scalaz, and scalaz-stream

# v0.14.2 (2016-08-10)
* Override `getMessage` in `UnexpectedStatus`

# v0.14.1 (2016-06-15)
* Added the possibility to specify custom responses to MessageFailures
* Address issue with Retry middleware leaking connections
* Fixed the status code for a semantically invalid request to `422 UnprocessableEntity`
* Rename `json` to `jsonDecoder` to reduce possibility of implicit shadowing
* Introduce the `ServerApp` trait
* Deprectate `onShutdown` and `awaitShutdown` in `Server`
* Support for multipart messages
* The Path extractor for Long now supports negative numbers
* Upgrade to scalaz-stream-0.8.2(a) for compatibility with scodec-bits-1.1
* Downgrade to argonaut-6.1 (latest stable release) now that it cross builds for scalaz-7.2
* Upgrade parboiled2 for compatibility with shapeless-2.3.x

# ~~v0.14.0 (2016-06-15)~~
* Recalled. Use v0.14.1 instead.

# v0.13.3 (2016-06-15)
* Address issue with Retry middleware leaking connections.
* Pass the reason string when setting the `Status` for a successful `ParseResult`.

# v0.13.2 (2016-04-13)
* Fixes the CanBuildFrom for RequestCookieJar to avoid duplicates.
* Update version of jawn-parser which contains a fix for Json decoding.

# v0.13.1 (2016-04-07)
* Remove implicit resolution of `DefaultExecutor` in blaze-client.

# v0.13.0 (2016-03-29)
* Add support for scalaz-7.2.x (use version 0.13.0a).
* Add a client backed based on async-http-client.
* Encode keys when rendering a query string.
* New entity decoder based on json4s' extract.
* Content-Length now accepts a Long.
* Upgrade to circe-0.3, json4s-3.3, and other patch releases.
* Fix deadlocks in blaze resulting from default executor on single-CPU machines.
* Refactor `DecodeFailure` into a new `RequestFailure` hierarchy.
* New methods for manipulating `UrlForm`.
* All parsed headers get a `parse` method to construct them from their value.
* Improve error message for unsupported media type decoding error.
* Introduce `BlazeClientConfig` class to simplify client construction.
* Unify client executor service semantics between blaze-client and async-http-client.
* Update default response message for UnsupportedMediaType failures.
* Add a `lenient` flag to blazee configuration to accept illegal characters in headers.
* Remove q-value from `MediaRange` and `MediaType`, replaced by `MediaRangeAndQValue`.
* Add `address` to `Server` trait.
* Lazily construct request body in Servlet NIO to support HTTP 100.
* Common operations pushed down to `MessageOps`.
* Fix loop in blaze-client when no connection can be established.
* Privatize most of the blaze internal types.
* Enable configuration of blaze server parser lengths.
* Add trailer support in blaze client.
* Provide an optional external executor to blaze clients.
* Fix Argonaut string interpolation

# v0.12.4 (2016-03-10)
* Fix bug on rejection of invalid URIs.
* Do not send `Transfer-Encoding` or `Content-Length` headers for 304 and others.
* Don't quote cookie values.

# v0.12.3 (2016-02-24)
* Upgrade to jawn-0.8.4 to fix decoding escaped characters in JSON.

# v0.12.2 (2016-02-22)
* ~~Upgrade to jawn-0.8.4 to fix decoding escaped characters in JSON.~~ Oops.

# v0.12.1 (2016-01-30)
* Encode keys as well as values when rendering a query.
* Don't encode '?' or '/' when encoding a query.

# v0.12.0 (2016-01-15)
* Refactor the client API for resource safety when not reading the entire body.
* Rewrite client connection pool to support maximum concurrent
  connections instead of maximum idle connections.
* Optimize body collection for better connection keep-alive rate.
* Move `Service` and `HttpService`, because a `Client` can be viewed as a `Service`.
* Remove custom `DateTime` in favor of `java.time.Instant`.
* Support status 451 Unavailable For Legal Reasons.
* Various blaze-client optimizations.
* Don't let Blaze `IdentityWriter` write more than Content-Length bytes.
* Remove `identity` `Transfer-Encoding`, which was removed in HTTP RFC errata.
* In blaze, `requireClose` is now the return value of `writeEnd`.
* Remove body from `Request.toString` and `Response.toString`.
* Move blaze parser into its own class.
* Trigger a disconnect if an ignored body is too long.
* Configurable thread factories for happier profiling.
* Fix possible deadlock in default client execution context.

# v0.11.3 (2015-12-28)
* Blaze upgrade to fix parsing HTTP responses without a reason phrase.
* Don't write more than Content-Length bytes in blaze.
* Fix infinite loop in non-blocking Servlet I/O.
* Never write a response body on HEAD requests to blaze.
* Add missing `'&'` between multivalued k/v pairs in `UrlFormCodec.encode`

# v0.11.2 (2015-12-04)
* Fix stack safety issue in async servlet I/O.
* Reduce noise from timeout exceptions in `ClientTimeoutStage`.
* Address file descriptor leaks in blaze-client.
* Fix `FollowRedirect` middleware for 303 responses.
* Support keep-alives for client requests with bodies.

# v0.11.1 (2015-11-29)
* Honor `connectorPoolSize` and `bufferSize` parameters in `BlazeBuilder`.
* Add convenient `ETag` header constructor.
* Wait for final chunk to be written before closing the async context in non-blocking servlet I/O.
* Upgrade to jawn-streamz-0.7.0 to use scalaz-stream-0.8 across the board.

# v0.11.0 (2015-11-20)
* Upgrade to scalaz-stream 0.8
* Add Circe JSON support module.
* Add ability to require content-type matching with EntityDecoders.
* Cleanup blaze-client internals.
* Handle empty static files.
* Add ability to disable endpoint authentication for the blaze client.
* Add charset encoding for Argonaut JSON EntityEncoder.

# v0.10.1 (2015-10-07)
* Processes render data in chunked encoding by default.
* Incorporate type name into error message of QueryParam.
* Comma separate Access-Control-Allow-Methods header values.
* Default FallThrough behavior inspects for the FallThrough.fallthroughKey.

# v0.10.0 (2015-09-03)
* Replace `PartialService` with the `Fallthrough` typeclass and `orElse` syntax.
* Rename `withHeaders` to `replaceAllHeaders`
* Set https endpoint identification algorithm when possible.
* Stack-safe `ProcessWriter` in blaze.
* Configureable number of connector threads and buffer size in blaze-server.

# v0.9.3 (2015-08-27)
* Trampoline recursive calls in blaze ProcessWriter.
* Handle server hangup and body termination correctly in blaze client.

# v0.9.2 (2015-08-26)
* Bump http4s-websockets to 1.0.3 to properly decode continuation opcode.
* Fix metrics incompatibility when using Jetty 9.3 backend.
* Preserve original headers when appending as opposed to quoting.

# v0.8.5 (2015-08-26)
* Preserve original headers when appending as opposed to quoting.
* Upgrade to jawn-0.8.3 to avoid transitive dependency on GPL2 jmh

# v0.9.1 (2015-08-19)
* Fix bug in servlet nio handler.

# v0.9.0 (2015-08-15)
* Require Java8.
* `StaticFile` uses the filename extension exclusively to determine media-type.
* Add `/` method to `Uri`.
* Add `UrlFormLifter` middleware to aggregate url-form parameters with the query parameters.
* Add local address information to the `Request` type.
* Add a Http method 'or' (`|`) extractor.
* Add `VirtualHost` middleware for serving multiple sites from one server.
* Add websocket configuration to the blaze server builder.
* Redefine default timeout status code to 500.
* Redefine the `Service` arrow result from `Task[Option[_]]` to `Task[_]`.
* Don't extend `AllInstances` with `Http4s` omnibus import object.
* Use UTF-8 as the default encoding for text bodies.
* Numerous bug fixes by numerous contributors!

# v0.8.4 (2015-07-13)
* Honor the buffer size parameter in gzip middleware.
* Handle service exceptions in servlet backends.
* Respect asyncTimeout in servlet backends.
* Fix prefix mounting bug in blaze-server.
* Do not apply CORS headers to unsuccessful OPTIONS requests.

# v0.8.3 (2015-07-02)
* Fix bug parsing IPv4 addresses found in URI construction.

# v0.8.2 (2015-06-22)
* Patch instrumented handler for Jetty to time async contexts correctly.
* Fix race condition with timeout registration and route execution in blaze client
* Replace `ConcurrentHashMap` with synchronized `HashMap` in `staticcontent` package.
* Fix static content from jars by avoiding `"//"` in path uris when serving static content.
* Quote MediaRange extensions.
* Upgrade to jawn-streamz-0.5.0 and blaze-0.8.2.
* Improve error handling in blaze-client.
* Respect the explicit default encoding passed to `decodeString`.

# v0.8.1 (2015-06-16)
* Authentication middleware integrated into the server package.
* Static content tools integrated into the server package.
* Rename HttpParser to HttpHeaderParser and allow registration and removal of header parsers.
* Make UrlForm EntityDecoder implicitly resolvable.
* Relax UrlForm parser strictness.
* Add 'follow redirect' support as a client middleware.
* Add server middleware for auto retrying uris of form '/foo/' as '/foo'.
* Numerous bug fixes.
* Numerous version bumps.

# ~~v0.8.0 (2015-06-16)~~
* Mistake.  Go straight to v0.8.1.

# v0.7.0 (2015-05-05)
* Add QueryParamMatcher to the dsl which returns a ValidationNel.
* Dsl can differentiate between '/foo/' and '/foo'.
* Added http2 support for blaze backend.
* Added a metrics middleware usable on all server backends.
* Websockets are now modeled by an scalaz.stream.Exchange.
* Add `User-Agent` and `Allow` header types and parsers.
* Allow providing a Host header to the blaze client.
* Upgrade to scalaz-stream-7.0a.
* Added a CORS middleware.
* Numerous bug fixes.
* Numerous version bumps.

# v0.6.5 (2015-03-29)
* Fix bug in Request URI on servlet backend with non-empty context or servlet paths.
* Allow provided Host header for Blaze requests.

# v0.6.4 (2015-03-15)
* Avoid loading javax.servlet.WriteListener when deploying to a servlet 3.0 container.

# ~~v0.6.3 (2015-03-15)~~
* Forgot to pull origin before releasing.  Use v0.6.4 instead.

# v0.6.2 (2015-02-27)
* Use the thread pool provided to the Jetty servlet builder.
* Avoid throwing exceptions when parsing headers.
* Make trailing slash insignificant in service prefixes on servlet containers.
* Fix mapping of servlet query and mount prefix.

# v0.6.1 (2015-02-04)
* Update to blaze-0.5.1
* Remove unneeded error message (90b2f76097215)
* GZip middleware will not throw an exception if the AcceptEncoding header is not gzip (ed1b2a0d68a8)

# v0.6.0 (2015-01-27)

* http4s-core
* Remove ResponseBuilder in favor of Response companion.
* Allow '';'' separators for query pairs.
* Make charset on Message an Option.
* Add a `flatMapR` method to EntityDecoder.
* Various enhancements to QueryParamEncoder and QueryParamDecoder.
* Make Query an IndexedSeq.
* Add parsers for Location and Proxy-Authenticate headers.
* Move EntityDecoder.apply to `Request.decode` and `Request.decodeWith`
* Move headers into `org.http4s.headers` package.
* Make UriTranslation respect scriptName/pathInfo split.
* New method to resolve relative Uris.
* Encode query and fragment of Uri.
* Codec and wrapper type for URL-form-encoded bodies.

* http4s-server
* Add SSL support to all server builders.

* http4s-blaze-server
* Add Date header to blaze-server responses.
* Close connection when error happens during body write in blaze-server.

* http4s-servlet
* Use asynchronous servlet I/O on Servlet 3.1 containers.
* ServletContext syntax for easy mounting in a WAR deployment.
* Support Dropwizard Metrics collection for servlet containers.

* http4s-jawn
* Empty strings are a JSON decoding error.

* http4s-argonaut
* Add codec instances for Argonaut's CodecJson.

* http4s-json4s
* Add codec instances for Json4s' Reader/Writer.

* http4s-twirl
* New module to support Twirl templates

* http4s-scala-xml
* Split scala-xml support into http4s-scala-xml module.
* Change inferred type of `scala.xml.Elem` to `application/xml`.

* http4s-client
* Support for signing oauth-1 requests in client.

* http4s-blaze-client
* Fix blaze-client when receiving HTTP1 response without Content-Length header.
* Change default blaze-client executor to variable size.
* Fix problem with blaze-client timeouts.

# v0.5.4 (2015-01-08)
* Upgrade to blaze 0.4.1 to fix header parsing issue in blaze http/1.x client and server.

# v0.5.3 (2015-01-05)
* Upgrade to argonaut-6.1-M5 to match jawn. [#157](https://github.com/http4s/http4s/issues/157)

# v0.5.2 (2015-01-02)
* Upgrade to jawn-0.7.2.  Old version of jawn was incompatible with argonaut. [#157](https://github.com/http4s/http4s/issues/157)

# v0.5.1 (2014-12-23)
* Include context path in calculation of scriptName/pathInfo. [#140](https://github.com/http4s/http4s/issues/140)
* Fix bug in UriTemplate for query params with multiple keys.
* Fix StackOverflowError in query parser. [#147](https://github.com/http4s/http4s/issues/147)
* Allow ';' separators for query pairs.

# v0.5.0 (2014-12-11)
* Client syntax has evloved and now will include Accept headers when used with EntityDecoder
* Parse JSON with jawn-streamz.
* EntityDecoder now returns an EitherT to make decoding failure explicit.
* Renamed Writable to EntityEncoder
* New query param typeclasses for encoding and decoding query strings.
* Status equality now discards the reason phrase.
* Match AttributeKeys as singletons.
* Added async timeout listener to servlet backends.
* Start blaze server asynchronously.
* Support specifying timeout and executor in blaze-client.
* Use NIO for encoding files.

# v0.4.2 (2014-12-01)
* Fix whitespace parsing in Authorization header [#87](https://github.com/http4s/http4s/issues/87)

# v0.4.1 (2014-11-20)
* `Uri.query` and `Uri.fragment` are no longer decoded. [#75](https://github.com/http4s/http4s/issues/75)

# v0.4.0 (2014-11-18)

* Change HttpService form a `PartialFunction[Request,Task[Response]]`
  to `Service[Request, Response]`, a type that encapsulates a `Request => Task[Option[Response]]`
* Upgrade to scalaz-stream-0.6a
* Upgrade to blaze-0.3.0
* Drop scala-logging for log4s
* Refactor ServerBuilders into an immutable builder pattern.
* Add a way to control the thread pool used for execution of a Service
* Modernize the Renderable/Renderer framework
* Change Renderable append operator from ~ to <<
* Split out the websocket codec and types into a seperate package
* Added ReplyException, an experimental way to allow an Exception to encode
  a default Response on for EntityDecoder etc.
* Many bug fixes and slight enhancements

# v0.3.0 (2014-08-29)

* New client API with Blaze implementation
* Upgrade to scalaz-7.1.0 and scalaz-stream-0.5a
* JSON Writable support through Argonaut and json4s.
* Add EntityDecoders for parsing bodies.
* Moved request and response generators to http4s-dsl to be more flexible to
  other frameworks'' syntax needs.
* Phased out exception-throwing methods for the construction of various
  model objects in favor of disjunctions and macro-enforced literals.
* Refactored imports to match the structure followed by [scalaz](https://github.com/scalaz/scalaz).

# v0.2.0 (2014-07-15)

* Scala 2.11 support
* Spun off http4s-server module. http4s-core is neutral between server and
the future client.
* New builder for running Blaze, Jetty, and Tomcat servers.
* Configurable timeouts in each server backend.
* Replace Chunk with scodec.bits.ByteVector.
* Many enhancements and bugfixes to URI type.
* Drop joda-time dependency for slimmer date-time class.
* Capitalized method names in http4s-dsl.

# v0.1.0 (2014-04-15)

* Initial public release.<|MERGE_RESOLUTION|>--- conflicted
+++ resolved
@@ -8,7 +8,6 @@
 Maintenance branches are merged before each new release. This change log is
 ordered chronologically, so each release contains all changes described below it.
 
-<<<<<<< HEAD
 # v0.23.7 (2021-12-07)
 
 This is a maintenance release, binary compatible with the 0.23.x series.  It additionally includes a merge forward of the changes in v0.22.8.
@@ -73,7 +72,6 @@
 * @MasseGuillaume made their first contribution in https://github.com/http4s/http4s/pull/5622
 
 **Full Changelog**: https://github.com/http4s/http4s/compare/v0.23.6...v0.23.7
-=======
 # v0.22.8 (2021-12-07)
 
 This is a maintenance release, binary compatible with the 0.22.x series.
@@ -190,7 +188,6 @@
 * @gaspb made their first contribution in https://github.com/http4s/http4s/pull/5504
 * @sbly made their first contribution in https://github.com/http4s/http4s/pull/5564
 * @plokhotnyuk made their first contribution in https://github.com/http4s/http4s/pull/5556
->>>>>>> 1d25fdd8
 
 # v1.0.0-M29 (2021-10-11)
 
