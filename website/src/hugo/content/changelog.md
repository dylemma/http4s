--- conflicted
+++ resolved
@@ -8,17 +8,13 @@
 ordered chronologically, so each release contains all changes described below
 it.
 
-<<<<<<< HEAD
 # v1.0.0-M19 (2021-03-03)
 
 This is the first 1.0 milestone with Scala 3 support.  Scala 3.0.0-RC1 is supported for all modules except http4s-boopickle, http4s-scalatags, and http4s-twirl.
 
 This release contains all the changes of v0.22.0-M5.
 
-# v0.22.0-M5
-=======
 # v0.22.0-M5 (2021-03-03)
->>>>>>> 7972cf7e
 
 This is the first release with Scala 3 support.  Scala 3.0.0-RC1 is supported for all modules except http4s-boopickle, http4s-scalatags, and http4s-twirl.
 
@@ -49,7 +45,10 @@
 
 * [#4554](https://github.com/http4s/http4s/pull/4554): Remove deprecated `DecodeResult` methods
 
-<<<<<<< HEAD
+#### Enhancements
+
+* [#4579](https://github.com/http4s/http4s/pull/4579): Regenerate MimeDB from the IANA registry
+
 # v1.0.0-M18 (2021-03-02)
 
 Includes changes from v0.22.0-M4.
@@ -91,11 +90,6 @@
 ~~# v1.0.0-M17 (2021-03-02)~~
 
 Missed the forward merges from 0.22.0-M4. Proceed directly to 1.0.0-M18.
-=======
-#### Enhancements
-
-* [#4579](https://github.com/http4s/http4s/pull/4579): Regenerate MimeDB from the IANA registry
->>>>>>> 7972cf7e
 
 # v0.22.0-M4 (2021-03-02)
 
