---
menu: main
weight: 101
title: Changelog
---

Maintenance branches are merged before each new release. This change log is
ordered chronologically, so each release contains all changes described below
it.

<<<<<<< HEAD
# v1.0.0-M4 (2020-08-09)

This milestone merges the changes in 0.21.7.
It is not binary compatible with 1.0.0-M3

## Breaking changes

* [#3577](https://github.com/http4s/http4s/pull/3577): Add a model of the `Max-Forwards` header.
* [#3567](https://github.com/http4s/http4s/pull/3577): Add a model of the `Content-Language` header.
* [#3555](https://github.com/http4s/http4s/pull/3555): Support for UTF-8 basic authentication, per [RFC7617](https://tools.ietf.org/html/rfc7617). Attempt to decode Basic auth credentials as UTF-8, falling back to ISO-8859-1. Provide a charset to `BasicCredentials` that allows encoding with an arbitrary charset, defaulting to UTF-8. 
* [#3583](https://github.com/http4s/http4s/pull/3583): Allow configuration of `CirceInstances` to permit duplicate keys
* [#3587](https://github.com/http4s/http4s/pull/3587): Model `Access-Control-Allow-Headers` header

## Documentation

* [#3571](https://github.com/http4s/http4s/pull/3571): Fix comments in deprecated `AgentToken`, `AgentComment`, and `AgentProduct`.

## Dependency updates

* dropwizard-metrics-4.1.12
=======
# v0.21.8

## Bugfixes

* [#3666](https://github.com/http4s/http4s/pull/3666): In CSRF middleware, always use the `onFailure` handler instead of a hardcoded 403 response
* [#3716](https://github.com/http4s/http4s/pull/3716): Fail in `Method.fromString` when a token is succeeded by non-token characters.
* [#3743](https://github.com/http4s/http4s/pull/3743): Fix `ListSep` parser according to RFC.

## Enhancements

* [#3605](https://github.com/http4s/http4s/pull/3605): Improve header parsing in Ember
* [#3634](https://github.com/http4s/http4s/pull/3634): Query parameter codecs for `LocalDate` and `ZonedDate`
* [#3659](https://github.com/http4s/http4s/pull/3659): Make requests to mock client cancelable
* [#3701](https://github.com/http4s/http4s/pull/3701): In `matchHeader`, only parse headers with matching names. This improves parsing laziness.

## Documentation

* [#3693](https://github.com/http4s/http4s/pull/3693): Fix some typos
* [#3703](https://github.com/http4s/http4s/pull/3703): Fix non-compiling example in streaming.md
* [#3670](https://github.com/http4s/http4s/pull/3670): Add scaladocs for various headers, including RFC links
* [#3692](https://github.com/http4s/http4s/pull/3692): Mention partial unification is no longer needed in Scala 2.13
* [#3710](https://github.com/http4s/http4s/pull/3710): Add docs for `OptionalValidatingQueryParamDecoderMatcher`
* [#3712](https://github.com/http4s/http4s/pull/3712): Add integrations.md with feature comparison of backends

## Miscellaneous

* [#3742](https://github.com/http4s/http4s/pull/3742): Drop JDK14 tests for JDK15

## Dependency updates

* dropwizard-metrics-4.1.12.1
* fs2-2.4.3
* scalafix-0.9.21
* tomcat-9.0.38
>>>>>>> 5138ab36

# v0.21.7 (2020-08-08)

## Bugfixes

* [#3548](https://github.com/http4s/http4s/pull/3548): Fixes `IllegalStateException` when a path matches a directory in `ResourceService`
* [#3546](https://github.com/http4s/http4s/pull/3546): In ember, encode headers as ISO-8859-1. Includes performance improvements
* [#3550](https://github.com/http4s/http4s/pull/3550): Don't attempt to decompress empty response bodies in `GZip` client middleware
* [#3598](https://github.com/http4s/http4s/pull/3598): Fix connection keep-alives in ember-client
* [#3594](https://github.com/http4s/http4s/pull/3594): Handle `FileNotFoundException` in `StaticFile.fromURL` by returning a 404 response
* [#3625](https://github.com/http4s/http4s/pull/3625): Close `URLConnection` in `StaticFile.fromURL` when the resource is not expired
* [#3624](https://github.com/http4s/http4s/pull/3624): Use client with the http4s defaults instead of a the Jetty defaults in `JettyClientBuilder#resource` and `JettyClientBuilder#stream`

## Enhancements

* [#3552](https://github.com/http4s/http4s/pull/3552): Add `liftKleisli` operation to `Client.` This is useful for integration with [natchez](https://github.com/tpolecat/natchez).
* [#3566](https://github.com/http4s/http4s/pull/3566): Expose `RetryPolicy.isErrorOrRetriablestatus`
* [#3558](https://github.com/http4s/http4s/pull/3558): Add `httpRoutes` and `httpApp` convenience constructors to `HSTS` middleware
* [#3559](https://github.com/http4s/http4s/pull/3559): Add `httpRoutes` and `httpApp` convenience constructors to `HttpsRedirect` middleware
* [#3623](https://github.com/http4s/http4s/pull/3623): Add `configure` method to allow more configurations of async-http-client
* [#3607](https://github.com/http4s/http4s/pull/3607): Add request key to the connection manager debug logs in blaze-client
* [#3602](https://github.com/http4s/http4s/pull/3602): Support trailer headers in Ember.
* [#3603](https://github.com/http4s/http4s/pull/3603): Enable connection reuse in ember-server.
* [#3601](https://github.com/http4s/http4s/pull/3601): Improve ember-client by adding `keep-alive`, a `Date` header if not present, and a configurable `User-Agent` header if not present.

## Refactoring

* [#3547](https://github.com/http4s/http4s/pull/3547): Refactor the ember request parser

## Documentation

* [#3545](https://github.com/http4s/http4s/pull/3545): Refresh the getting started guide to match the current template.
* [#3595](https://github.com/http4s/http4s/pull/3595): Show handling of `Year.of` exceptions in DSL tutorial

## Dependency upgrades

* cats-effect-2.1.4
* dropwizard-metrics-4.1.11
* jetty-9.4.31.v20200723
* okhttp-4.8.1
* tomcat-9.0.37

# v1.0.0-M3 (2020-06-27)

This milestone merges the changes in 0.21.6.
It is binary compatible with 1.0.0-M2.

# v0.21.6 (2020-06-27)

## Bugfixes

* [#3538](https://github.com/http4s/http4s/pull/3538): In ember, fix request and response parser to recognize chunked transfer encoding. In chunked messages, bodies were incorrectly empty.

## Enhancements

* [#3492](https://github.com/http4s/http4s/pull/3538): Split the request extractors in the server DSL into `org.http4s.dsl.request`. This leaner DSL does not deal with bodies, and does not require an `F[_]` parameter. Use of the existing `http4s-dsl` is unaffected.

## Dependency updates

* blaze-0.14.13

# v1.0.0-M2 (2020-06-25)

This is the first milestone release in the 1.x series.
It is not binary compatible with prior releases.

## Where is M1?

Unpublished. The release build from the tag failed, and the fix required a new tag.

## Breaking changes

* [#3174](https://github.com/http4s/http4s/pull/3174): Drop http4s-prometheus dependency on http4s-dsl
* [#2615](https://github.com/http4s/http4s/pull/2615): Model the `Server` header
* [#3206](https://github.com/http4s/http4s/pull/2615): Model the `Content-Location` header
* [#3264](https://github.com/http4s/http4s/pull/3264): Remove unused `EntityEncoder` argument in `PlayInstances`.
* [#3257](https://github.com/http4s/http4s/pull/3257): Make `SameSite` cookie attribute optional
* [#3291](https://github.com/http4s/http4s/pull/3291): Remove unused `F[_]` parameter from `Server`
* [#3241](https://github.com/http4s/http4s/pull/3241): Port all macros to blackbox in anticipation of Dotty support
* [#3323](https://github.com/http4s/http4s/pull/3323): Drop deprecated `ArbitraryInstances#charsetRangesNoQuality`
* [#3322](https://github.com/http4s/http4s/pull/3322): Drop deprecated `getAs` and `prepAs` methods from `Client`
* [#3371](https://github.com/http4s/http4s/pull/3271): In http4s-metrics, add `rootCause` field to `TerminationType.Abnormal` and `TerminationType.Error`.  Add `TerminationType.Canceled`
* [#3335](https://github.com/http4s/http4s/pull/3335): Remove unused `Bracket` instance in `Client#translate`
* [#3390](https://github.com/http4s/http4s/pull/3390): Replace `org.http4s.util.CaseInsensitiveString` with `org.typelevel.ci.CIString`
* [#3221](https://github.com/http4s/http4s/pull/3221): Implement a `Uri.Path` type to replace the type alias for `String`
* [#3450](https://github.com/http4s/http4s/pull/3450): Model `Accept-Patch` header as a `NonEmptyList[MediaType]`
* [#3463](https://github.com/http4s/http4s/pull/3450): Model `Access-Control-Allow-Credentials` header as a nullary case class.
* [#3325](https://github.com/http4s/http4s/pull/3325): Add a WebSocket builder with a `Pipe[F, WebSocketFrame, WebSocketFrame]` to unify sending and receiving.
* [#3373](https://github.com/http4s/http4s/pull/3373): Parameterize `ClassLoader` for `ResourceService` and `WebjarService`. Changes the `CacheStrategy`'s `uriPath` argument to `Uri.Path`.
* [#3460](https://github.com/http4s/http4s/pull/3460): Remove deprecated `Service` and related aliases
* [#3529](https://github.com/http4s/http4s/pull/3529): Refresh the `MediaType`s constants from the IANA registry. Not source breaking, but shifts constants in a binary breaking way.

## Enhancements

* [#3320](https://github.com/http4s/http4s/pull/3320): Reimplement `Media#as` with `F.rethrow`

## Deprecations

* [#3359](https://github.com/http4s/http4s/pull/3359): Deprecate the `org.http4s.util.execution` package.
* [#3422](https://github.com/http4s/http4s/pull/3359): Deprecate `BlazeClientBuilder#withSslContextOption`.

# Documentation

* [#3374](https://github.com/http4s/http4s/pull/3374): Add a deployment tutorial, including for GraalVM. See also #[3416](https://github.com/http4s/http4s/pull/3416).
* [#3410](https://github.com/http4s/http4s/pull/3410): Suggest a global execution context for the argument to `BlazeClientBuilder`

## Internal refactoring

* [#3386](https://github.com/http4s/http4s/pull/3386): Drop internal argonaut parser in favor of jawn's
* [#3266](https://github.com/http4s/http4s/pull/3266): Replace `fs2.compress` with `fs2.compression`

## Dependency updates

* argonaut-6.3.0
* async-http-client-2.12.1
* blaze-http-0.14.13
* play-json-2.9.0
* simpleclient-0.9.0 (Prometheus)

~~# v1.0.0-M1 (2020-06-25)~~

Did not publish successfully from tag.

# v0.21.5 (2020-06-24)

This release is fully backward compatible with 0.21.4.

## New modules

* [#3372](https://github.com/http4s/http4s/pull/3372): `http4s-scalafix`: starting with this release, we have integrated Scalafix rules into the build.  All our Scalafix rules will be published as both snapshots and with core releases.  The http4s-scalafix version is equivalent to the output version of the scalafix rules.  The scalafix rules are intended to assist migrations with deprecations (within this series) and breaking changes (in the upcoming push to 1.0).

## Bugfixes

* [#3476](https://github.com/http4s/http4s/pull/3476): Fix crash of `GZip` client middleware on responses to `HEAD` requests
* [#3488](https://github.com/http4s/http4s/pull/3488): Don't call `toString` on input of `ResponseLogger` on cancellation. The input is usually a `Request`. We filter a set of default sensitive headers in `Request#toString`, but custom headers can also be sensitive and could previously be leaked by this middleware.
* [#3521](https://github.com/http4s/http4s/pull/3521): In async-http-client, raise errors into response body stream when thrown after we've begun streaming. Previously, these errors were logged, but the response body was truncated with no value indicating failure.
* [#3520](https://github.com/http4s/http4s/pull/3520): When adding a query parameter to a `Uri` with a blank query string (i.e., the URI ends in '?'), don't prepend it with a `'&'` character. This is important in OAuth1 signing.
* [#3518](https://github.com/http4s/http4s/pull/3518): Fix `Cogen[ContentCoding]` in the testing arbitraries to respect the case-insensitivity of the coding field.
* [#3501](https://github.com/http4s/http4s/pull/3501): Explicitly use `Locale.ENGLISH` when comparing two `ContentCoding`'s coding fields. This only matters if your default locale has different casing semantics than English for HTTP token characters.

## Deprecations

* [#3441](https://github.com/http4s/http4s/pull/3441): Deprecate `org.http4s.util.threads`, which is not related to HTTP
* [#3442](https://github.com/http4s/http4s/pull/3442): Deprecate `org.http4s.util.hashLower`, which is not related to HTTP
* [#3466](https://github.com/http4s/http4s/pull/3466): Deprecate `util.decode`, which may loop infinitely on certain malformed input.  Deprecate `Media#bodyAsText` and `EntityDecoder.decodeString`, which may loop infinitely for charsets other than UTF-8.  The latter two methods are replaced by `Media#bodyText` and `EntityDecoder.decodeText`.
* [#3372](https://github.com/http4s/http4s/pull/3372): Deprecate `Client.fetch(request)(f)` in favor of `Client#run(request).use(f)`. This is to highlight the dangers of using `F.pure` or similar as `f`, which gives access to the body after the client may have recycled the connection.  For training and code reviewing purposes, it's easier to be careful with `Resource#use` than convenience methods like `fetch` that are `use` in disguise. This change can be fixed with our new http4s-scalafix.

## Enhancements

* [#3286](https://github.com/http4s/http4s/pull/3286): Add `httpRoutes` constructor for `Autoslash middleware`
* [#3382](https://github.com/http4s/http4s/pull/3382): Use more efficient String compiler in `EntityDecoder[F, String]`
* [#3439](https://github.com/http4s/http4s/pull/3439): Add `Hash[Method]` instance. See also [#3490](https://github.com/http4s/http4s/pull/3490).
* [#3438](https://github.com/http4s/http4s/pull/3438): Add `PRI` method
* [#3474](https://github.com/http4s/http4s/pull/3474): Add `httpApp` and `httpRoutes` constructors for `HeaderEcho` middleware
* [#3473](https://github.com/http4s/http4s/pull/3473): Add `httpApp` and `httpRoutes` constructors for `ErrorHandling` middleware
* [#3472](https://github.com/http4s/http4s/pull/3472): Add `httpApp` and `httpRoutes` constructors for `EntityLimiter` middleware
* [#3487](https://github.com/http4s/http4s/pull/3487): Add new `RequestID` middleware.
* [#3515](https://github.com/http4s/http4s/pull/3472): Add `httpApp` and `httpRoutes` constructors for `ErrorAction` middleware
* [#3513](https://github.com/http4s/http4s/pull/3513): Add `httpRoutes` constructor for `DefaultHead`. Note that `httpApp` is not relevant.
* [#3497](https://github.com/http4s/http4s/pull/3497): Add `logBodyText` functions to `Logger` middleware to customize the logging of the bodies

## Documentation

* [#3358](https://github.com/http4s/http4s/pull/3358): Replaced tut with mdoc
* [#3421](https://github.com/http4s/http4s/pull/3421): New deployment tutorial, including GraalVM
* [#3404](https://github.com/http4s/http4s/pull/3404): Drop reference to http4s-argonaut61, which is unsupported.
* [#3465](https://github.com/http4s/http4s/pull/3465): Update sbt version used in `sbt new` command
* [#3489](https://github.com/http4s/http4s/pull/3489): Remove obsolete scaladoc about `Canceled` in blaze internals

## Internals

* [#3478](https://github.com/http4s/http4s/pull/3478): Refactor `logMessage` in client and server logging middlewares

## Dependency updates

* scala-2.13.2
* boopickle-1.3.3
* fs2-2.4.2
* metrics-4.1.9 (Dropwizard)
* jetty-9.4.30
* json4s-3.6.9
* log4cats-1.1.1
* okhttp-4.7.2
* scalafix-0.9.17
* scalatags-0.9.1
* tomcat-9.0.36

# v0.21.4 (2020-04-28)

This release is fully backward compatible with 0.21.3.

## Bugfixes

* [#3338](https://github.com/http4s/http4s/pull/3338): Avoid incorrectly responding with an empty body in http4s-async-http-client

## Enhancements

* [#3303](https://github.com/http4s/http4s/pull/3303): In blaze, cache `Date` header value 
* [#3350](https://github.com/http4s/http4s/pull/3350): Use stable host address in `ConnectionFailure` message. Makes code more portable post-JDK11.

## Deprecation

* [#3361](https://github.com/http4s/http4s/pull/3361): Deprecate the `org.http4s.util.execution` package.

## Documentation

* [#3279](https://github.com/http4s/http4s/pull/3279): Improve Prometheus middleware usage example

## Dependency updates

* fs2-2.3.0
* okhttp-4.5.0
* scalafix-0.9.12
* scala-xml-1.3.0
* specs2-4.9.3

# v0.20.23 (2020-04-28)

This release restores backward compatibility with the 0.20 series.
This is the final planned release in the 0.20 series.

## Compatibility

* [#3362](https://github.com/http4s/http4s/pull/3362): Restores binary compatibility in http4s-jetty back to 0.20.21.

# v0.20.22 (2020-04-28)

This release is backward compatible with 0.20, except for http4s-jetty.
This incompatibility will be corrected in 0.20.23.

## Breaking changes

* [#3333](https://github.com/http4s/http4s/pull/3333): Add Http2c support to jetty-server. This accidentally broke binary compatibility, and will be patched in v0.20.23.

## Bugfixes

* [#3326](https://github.com/http4s/http4s/pull/3326): In `WebjarService`, do not use OS-specific directory separators
* [#3331](https://github.com/http4s/http4s/pull/3326): In `FileService`, serve index.html if request points to directory

## Enhancements

* [#3327](https://github.com/http4s/http4s/pull/3327): Add `httpRoutes` and `httpApp` convenience constructors to `Date` middleware
* [#3381](https://github.com/http4s/http4s/pull/3327): Add `httpRoutes` and `httpApp` convenience constructors to `CORS` middleware
* [#3298](https://github.com/http4s/http4s/pull/3298): In `Logger` client and server middlewares, detect any media types ending in `+json` as non-binary

## Deprecations

* [#3330](https://github.com/http4s/http4s/pull/3330): Deprecate `BlazeServerBuilder#apply()` in favor of passing an `ExecutionContext` explicitly.  Formerly, `ExecutionContext.global` was referenced by the default builder, and would spin up its thread pool even if the app never used the global execution context.
* [#3361](https://github.com/http4s/http4s/pull/3361): Deprecate `org.http4s.util.bug`, which is for internal use only.

## Backports

These appeared in previous releases, but have been backported to 0.20.x

* [#2591](https://github.com/http4s/http4s/pull/2591): Change literal interpolator macros to use unsafe methods to avoid triggering Wartremover's EitherProjectionPartial warning
* [#3115](https://github.com/http4s/http4s/pull/3115): Drop UTF-8 BOM when decoding
* [#3148](https://github.com/http4s/http4s/pull/3148): Add `HttpRoutes.strict`
* [#3185](https://github.com/http4s/http4s/pull/3185): In blaze, recover `EOF` on `bodyEncoder.write` to close connection
* [#3196](https://github.com/http4s/http4s/pull/3196): Add convenience functions to `Caching` middleware

## Build improvements

* Start testing on JDK14

## Dependency updates

* blaze-0.14.12
* metrics-4.1.6
* jetty-9.4.28.v20200408
* scala-2.12.11
* tomcat-9.0.34

# v0.21.3 (2020-04-02)

This release is fully backward compatible with 0.21.2.

# Bugfixes

* [#3243](https://github.com/http4s/http4s/pull/3243): Write ember-client request to socket before reading response

## Enhancements

* [#3196](https://github.com/http4s/http4s/pull/3196): Add convenience functions to `Caching` middleware. 
* [#3155](https://github.com/http4s/http4s/pull/3155): Internal `j.u.c.CompletionStage` conversions.

## Dependency updates

* cats-2.1.1
* okhttp-4.4.1

# v0.20.21 (2020-04-02)

This release is fully backward compatible with 0.20.20.

## Dependency updates

* argonaut-6.2.5
* jetty-9.4.27.v20200227
* metrics-4.1.5 (Dropwizard)
* tomcat-9.0.33

# v0.21.2 (2020-03-24)

This release is fully backward compatible with 0.21.1.

## Security fixes
* [GHSA-66q9-f7ff-mmx6](https://github.com/http4s/http4s/security/advisories/GHSA-66q9-f7ff-mmx6): Fixes a local file inclusion vulnerability in `FileService`, `ResourceService`, and `WebjarService`.
  * Request paths with `.`, `..`, or empty segments will now return a 400 in all three services.  Combinations of these could formerly be used to escape the configured roots and expose arbitrary local resources.
  * Request path segments are now percent-decoded to support resources with reserved characters in the name.

## Bug fixes

* [#3261](https://github.com/http4s/http4s/pull/3261): In async-http-client, fixed connection release when body isn't run, as well as thread affinity.

## Enhancements

* [#3253](https://github.com/http4s/http4s/pull/3253): Preparation for Dotty support. Should be invisible to end users, but calling out because it touches a lot.

# v0.20.20 (2020-03-24)

This release is fully backward compatible with 0.20.19.

## Security fixes
* [GHSA-66q9-f7ff-mmx6](https://github.com/http4s/http4s/security/advisories/GHSA-66q9-f7ff-mmx6): Fixes a local file inclusion vulnerability in `FileService`, `ResourceService`, and `WebjarService`.
  * Request paths with `.`, `..`, or empty segments will now return a 400 in all three services.  Combinations of these could formerly be used to escape the configured roots and expose arbitrary local resources.
  * Request path segments are now percent-decoded to support resources with reserved characters in the name.

## Enhancements

* [#3167](https://github.com/http4s/http4s/pull/3167): Add `MetricsOps.classifierFMethodWithOptionallyExcludedPath`.name.

# v0.18.26 (2020-03-24)

This release is fully backward compatible with 0.18.25.

## Security fixes
* [GHSA-66q9-f7ff-mmx6](https://github.com/http4s/http4s/security/advisories/GHSA-66q9-f7ff-mmx6): Fixes a local file inclusion vulnerability in `FileService`, `ResourceService`, and `WebjarService`.
  * Request paths with `.`, `..`, or empty segments will now return a 400 in all three services.  Combinations of these could formerly be used to escape the configured roots and expose arbitrary local resources.
  * Request path segments are now percent-decoded to support resources with reserved characters in the name.

# v0.21.1 (2020-02-13)

This release is fully backward compatible with v0.21.0, and includes all the changes from v0.20.18.

## Bug fixes

* [#3192](https://github.com/http4s/http4s/pull/3192): Parse `SameSite` cookie attribute and values case insensitively.

## Enhancements

* [#3185](https://github.com/http4s/http4s/pull/3185): In blaze-server, recover `EOF` to close the connection instead of catching it. This reduces log noise in Cats Effect implementations that wrap uncaught exceptions.

## Dependency updates

* jawn-fs2-1.0.0: We accidentally released v0.21.0 against an RC of jawn-fs2. This is fully compatible.

# v0.20.19 (2020-02-13)

This release is fully backward compatible with 0.20.18.

## Bugfixes

* [#3199](https://github.com/http4s/http4s/pull/3199): When `Uri#withPath` is called without a slash and an authority is defined, add a slash to separate them.

## Enhancements

* [#3199](https://github.com/http4s/http4s/pull/3199): 
  * New `addSegment` alias for `Uri#/`
  * New `Uri#addPath` function, which splits the path segments and adds each, URL-encoded.

# v0.20.18 (2020-02-13)

This release is fully backward compatible with 0.20.17.

## Bugfixes

* [#3178](https://github.com/http4s/http4s/pull/3178): In `TomcatBuilder`, use the correct values for the `clientAuth` connector attribute.
* [#3184](https://github.com/http4s/http4s/pull/3184): 
  * Parse cookie attribute names case insensitively.
  * Preserve multiple extended cookie attributes, delimited by a `';'`
  * Support cookie domains with a leading `'.'`

## Enhancements

* [#3190](https://github.com/http4s/http4s/pull/3190): Remove reflection from initialization of `HttpHeaderParser`. This allows modeled headers to be parsed when running on Graal. The change is fully transparent on the JVM.

## Dependency updates

* argonaut-6.2.4
* async-http-client-2.10.5
* tomcat-9.0.31

# v0.21.0 (2020-02-09)

This release is fully compatible with 0.21.0-RC4.  Future releases in the 0.21.x series will maintain binary compatibility with this release.  All users on the 0.20.x or earlier are strongly encouraged to upgrade.

## Dependency updates

* argonaut-6.2.4
* circe-0.13.0

# v0.21.0-RC5 (2020-02-08)

This release is binary compatible with 0.21.0-RC4.

We announced this as built on circe-0.13.0.  That was not correct, but is fixed in 0.21.0.

## Enhancements

* [#3148](https://github.com/http4s/http4s/pull/3148): Add `HttpRoutes.strict` and `ContextRoutes.strict` for routes that require only an `Applicative`, at the cost of evaluating `combineK`ed routes strictly.

## Dependency updates

* async-http-client-2.10.5
* cats-effect-2.1.1
* scalatags-0.8.5

# v0.21.0-RC4 (2020-02-04)

This release is binary incompatible with 0.21.0-RC2, but is source compatible.

## Breaking changes

### Binary

* [#3145](https://github.com/http4s/http4s/pull/3145): Relax constraints from `Effect` to `Sync` in `resourceService`, `fileService`, and `webjarService`.

# v0.21.0-RC3 (2020-02-03)

This release is binary incompatible with 0.21.0-RC2, but should be source compatible, with deprecations.

## Breaking changes

### Binary

* [#3126](https://github.com/http4s/http4s/pull/3126): Remove unnecessary `Applicative` constraints from http4s-circe
* [#3124](https://github.com/http4s/http4s/pull/3124): Relax constraints from `Effect` to `Sync` in `FileService`.
* [#3136](https://github.com/http4s/http4s/pull/3136): In `WebSocketBuilder`, add `filterPingPongs` parameter, default true.  When false, `send` and `receive` will see pings and pongs sent by the client.  The server still responds automatically to pings.  This change should be transparent to existing users.
* [#3138](https://github.com/http4s/http4s/pull/3124): Remove unnecessary `Applicative` constraints on `EntityEncoder` instances in several modules.

### Semantic
  
* [#3139](https://github.com/http4s/http4s/pull/3139): Changes `Router` to find the longest matching prefix by path segments rather than character-by-character.  This is arguably a bug fix.  The old behavior could cause unexpected matches, is inconsistent with the servlet mappings that inspired `Router`, and is unlikely to have been intentionally depended on.

### Deprecation

* [#3134](https://github.com/http4s/http4s/pull/3132): Deprecate `JettyBuilder#withSSLContext` in favor of new methods in favor of new `withSslContext*` methods.
* [#3132](https://github.com/http4s/http4s/pull/3132): Deprecate `BlazeServerBuilder#withSSLContext` and `BlazeServerBuilder#withSSL` in favor of new `withSslContext*` methods.
* [#3140](https://github.com/http4s/http4s/pull/3140): Deprecate `JettyBuilder#withSSL`, to match `BlazeServerBuilder`. It's still necessary in Tomcat, which doesn't take a `ServletContext`.  Deprecate `SSLConfig`, `KeyStoreBits`, and `SSLContextBits`, which had already been removed from public API.

## Bugfixes

* [#3140](https://github.com/http4s/http4s/pull/3140): In `TomcatBuilder`, fix mapping of `SSLClientAuthMode` to Tomcat's connector API.

## Enhancements

* [#3134](https://github.com/http4s/http4s/pull/3132): In `JettyBuilder`, add `withSslContext` and `withSslContextAndParameters` to permit full control of `SSLParameters`.  Add `withoutSsl`.
* [#3132](https://github.com/http4s/http4s/pull/3132): In `BlazeBuilder`, add `withSslContext` and `withSslContextAndParameters` to permit full control of `SSLParameters`.  Add `withoutSsl`.

## Dependency updates

* cats-effect-2.1.0
* fs2-2.2.2

# v0.21.0-RC2 (2020-01-27)

## Breaking changes

### Binary and source

* [#3110](https://github.com/http4s/http4s/pull/3110): Change `MessageFailure#toHttpResponse` to return a `Response[F]` instead of an `F[Response[F]]`, and relax constraints accordingly. Drops the `inHttpResponse` method.
* [#3107](https://github.com/http4s/http4s/pull/3107): Add `covary[F[_]]` method to `Media` types.  Should not break your source unless you have your own `Media` subclass, which you shouldn't.

### Binary only

* [#3098](https://github.com/http4s/http4s/pull/3098): Update `MimeDB` from IANA registry. 

### Deprecation

* [#3087](https://github.com/http4s/http4s/pull/3087): Deprecate the public http4s-testing module.  This was mostly Specs2 matchers, the majority of which block threads.  This is not to be confused with http4s-laws, which depends only on Discipline and is still maintained.

## Bugfixes

* [#3105](https://github.com/http4s/http4s/pull/3105): Fix "cannot have more than one pending write request" error in blaze-server web sockets.
* [#3115](https://github.com/http4s/http4s/pull/3115): Handle BOM at the head of a chunk in `decode`.

## Enhancements

* [#3106](https://github.com/http4s/http4s/pull/3106): Interrupt response body in `DefaultHead` middleware. This optimization saves us from draining a potentially large response body that, because `HEAD` is a safe method, should not have side effects.
* [#3095](https://github.com/http4s/http4s/pull/3095): Add `Request#asCurl` method to render a request as a curl command.  Renders the method, URI, and headers, but not yet the body.

# v0.20.17 (2020-01-25)

This release is fully compatible with 0.20.16.

## Bugfixes

* [#3105](https://github.com/http4s/http4s/pull/3105): Fix "cannot have more than one pending write request" error in blaze-server web sockets.

## Dependency updates

* simpleclient-0.8.1 (Prometheus)
  
# v0.18.25 (2020-01-21)

## Bug fixes
* [#3093](https://github.com/http4s/http4s/pull/3093): Backport [#3086](https://github.com/http4s/http4s/pull/3086): Fix connection leak in blaze-client pool manager when the next request in the queue is expired.

# v0.21.0-RC1 (2020-01-21)

## Breaking changes

* [#3012](https://github.com/http4s/http4s/pull/3012): Use `HttpApp` instead of `HttpRoutes` in `Http4sServlet`. The servlet builders themselves retain compatibility.
* [#3078](https://github.com/http4s/http4s/pull/3078): Wrap Java exceptions in `ConnectionFailure` when a blaze-client fails to establish a connection. This preserves information about which host could not be connected to.
* [#3062](https://github.com/http4s/http4s/pull/3062): http4s' JSON support is now built on jawn-1.0.0, which is a binary break from jawn-0.14.x.  This comes with a bump to circe-0.13.  Most circe-0.13 modules are binary compatible with circe-0.12, but note that circe-parser is not.
* [#3055](https://github.com/http4s/http4s/pull/3055): Add fs2-io's TLS support to ember-client.  The `sslContext: Option[(ExecutionContext, SSLContext)]` argument is replaced by a `tlsContext: Option[TLSContext]`.`

## Enhancements

* [#3004](https://github.com/http4s/http4s/pull/3004): Add `classloader` argument to `StaticFile.fromResource` 
* [#3007](https://github.com/http4s/http4s/pull/3007): Add `classloader` argument to `TomcatBuilder`
* [#3008](https://github.com/http4s/http4s/pull/3008): Consistently use `collection.Seq` across Scala versions in DSL
* [#3031](https://github.com/http4s/http4s/pull/3031): Relax `Router.apply` constraint from `Sync` to `Monad`
* [#2821](https://github.com/http4s/http4s/pull/2821): Add `Media` supertype of `Message` and `Part`, so multipart parts can use `EntityDecoder`s
* [#3021](https://github.com/http4s/http4s/pull/3021): Relax `Throttle.apply` constraint from `Sync` to `Monad`. Add a `mapK` operation to `TokenBucket`.
* [#3056](https://github.com/http4s/http4s/pull/3056): Add `streamJsonArrayEncoder*` operations to circe support, to encode a `Stream` of `A` to a JSON array, given an encoder for `A`.
* [#3053](https://github.com/http4s/http4s/pull/3053): Remove unneeded `Functor[G]` constraint on `HeaderEcho.apply`.
* [#3054](https://github.com/http4s/http4s/pull/3054): Add `SameSite` cookie support
* [#2518](https://github.com/http4s/http4s/pull/2518): Add `status` methods to `Client` that take a `String` or `Uri`
* [#3069](https://github.com/http4s/http4s/pull/3069): Add `ContextMiddleware.const` function
* [#3070](https://github.com/http4s/http4s/pull/3070): Add `NonEmptyTraverse` instance to `ContextRequest`
* [#3060](https://github.com/http4s/http4s/pull/3060): Stop mixing context bounds and implicits in `CirceInstances`.
* [#3024](https://github.com/http4s/http4s/pull/3024): Add `withQueryParams` and `withMultiValueQueryParams` to `QueryOps`
* [#3092](https://github.com/http4s/http4s/pull/3092): Add TLS support to ember-server via fs2-io.

## Dependency updates

* cats-2.1.0
* circe-0.13.0-RC1
* fs2-2.2.0
* jawn-1.0.0
* jawn-fs2-1.0.0-RC2
* okhttp-4.3.1
* play-json-2.8.1
* scalacheck-1.14.3
* scalatags-0.8.4
* specs2-4.8.3

# v0.20.16 (2020-01-21)

## Bugfixes

* [#3086](https://github.com/http4s/http4s/pull/3086): Fix connection leak in blaze-client pool manager when the next request in the queue is expired.

## Breaking changes

* [#3053](https://github.com/http4s/http4s/pull/3053): Deprecate `HttpDate.now`, which is not referentially transparent. Prefer `HttpDate.current`.

## Enhancements

* [#3049](https://github.com/http4s/http4s/pull/3049): Add new `Date` server middleware
* [#3051](https://github.com/http4s/http4s/pull/3051): Add `HttpDate.current` convenience constructor, based on `Clock`.
* [#3052](https://github.com/http4s/http4s/pull/3052): Add `Caching` server middleware.
* [#3065](https://github.com/http4s/http4s/pull/3065): Add `ErrorAction` server middleware
* [#3082](https://github.com/http4s/http4s/pull/3082): Wrap `UnresolvedAddressException` in blaze in an `UnresolvedAddressException` subtype that contains the address that could not resolve to aid diagnostics.  This is a conservative change.  See [#3078](https://github.com/http4s/http4s/pull/3078) for the wrapper forthcoming in http4s-0.21.

## Documentation

* [#3017](https://github.com/http4s/http4s/pull/3017): Correct the documentation in `Timeout.apply`
* [#3020](https://github.com/http4s/http4s/pull/3020): Update scaladoc to compiling example code on OptionalMultiQueryParamDecoderMatcher

## Dependency updates

* async-http-client-2.10.4
* jetty-9.4.26.v20200117
* metrics-4.1.2 (Dropwizard)
* log4s-1.8.2
* okhttp-3.14.6
* simpleclient-0.8.0 (Prometheus)
* tomcat-9.0.30

# v0.20.15 (2019-11-27)

## Enhancements

* [#2966](https://github.com/http4s/http4s/pull/2966): Add `HttpsRedirect` middleware
* [#2965](https://github.com/http4s/http4s/pull/2965): Add `Request#addCookies` method
* [#2887](https://github.com/http4s/http4s/pull/2887): Support realm in the `OAuth1` header

## Bug fixes

* [#2916](https://github.com/http4s/http4s/pull/2916): Ensure that `Metrics` only decrements active requests once
* [#2889](https://github.com/http4s/http4s/pull/2889): In `Logger`, log the prelude if `logBody` and `logHeaders` are false

# v0.20.14 (2019-11-26)

## Bug fixes

* [#2909](https://github.com/http4s/http4s/pull/2909): Properly propagate streamed errors in jetty-client
* The blaze upgrade fixes the "SSL Handshake WRAP produced 0 bytes" error on JDK 11.

## Enhancements

* [#2911](https://github.com/http4s/http4s/pull/2911): Add missing bincompat syntax to `org.http4s.implicits`.

## Dependency updates

* blaze-0.14.11
* circe-0.11.2
* jawn-0.14.3
* jetty-9.4.24.v20191120
* tomcat-9.0.29

# v0.20.13 (2019-11-05)

## Bug fixes

* [#2946](https://github.com/http4s/http4s/pull/2946): Restore binary compatibility of private `UrlCodingUtils`. [#2930](https://github.com/http4s/http4s/pull/2930) caused a breakage in rho.
* [#2922](https://github.com/http4s/http4s/pull/2922): Handle Content-Length longer that Int.MaxValue in chunked uploads
* [#2941](https://github.com/http4s/http4s/pull/2941): Fix for `BlockingHttp4sServlet` with shifted IO.
* [#2953](https://github.com/http4s/http4s/pull/2953): Fix connection info in servlet backend.  The local and remote addresses were reversed.
* [#2942](https://github.com/http4s/http4s/pull/2942): Fix `Request.addcookie` to consolidate all `Cookie` headers into one.
* [#2957](https://github.com/http4s/http4s/pull/2957): Shift the write to Blocker in `BlockingServletIo`

## Enhancements

* [#2948](https://github.com/http4s/http4s/pull/2948): Add all missing `ContentCoding`s from the IANA registry.

## Dependency updates

* blaze-0.14.9

# v0.20.12 (2019-10-31)

## Enhancements

* [#2930](https://github.com/http4s/http4s/pull/2830): Move private `UrlCodingUtils` to the `Uri` companion object, make public

## Dependency updates

* jawn-0.14.2
* jetty-9.4.22
* json4s-0.14.2
* metrics-4.1.1
* okhttp-3.14.4
* play-json-2.7.4
* tomcat-9.0.27
* twirl-1.4.2

# v0.21.0-M5 (2019-09-19)

## Breaking changes

* [#2815](https://github.com/http4s/http4s/pull/2815): Allow `Allow` header to specify an empty set of methods.
* [#2832](https://github.com/http4s/http4s/pull/2836): Add natural transformation to `ResponseGenerator` to allow the `F` and `G` to work in unison. Relevant for http4s-directives.

## Enhancements

* [#2836](https://github.com/http4s/http4s/pull/2836): Add `additionalSocketOptions` to ember configs
* [#2869](https://github.com/http4s/http4s/pull/2869): Add JsonDebugErrorHandler middleware
* [#2830](https://github.com/http4s/http4s/pull/2830): Add encoder and decoder helpers to `Uri` companion

## Documentation

* [#2733](https://github.com/http4s/http4s/pull/2733): Add CSRF documentation

## Dependency updates

* async-http-client-2.10.2
* cats-2.0.0
* cats-effect-2.0.0
* circe-0.12.1
* fs2-2.0.0
* keypool-2.0.0
* log4cats-core-1.0.0
* okhttp-4.2.0
* jawn-fs2-0.15.0
* tomcat-9.0.24
* vault-2.0.0

# v0.20.11 (2019-09-19)

## Breaking changes

* [#2792](https://github.com/http4s/http4s/pull/2792): Drop support for Scala 2.13.0-M5. Users of Scala 2.13 should be on a stable release of Scala on the http4s-0.21 release series.
* [#2800](https://github.com/http4s/http4s/pull/2800): Revert [#2785](https://github.com/http4s/http4s/pull/2785), using `F[A]` instead of `G[A]` in `EntityResponseGenerator`, which broke directives.

## Bug fixes

* [#2807](https://github.com/http4s/http4s/pull/2807): In jetty-client, don't follow redirects with the internal client, which throws an exception in the http4s wrapper.

## Enhancements

* [#2817](https://github.com/http4s/http4s/pull/2817): In jetty-client, disable internal client's default `Content-Type` to prevent default `application/octet-stream` for empty bodies.

## Dependency updates

* jetty-9.4.20

# v0.21.0-M4 (2019-08-14)

## Dependency updates

* cats-core-2.0.0-RC1
* cats-effect-2.0.0-RC1
* circe-0.12.0-RC1
* discipline-1.0.0
* keypool-0.2.0-RC1
* log4cats-1.0.0-RC1
* vault-2.0.0-RC1

# v0.20.10 (2019-08-14)

## Breaking changes

* [#2785](https://github.com/http4s/http4s/pull/2785): Use `F[A]` instead of `G[A]` in the DSL's `EntityResponseGenerator`. This change is binary compatible, but not source compatible for users of `Http4sDsl2` where `F` is not `G`. This is uncommon.

## Bug fixes

* [#2778](https://github.com/http4s/http4s/pull/2778): Don't truncate signing keys in CSRF middleware to 20 bytes, which causes a loss of entropy.

## Enhancements

* [#2776](https://github.com/http4s/http4s/pull/2776): Add `MaxActiveRequest` middleware
* [#2724](https://github.com/http4s/http4s/pull/2724): Add `QueryParamEncoder[Instant]` and `QueryParamDecoder[Instant]`. Introduce `QueryParamCodec` for convenience.
* [#2777](https://github.com/http4s/http4s/pull/2777): Handle invalid `Content-Range` requests with a 416 response and `Accept-Range` header.

# v0.20.9 (2019-08-07)

## Bug fixes

* [#2761](https://github.com/http4s/http4s/pull/2761): In blaze-client, don't add `ResponseHeaderTimeoutStage` when `responseHeaderTimeout` is infinite. This prevents an `IllegalArgumentException` when debug logging is turned on.
* [#2762](https://github.com/http4s/http4s/pull/2762): Fix text in warnings when blaze-client timeouts are questionably ordered.

# v0.21.0-M3 (2019-08-02)

## Breaking changes

* [#2572](https://github.com/http4s/http4s/pull/2572): Make `Http1Stage` private to `org.http4s`, which we highly doubt anybody extended directly anyway.

## Bug fixes

* [#2727](https://github.com/http4s/http4s/pull/2727): Fix `UserInfo` with `+` sign

## Enhancements

* [#2623](https://github.com/http4s/http4s/pull/2623): Propagate cookies in `FollowRedirect` client middleware

## Documentation

* [#2717](https://github.com/http4s/http4s/pull/2717): Update quickstart for v0.21
* [#2734](https://github.com/http4s/http4s/pull/2734): Add missing comma in code sample
* [#2740](https://github.com/http4s/http4s/pull/2740): Clarify `Method` imports for client DSL

## Internals

* [#2747](https://github.com/http4s/http4s/pull/2717): Create .mergify.yml

## Dependency upgrades

* better-monadic-for-0.3.1
* cats-effect-2.0.0-M5
* log4cats-0.4.0-M2
* okhttp-4.0.1

# v0.20.8 (2019-08-02)

## Enhancements

* [#2550](https://github.com/http4s/http4s/pull/2550): Adjust default timeouts and add warnings about misconfiguration

## Dependency updates

* blaze-0.14.8
* cats-effect-1.4.0

# v0.20.7 (2019-07-30)

## Bug fixes
* [#2728](https://github.com/http4s/http4s/pull/2728): Preserve division of `request.uri.path` into `scriptName` and `pathInfo` when calling `withPathInfo`.
* [#2737](https://github.com/http4s/http4s/pull/2737): Fix deadlock in blaze-server web socket shutdown.

## Enhancements
* [#2736](https://github.com/http4s/http4s/pull/2736): Implement a `connectTimeout` in blaze-client, defaulted to 10 seconds.  Prevents indefinite hangs on non-responsive hosts.

## Documentation
* [#2741](https://github.com/http4s/http4s/pull/2741): Improve docs surrounding auth middleware and fall through.

## Dependency upgrades
- blaze-0.14.7
- tomcat-9.0.22

# v0.21.0-M2 (2019-07-09)

This release drops support for Scala 2.11 and adds the `http4s-ember-server` and `http4s-ember-client` backends.  Ember is new and experimental, but we intend for it to become the reference implementation.  Notably, it only requires a `Concurrent` constraint.

## Bugfixes
* [#2691](https://github.com/http4s/http4s/pull/2691): Fix deadlock in client by releasing current connection before retrying in `Retry` client middleware.  The constraint is upgraded to `Concurrent`.
* [#2693](https://github.com/http4s/http4s/pull/2693): Fix deadlock in client by releasing current connection before retrying in `FollowRedirect` client middleware.  The constraint is upgraded to `Concurrent`.
* [#2671](https://github.com/http4s/http4s/pull/2671): Upgrade `Uri.UserInfo` to a case class with username and password, fixing encoding issues. This is for RFC 3986 compliance, where it's deprecated for security reasons. Please don't use this.
* [#2704](https://github.com/http4s/http4s/pull/2704): Remove unused `Sync` constraint on `Part.formData`.

## Breaking changes
* [#2654](https://github.com/http4s/http4s/pull/2654): Extract an http4s-laws module from http4s-testing, with no dependency on Specs2.  The arbitraries, laws, and tests are now laid out in a similar structure to cats and cats-effect.
* [#2665](https://github.com/http4s/http4s/pull/2665): Change `withBlock` to `withBlocker` in `OkHttpBuilder`
* [#2661](https://github.com/http4s/http4s/pull/2661): Move string contexts macros for literals from `org.http4s` to `org.http4s.implicits`
* [#2679](https://github.com/http4s/http4s/pull/2679): Replace `Uri.IPv4` with `Uri.Ipv4Address`, including an `ipv4` interpolator and interop with `Inet4Address`.
* [#2694](https://github.com/http4s/http4s/pull/2694): Drop Scala 2.11 support 
* [#2700](https://github.com/http4s/http4s/pull/2700): Replace `Uri.IPv6` with `Uri.Ipv6Address`, including an `ipv6` interpolator and interop with `Inet6Address`.

## Enhancements
* [#2656](https://github.com/http4s/http4s/pull/2656): Add `emap` and `emapValidatedNel` to `QueryParamDecoder`
* [#2696](https://github.com/http4s/http4s/pull/2696): Introduce `http4s-ember-server` and `http4s-ember-client`

## Documentation
* [#2658](https://github.com/http4s/http4s/pull/2658): Link to http4s-jdk-http-client
* [#2668](https://github.com/http4s/http4s/pull/2668): Clarify scaladoc for `Uri.Scheme`

## Internal
* [#2655](https://github.com/http4s/http4s/pull/2655): Tune JVM options for throughput

## Dependency updates
* async-http-client-2.10.1
* circe-0.12.0-M4
* json4s-3.6.7
* okhttp-4.0.0
* specs2-core-4.6.0

# v0.20.6 (2019-07-09)

## Bug fixes
* [#2705](https://github.com/http4s/http4s/pull/2705): Upgrades blaze to close `SSLEngine` when an `SSLStage` shuts down. This is useful in certain `SSLContext` implementations.  See [blaze#305](https://github.com/http4s/blaze/pull/305) for more.

## Dependency upgrades
- blaze-0.14.6

~~# v0.20.5 (2019-07-09)~~

Cursed release.  Sonatype staging repo closed in flight.

# v0.20.4 (2019-07-06)

## Bug fixes
* [#2687](https://github.com/http4s/http4s/pull/2687): Don't throw in `Uri.fromString` on invalid ports
* [#2695](https://github.com/http4s/http4s/pull/2695): Handle EOF in blaze-server web socket by shutting down stage

## Enhancements
* [#2673](https://github.com/http4s/http4s/pull/2673): Add `GZip` middleware for client

## Documentation
* [#2668](https://github.com/http4s/http4s/pull/2668): Clarifications in `Uri.Scheme` scaladoc

## Dependency upgrades
- blaze-0.14.5
- jetty-9.14.19.v20190610 (for client)

# v0.21.0-M1 (2019-06-17)

## Breaking changes
* [#2565](https://github.com/http4s/http4s/pull/2565): Change constraint on server `Metrics` from `Effect` to `Sync`
* [#2551](https://github.com/http4s/http4s/pull/2551): Refactor `AuthMiddleware` to not require `Choice` constraint
* [#2614](https://github.com/http4s/http4s/pull/2614): Relax various `ResponseGenerator` constraints from `Monad` to `Applicative` in http4s-dsl.
* [#2613](https://github.com/http4s/http4s/pull/2613): Rename implicit `http4sKleisliResponseSyntax` and its parameter name.
* [#2624](https://github.com/http4s/http4s/pull/2624): In `BlazeServerBuilder`, don't depend on laziness of `SSLContext`. `None` now disables the secure context. The default argument tries to load `Some(SSLContext.getDefault())`, but falls back to `None` in case of failure.
* [#2493](https://github.com/http4s/http4s/pull/2493): Scala 2.13 support and related upgrades
  * Scala 2.13.0-M5 is dropped.
  * All modules are supported on 2.11, 2.12, and 2.13 again.
  * Use cats-effect-2.0's new `Blocker` in place of `ExecutionContext` where appropriate

## Enhancements
* [#2591](https://github.com/http4s/http4s/pull/2590): Add `MediaType.unsafeParse` and `QValue.unsafeFromString`. 
* [#2548](https://github.com/http4s/http4s/pull/2548): Add `Client#translate`
* [#2622](https://github.com/http4s/http4s/pull/2622): Add `Header#renderedLength`

## Docs
* [#2569](https://github.com/http4s/http4s/pull/2569): Fix typo in CORS scaladoc
* [#2608](https://github.com/http4s/http4s/pull/2608): Replace `Uri.uri` with `uri` in tuts
* [#2626](https://github.com/http4s/http4s/pull/2626): Fix typos in root package and DSL docs
* [#2635](https://github.com/http4s/http4s/pull/2635): Remove obsolete scaladoc from client
* [#2645](https://github.com/http4s/http4s/pull/2645): Fix string literal in router example in static file docs

## Internal
* [#2563](https://github.com/http4s/http4s/pull/2563): Refactor `EntityDecoder#decode`
* [#2553](https://github.com/http4s/http4s/pull/2553): Refactor `Timeout`
* [#2564](https://github.com/http4s/http4s/pull/2564): Refactor boopickle and circe decoders
* [#2580](https://github.com/http4s/http4s/pull/2580): Refactor server `RequestLogger`
* [#2581](https://github.com/http4s/http4s/pull/2581): Remove redundant braces in various types
* [#2539](https://github.com/http4s/http4s/pull/2539): Narrow cats imports
* [#2582](https://github.com/http4s/http4s/pull/2582): Refactor `DefaultHead`
* [#2590](https://github.com/http4s/http4s/pull/2590): Refactor `GZip`
* [#2591](https://github.com/http4s/http4s/pull/2590): Refactor literal macros to not use `.get`
* [#2596](https://github.com/http4s/http4s/pull/2596): Refactor `MimeLoader`
* [#2542](https://github.com/http4s/http4s/pull/2542): Refactor `WebjarService`
* [#2555](https://github.com/http4s/http4s/pull/2555): Refactor `FileService`
* [#2597](https://github.com/http4s/http4s/pull/2597): Optimize internal hex encoding
* [#2599](https://github.com/http4s/http4s/pull/2599): Refactor `ChunkAggregator`
* [#2574](https://github.com/http4s/http4s/pull/2574): Refactor `FollowRedirect`
* [#2648](https://github.com/http4s/http4s/pull/2648): Move `mimedb-generator` from a project to an internal SBT plugin. Run with `core/generateMimeDb`.

## Dependency updates
* cats-2.0.0-M4
* cats-effect-2.0.0-M4
* circe-0.12.0-M3
* discipline-0.12.0-M3
* fs2-1.1.0-M1
* jawn-0.14.2
* jawn-fs2-0.15.0-M1
* json4s-3.6.6
* log4s-1.8.2
* parboiled-2.0.1 (internal fork)
* play-json-2.7.4
* sbt-doctest-0.9.5 (tests only)
* sbt-native-packager-1.3.22 (examples only)
* sbt-site-1.4.0 (docs only)
* sbt-tpolecat-0.1.6 (compile time only)
* scalacheck-1.14.0
* scalatags-0.7.0 (2.12 and 2.13 only)
* scalaxml-1.2.0
* specs2-4.5.1 
* mockito-core-2.28.2 (tests only)
* tut-0.6.12 (docs only)
* twirl-1.4.2
* vault-2.0.0-M2

# v0.20.3 (2019-06-12)

## Bug fixes
* [#2638](https://github.com/http4s/http4s/pull/2638): Fix leaking sensitive headers in server RequestLogger

# v0.18.24 (2019-06-12)

## Bug fixes
* [#2639](https://github.com/http4s/http4s/pull/2639): Fix leaking sensitive headers in server RequestLogger

## Dependency updates
- cats-1.6.1
- jetty-9.4.19.v20190610
- tomcat-9.0.21

# v0.20.2 (2019-06-12)

## Bug fixes
* [#2604](https://github.com/http4s/http4s/pull/2604): Defer creation of `SSLContext.getDefault()` in blaze-client
* [#2611](https://github.com/http4s/http4s/pull/2611): Raise errors with `getResource()` into effect in `StaticFile`

## Enhancements
* [#2567](https://github.com/http4s/http4s/pull/2567): Add `mapK` to `AuthedRequest`.  Deprecate `AuthedService` in favor of `AuthedRoutes`.

## Internals
* [#2579](https://github.com/http4s/http4s/pull/2579): Skip Travis CI on tags

## Dependency updates
* blaze-0.14.4
* cats-core-1.6.1
* cats-effect-1.3.1
* fs2-1.0.5 (except Scala 2.13.0-M5)
* okhttp-3.14.2
* tomcat-9.0.21

# v0.20.1 (2019-05-16)

Users of blaze-client are strongly urged to upgrade.  This patch fixes a bug and passes new tests, but we still lack 100% confidence in it.  The async-http-client backend has proven stable for a large number of users.

## Bug fixes
* [#2562](https://github.com/http4s/http4s/pull/2562): Fix issue in `PoolManager` that causes hung requests in blaze-client.
* [#2571](https://github.com/http4s/http4s/pull/2571): Honor `If-None-Match` request header in `StaticFile`

## Enhancements
* [#2532](https://github.com/http4s/http4s/pull/2532): Add queue limit to log message when client wait queue is full
* [#2535](https://github.com/http4s/http4s/pull/2535): Add `translate` to `HttpRoutes` and `HttpApp`

## Documentation
* [#2533](https://github.com/http4s/http4s/pull/2533): Fix link to Metrics middleware
* [#2538](https://github.com/http4s/http4s/pull/2538): Add @MartinSnyder's presentation, update giter8 instructions
* [#2559](https://github.com/http4s/http4s/pull/2559): Add @gvolpe's presentation and http4s-tracer

## Internals
* [#2525](https://github.com/http4s/http4s/pull/2525): Pointful implementation of `AuthMiddleware.noSpider`
* [#2534](https://github.com/http4s/http4s/pull/2534): Build with xenial and openjdk8 on Travis CI
* [#2530](https://github.com/http4s/http4s/pull/2530): Refactoring of `authentication.challenged`
* [#2531](https://github.com/http4s/http4s/pull/2531): Refactoring of `PushSupport`
* [#2543](https://github.com/http4s/http4s/pull/2543): Rename maintenance branches to `series/x.y`
* [#2549](https://github.com/http4s/http4s/pull/2549): Remove workarounds in `BlazeClient` for [typelevel/cats-effect#487](https://github.com/typelevel/cats-effect/issues/487)
* [#2575](https://github.com/http4s/http4s/pull/2575): Fix the Travis CI release pipeline

## Dependency updates
* blaze-0.14.2
* cats-effect-1.3.0
* jetty-server-9.4.18.v20190429
* metrics-core-4.1.0
* sbt-native-packager-1.3.21 (examples only)
* tomcat-9.0.20

# v0.20.0 (2019-04-22)

## Announcements

### blaze-client stability

We are declaring this a stable release, though we acknowledge a handful of lingering issues with the blaze-client.  Users who have trouble with the blaze backend are invited to try the async-http-client, okhttp, or jetty-client backends instead.

### Scala 2.13 compatibility

When our dependencies are published for Scala 2.13.0-RC1, we will publish for it and drop support for Scala 2.13.0-M5.  We know it's out there, and we're as anxious as you.

### cats-2 and http4s-0.21

Cats 2.0 is expected soon, and a Cats Effect 2.0 is under discussion.  These will be binary compatible with their 1.x versions, with the exception of their laws modules.  We intend to publish http4s-0.21 on these when they are available in order to provide a compatible stack for our own laws.

### EOL of 0.18

This marks the end of active support for the 0.18 series.  Further releases in that series will require a pull request and an accompanying tale of woe.

## Breaking changes
* [#2506](https://github.com/http4s/http4s/pull/2506): Raise `DecodeFailure` with `MonadError` in `Message#as` rather than relying on effect to catch in `fold`. Requires a new `MonadError` constraint.

## Bugfixes
* [#2502](https://github.com/http4s/http4s/pull/2502): Stop relying on undefined behavior of `fold` to catch errors in client.

## Enhancements
* [#2508](https://github.com/http4s/http4s/pull/2508): Add `mediaType` String context macro for validating literals.  Provide the same for `uri` and `qValue`, deprecating `Uri.uri` and `QValue.q`.
* [#2520](https://github.com/http4s/http4s/pull/2520): Parameterize `selectorThreadFactory` for blaze server.  This allows setting the priority for selector threads.

## Documentation
* [#2488](https://github.com/http4s/http4s/pull/2488): Fix bad link in changelog
* [#2494](https://github.com/http4s/http4s/pull/2494): Add note on queue usage to `BlazeWebSocketExample`
* [#2509](https://github.com/http4s/http4s/pull/2509): Add Formation as adopter
* [#2516](https://github.com/http4s/http4s/pull/2516): Drop redundant `enableWebSockets` in blaze example.

## Internals
* [#2521](https://github.com/http4s/http4s/pull/2521): Add utility conversion for `java.util.concurrent.CompletableFuture` to `F[_]: Concurrent`

## Dependency updates
* blaze-0.14.0
* jetty-9.4.16.v20190411
* kind-projector-0.10.0 (build only)
* okhttp-3.14.1
* mockito-core-2.27.0 (test only)
* sbt-jmh-0.3.6 (benchmarks only)
* tomcat-9.0.19
* tut-plugin-0.6.11 (docs only)

# v0.20.0-RC1 (2019-04-03)

## Breaking changes
* [#2471](https://github.com/http4s/http4s/pull/2471): `Headers` is no longer an `Iterable[Header]`
* [#2393](https://github.com/http4s/http4s/pull/2393): Several changes related to 2.13 support:
  * Replace `Seq` with `List` on:
    * `` `Accept-Ranges.`.rangeUnits``
    * ``CacheDirective.`no-cache`.fieldNames``
    * `CacheDirective.private.fieldNames`
    * `LanguageTag.subTags`
    * `MediaType.fileExtensions`
    * `` `User-Agent`.other``
  * Replace `Seq` with `immutable.Seq` on:
    * `Query#multiParams.values`
    * `Query#params.values`
    * `Uri#multipParams.values`
  * `Query` is no longer a `Seq[Query.KeyValue]`
  * `RequestCookieJar` is no longer an `Iterable[RequestCookie]`.

## Enhancements
* [#2466](https://github.com/http4s/http4s/pull/2466): Provide better message for `WaitQueueFullFailure`
* [#2479](https://github.com/http4s/http4s/pull/2479): Refresh `MimeDb` from the IANA registry
* [#2393](https://github.com/http4s/http4s/pull/2393): Scala 2.13.0-M5 support
  * All modules except http4s-boopickle
  * `Monoid[Headers]` instance

## Bugfixes
* [#2470](https://github.com/http4s/http4s/pull/2470): Don't wait indefinitely if a request timeout happens while borrowing a connection in blaze-client.

## Documentation
* [#2469](https://github.com/http4s/http4s/pull/2469): Add scala-steward to adopters
* [#2472](https://github.com/http4s/http4s/pull/2472): Add http4s-chatserver demo
* [#2478](https://github.com/http4s/http4s/pull/2478): Better scaladoc for `HttpApp`
* [#2480](https://github.com/http4s/http4s/pull/2480): Enhance documentation of static rendering

## Other
* [#2474](https://github.com/http4s/http4s/pull/2474): Skip another blaze test that fails only on CI

## Dependency upgrades
* argonaut-6.2.3
* blaze-0.14.0-RC1
* sbt-jmh-0.3.5 (benchmarks only)
* sbt-native-packager (example only)
* scalatags-0.6.8

# v0.20.0-M7 (2019-03-20)

## Bugfixes
* [#2450](https://github.com/http4s/http4s/pull/2450): Fix `CirceInstances.builder` initialization, which referenced unintialized eager vals.

## Enhancements
* [#2435](https://github.com/http4s/http4s/pull/2435): Log information about canceled requests in `ResponseLogger`
* [#2429](https://github.com/http4s/http4s/pull/2429): Add `httpRoutes` and `httpApp` convenience constructors to `ChunkAggregator`
* [#2446](https://github.com/http4s/http4s/pull/2446): Introduce `Http4sDsl2[F[_], G[_]]` trait to support `http4s-directives` library.  `Http4sDsl` extends it as `Http4sDsl[F, F]`.  This change should be invisible to http4s-dsl users.
* [#2444](https://github.com/http4s/http4s/pull/2444): New modeled headers for `If-Match` and `If-Unmodified-Since`
* [#2458](https://github.com/http4s/http4s/pull/2458): Building on bugfix in [#2453](https://github.com/http4s/http4s/pull/2453), don't clean up the stage if it's going to be shut down anyway

## Documentation
* [#2432](https://github.com/http4s/http4s/pull/2432): Fix Github URL in Scaladoc for tagged versions
* [#2440](https://github.com/http4s/http4s/pull/2440): Fix broken links in client documentation
* [#2447](https://github.com/http4s/http4s/pull/2447): Clarification of webjar path on static files
* [#2448](https://github.com/http4s/http4s/pull/2448): Update copyright year
* [#2454](https://github.com/http4s/http4s/pull/2454): Update `mountService` reference to `withHttpApp`
* [#2455](https://github.com/http4s/http4s/pull/2455): Remove dangling reference to `G` parameter in `HttpApp` scaladoc
* [#2460](https://github.com/http4s/http4s/pull/2460): Add `circuit-http4s` to adopters

## Other
* [#2464](https://github.com/http4s/http4s/pull/2464): Temporarily disable blaze tests that fail only on CI while running on CI.

## Dependency upgrades
* async-http-client-2.8.1
* fs2-1.0.4
* json4s-3.6.5
* okhttp-3.14.0
* play-json-2.7.2
* sbt-explicit-depenendencies-0.2.9 (build only)
* sbt-native-packager-1.3.19 (example only)

# v0.18.23 (2019-03-19)

## Bug fixes
* [#2453](https://github.com/http4s/http4s/pull/2453): Fix bug in blaze-client that unnecessarily recycled connections.

## Dependency upgrades
- jetty-9.4.15.v20190215
- log4s-1.7.0
- metrics-4.0.5
- mockito-2.25.1 (test only)
- scodec-bits-1.1.9
- tomcat-9.0.17

# v0.20.0-M6 (2019-02-16)

## Breaking changes
* [#2369](https://github.com/http4s/http4s/pull/2369): Make `log` operation on logging middlewares return an `F[Unit]` to support pure logging.
* [#2370](https://github.com/http4s/http4s/pull/2370): `Prometheus.apply` returns in `F[_]` to represent its effect on the collector registry.
* [#2398](https://github.com/http4s/http4s/pull/2398): Add media ranges to `jsonDecoderAdaptive` to support overriding the media type in an `EntityDecoder`
* [#2396](https://github.com/http4s/http4s/pull/2396): Parameterize `Logger` middlewares to work with any `Http[G, F]` instead of requiring `HttpApp[F]`.
* [#2318](https://github.com/http4s/http4s/pull/2318): Replace `AttributeMap` with `io.christopherdavenport.Vault`
* [#2414](https://github.com/http4s/http4s/pull/2414): Default to a no-op cookie store in async-http-client for more uniform behavior with other clients
* [#2419](https://github.com/http4s/http4s/pull/2419): Relax constraint on `Retry` middleware from `Effect` to `Sync`

## Bugfixes
* [#2421](https://github.com/http4s/http4s/pull/2421): Fix buggy use of `toString` in async-http-client when rendering URIs.

## Enhancements
* [#2364](https://github.com/http4s/http4s/pull/2364): Scalafix `allocate` to `allocated`
* [#2366](https://github.com/http4s/http4s/pull/2366): Add `chunkBufferMaxSize` parameter to `BlazeClientBuilder` and `BlazeServerBuilder`. Change default to 10kB.
* [#2316](https://github.com/http4s/http4s/pull/2316): Support custom error messages in circe, argonaut, and jawn.
* [#2403](https://github.com/http4s/http4s/pull/2403): Add `MemoryAllocationExports` to `PrometheusExportService`
* [#2355](https://github.com/http4s/http4s/pull/2355), [#2407](https://github.com/http4s/http4s/pull/2407): Add new `HttpMethodOverride` middleware
* [#2391](https://github.com/http4s/http4s/pull/2391): Add `Authorization` to `*` as a default allowed header in default CORS config
* [#2424](https://github.com/http4s/http4s/pull/2424): Include Chunked Transfer-Encoding header in Multipart Requests

## Documentation
* [#2378](https://github.com/http4s/http4s/pull/2378): Fix typo in `EntityDecoder` scaladoc
* [#2374](https://github.com/http4s/http4s/pull/2374): Include scheme in CORS examples
* [#2399](https://github.com/http4s/http4s/pull/2399): Link to @kubukoz' presentation
* [#2418](https://github.com/http4s/http4s/pull/2418): Fix typo in CORS documentation
* [#2420](https://github.com/http4s/http4s/pull/2420): Add Raster Foundry to adopters

## Internal
* [#2359](https://github.com/http4s/http4s/pull/2359): Remove code coverage checks
* [#2382](https://github.com/http4s/http4s/pull/2382): Refactor the blaze-server pipeline construction
* [#2401](https://github.com/http4s/http4s/pull/2401), [#2408](https://github.com/http4s/http4s/pull/2408), [#2409](https://github.com/http4s/http4s/pull/2409): Stop building with sbt-rig, deal with fallout
* [#2422](https://github.com/http4s/http4s/pull/2422): Use Scala 2.12.8 and slash-syntax in SBT files

## Dependency upgrades
* async-http-client-2.7.0
* cats-1.6.0
* circe-0.11.1
* fs2-1.0.3
* jawn-fs2-0.14.2
* json4s-3.6.4
* log4s-1.7.0
* mockito-core-2.24.5 (tests only)
* okhttp-3.13.1
* parboiled-1.0.1 (http4s' internal fork)
* play-json-2.7.1
* sbt-build-info-0.9.0 (build only)
* sbt-native-packager-1.3.18 (examples only)
* sbt-updates-0.4.0 (build only)
* tomcat-9.0.6
* twirl-1.4.0

# v0.18.22 (2019-02-13)

## Enhancements
* [#2389](https://github.com/http4s/http4s/pull/2389): Add `RequestKey` to Logging when eviction is necessary

# v0.20.0-M5 (2019-01-12)

Consider the blaze beta and all other modules RC quality. Don't forget
there is a scalafix to assist migration from 0.18!

## Breaking changes
* [#2308](https://github.com/http4s/http4s/pull/2308): Change `allocate` to `allocated` on backend builders for consistency with `cats.effect.Resource#allocated`.
* [#2332](https://github.com/http4s/http4s/pull/2332): Make double slashes behave more reasonably in the DSL.
* [#2351](https://github.com/http4s/http4s/pull/2351): Change `clientAuthMode` on server builders from `Boolean` to sum type `SSLClientAuthMode`

## Enhancements
* [#2309](https://github.com/http4s/http4s/pull/2308): Specialize `TimeoutException` to `WaitQueueTimeoutException` in client pool manager.  Do not retry this by default in `Retry` middleware.
* [#2342](https://github.com/http4s/http4s/pull/2342): Add `expectOption` and `expectOptionOr` which behave like `expect` and `expectOr` respectively, but return `None` on `404` and `410` responses and `Some[A]` on other successful responses.  Other status codes still raise an error.
* [#2328](https://github.com/http4s/http4s/pull/2328): Add a `SecureSession` attribute to server requests to expose the SSL session ID, the cipher suite, the key size, and a list of X509 certificates.

## Documentation
* [#2337](https://github.com/http4s/http4s/pull/2337): Use `tut:silent` on imports in docs
* [#2336](https://github.com/http4s/http4s/pull/2336): Add example of building a server from a `Resource`

## Internal
* [#2310](https://github.com/http4s/http4s/pull/2310): Use max of 16 cores in `-Ybackend-parallelism`
* [#2332](https://github.com/http4s/http4s/pull/2332): Don't make `F` evidence parameter a val in jetty-client `ResponseListener`.

## Dependency upgrades
* blaze-0.14.0-M2
* circe-0.11.0
* jawn-0.14.1
* jawn-fs2-0.14.1
* json4s-3.6.3
* metrics-4.0.5
* okhttp-3.12.1
* play-json-2.6.13
* scalafix-0.9.1 (scalafix only)
* tomcat-9.0.14

# v0.20.0-M4 (2018-12-05)

## Bugfixes
* [#2283](https://github.com/http4s/http4s/pull/2283): Fix client metrics bug that decremented active requests and recorded time before the resource was released.
* [#2288](https://github.com/http4s/http4s/pull/2288): Stop leaking `IdleTimeoutStage`s in the blaze client.  They were not always removed properly, leading to multiple timeout stages remaining in a connection's blaze pipeline.
* [#2281](https://github.com/http4s/http4s/pull/2281): Fix `ClassCastException` on `decode` of an empty `Chunk`
* [#2305](https://github.com/http4s/http4s/pull/2305): Correctly shut down the blaze-client

## Enhancements
* [#2275](https://github.com/http4s/http4s/pull/2275): Set default prefix for Prometheus and Dropwizard metrics backends.
* [#2276](https://github.com/http4s/http4s/pull/2276): Make scalafix Github based instead of binary based
* [#2285](https://github.com/http4s/http4s/pull/2285): Finish deprecating `BlazeServer` in favor of `BlazeServerBuilder`.  The former's internals are now expressed in terms of the latter.
* [#2286](https://github.com/http4s/http4s/pull/2286): Improvements to scalafix
  * Fix `withEntitywithEntity` bug in migration
  * Migration to `BlazeServerBuilder`
  * Fix `MessageSyntax#withBody`
  * Import `ResponseCookie` instead of an alias to the old `Cookie`

# Documentation
* [#2297](https://github.com/http4s/http4s/pull/2297): Remove appveyor badge

## Dependency upgrades
* cats-1.5.0
* cats-effect-1.1.0
* jetty-9.4.14.v20181114
* kind-projector-0.9.9 (internal)
* mockito-2.23.4 (tests only)
* okhttp-3.12.0
* play-json-2.6.11
* simpleclient-0.6.0 (Prometheus)
* sbt-1.2.7 (build only)
* sbt-native-packager-1.3.15 (examples only)
* tut-0.6.10 (docs only)

# v0.20.0-M3 (2018-11-13)

## Breaking changes
* [#2228](https://github.com/http4s/http4s/pull/2228): Support more attributes for the response cookie in `CSRF` middleware. Configuration is now done through a builder, similar to backends.
* [#2269](https://github.com/http4s/http4s/pull/2269): In the client DSL, move the body parameter ahead of the `Uri`. This works around an ambiguous overload that previously made it impossible to call `(Uri, Header)` on methods that take a body.
* [#2262](https://github.com/http4s/http4s/pull/2262): Replace `Seq` with `Chain` in `UrlForm`.
* [#2197](https://github.com/http4s/http4s/pull/2262): Require `Signal` rather than `SignallingRef` in `serveWhile`

## Bugfixes
* [#2260](https://github.com/http4s/http4s/pull/2260): Fix leak in blaze-client on a canceled connection
* [#2258](https://github.com/http4s/http4s/pull/2258): Fix deadlocks in the blaze-client pool manager under cancellation and certain other failures.

## Enhancements
* [#2266](https://github.com/http4s/http4s/pull/2266): Support flag query parameters (i.e., parameters with no value) in the DSL with `FlagQueryParamMatcher`.
* [#2240](https://github.com/http4s/http4s/pull/2240): Add `.resource`, `.stream`. and `.allocate` constructors to all server and client builders.
* [#2242](https://github.com/http4s/http4s/pull/2242): Support setting socket channel options on blaze-server.
* [#2270](https://github.com/http4s/http4s/pull/2270): Refresh `MimeDB` from the IANA registry.

## Internal
* [#2250](https://github.com/http4s/http4s/pull/2250): Ignore http4s updates in scalafix-inputs
* [#2267](https://github.com/http4s/http4s/pull/2267): Drop appveyor continuous integration
* [#2256](https://github.com/http4s/http4s/pull/2256): Bump base version of scalafix to 0.18.21.
* [#2271](https://github.com/http4s/http4s/pull/2271): Fix compilation error introduced between [#2228](https://github.com/http4s/http4s/pull/2228) and [#2262](https://github.com/http4s/http4s/pull/2262).

## Documentation
* [#2255](https://github.com/http4s/http4s/pull/2255): Improve scalafix docs

## Dependency upgrades
* blaze-0.14.0-M11
* tomcat-9.0.13

# v0.20.0-M2 (2018-11-05)

## Bug fixes
* [#2239](https://github.com/http4s/http4s/pull/2239): Fix hang when `.allocate` on a client builder fails

## Breaking changes
* [#2207](https://github.com/http4s/http4s/pull/2207): Remove `PathNormalizer`. The functionality is now on `Uri.removeDotSegments`.
* [#2210](https://github.com/http4s/http4s/pull/2210): Streamline instances:
  * `Http4s`, `Http4sInstances`, and `Http4sFunctions` are deprecated
  * Move instances `F[A]` for cats type classes `F` into companions of `A`
  * `Http4sDsl` no longer mixes in `UriFunctions`
  * `EntityEncoderInstances` and `EntityDecoderInstances` are removed. The instances moved to the companion objects.
* [#2243](https://github.com/http4s/http4s/pull/2243): Cleanup `ServerBuilder` defaults and traits
  * Make `ServerBuilder` private.  The public server builders (e.g., `BlazeServerBuilder`) remain, but they no longer implement a public interface.
  * Remove `IdleTimeoutSupport`, `AsyncTimeout`, `SSLKeyStoreSupport`, `SSLContextSupport`, and `WebSocketSupport` traits. The properties remain on the public server builders.
  * Deprecated defaults on those support companion objects, in favor of `org.http4s.server.defaults`.
* [#2063](https://github.com/http4s/http4s/pull/2063): Cancel request whenever a blaze server connection is shutdown.
* [#2234](https://github.com/http4s/http4s/pull/2234): Clean up `Message` trait
  * Remove deprecated `EffectMessageSyntax`, `EffectRequestSyntax`, `EffectResponseSyntax` traits and associated objects
  * Remove `MessageOps`, `RequestOps`, and `ResponseOps` and put the removed methods, sans unneeded implicit parameters, directly in the classes
  * Deprecate `replaceAllHeaders`, pointing to `withHeaders` instead.
  * Deprecate `withType`, which takes a `MediaType` and just wraps it in a `Content-Type`
  * Add `withoutAttribute` and `withoutTrailerHeaders` to complement the with variants
  * Correct `filterHeaders`' scaladoc comment, which described the opposite of the behavior
  * Fix bug in `withoutContentType`

## Enhancements
* [#2205](https://github.com/http4s/http4s/pull/2205): Add new `ResponseTiming` middleware, which adds a header to the Response as opposed to full `MetricsOps`.
* [#2222](https://github.com/http4s/http4s/pull/2222): Add `shutdownTimeout` property to `JettyBuilder`.  Shutdown of the server waits for existing connections to complete for up to this duration before a hard shutdown with a `TimeoutException`.
* [#2227](https://github.com/http4s/http4s/pull/2227): Add `withMaxHeaderLength` setter to `BlazeClientBuilder`
* [#2230](https://github.com/http4s/http4s/pull/2230): `DefaultServerErrorHandler` only handles `NonFatal` `Throwable`s, instead of all `Throwable`s that aren't `VirtualMachineError`s
* [#2237](https://github.com/http4s/http4s/pull/2237): Support parsing cookies with trailing semi-colons. This is invalid per spec, but seen often in the wild.
* [#1687](https://github.com/http4s/http4s/pull/1687): Add a modeled `Link` header.
* [#2244](https://github.com/http4s/http4s/pull/2244): Refactor blaze-server idle timeout
  * Quiet `Abnormal NIO1HeadStage termination\njava.util.concurrent.TimeoutException: Timeout of 30 seconds triggered. Killing pipeline.` error logging, even on idling persistent connections.  This is reduced to a debug log.
  * Use a `TickWheelExecutor` resource per blaze-server instead of a global that does not shut down when the server does.

## Bug fixes
* [#2239](https://github.com/http4s/http4s/pull/2239): Fix hang when `.allocate` on a client builder fails
* [#2214](https://github.com/http4s/http4s/pull/2214): Add a scalafix from http4s-0.18.20 to 0.20.0-M2.  See [upgrading](https://http4s.org/v0.20/upgrading/) for instructions.
* [#2241](https://github.com/http4s/http4s/pull/2241): Restrict internal `IdleTimeoutStage` to a `FiniteDuration`.  Fixes an exception when converting to milliseconds when debug logging.

## Documentation
* [#2223](https://github.com/http4s/http4s/pull/2223): Fix color of EOL label on v0.19
* [#2226](https://github.com/http4s/http4s/pull/2226): Correct erroneous `Resource` in 0.19.0-M3 changelog

## Internal
* [#2219](https://github.com/http4s/http4s/pull/2219): Allow test failures on openjdk11 until we can fix the SSL issue
* [#2221](https://github.com/http4s/http4s/pull/2194): Don't grant MiMa exceptions for 0.19.1, which will never be

## Dependency upgrades
* async-http-client-2.6.0
* blaze-0.14.0-M10
* circe-0.10.1
* json4s-3.6.2
* sbt-native-packager-1.3.12 (examples only)
* tut-0.6.9 (docs only)

# v0.20.0-M1 (2018-10-27)

Due to the inadvertent release of 0.19.0, we have opened a new minor version.  The stable release with MiMa enforcement will be v0.20.0.

## Breaking changes
* [#2159](https://github.com/http4s/http4s/pull/2159): Add a `responseHeaderTimeout` property to `BlazeServerBuilder`. Responses that timeout are completed with `Response.timeout`, which defaults to 503 Service Unavailable.  `BlazeServerBuilder` now requires a `Timer[F]`.
* [#2177](https://github.com/http4s/http4s/pull/2177): Deprecate `org.http4s.syntax.async`, which was not directly relevant to HTTP.
* [#2131](https://github.com/http4s/http4s/pull/2131): Refactor server metrics
  * `http4s-server-metrics` module merged into `http4s-dropwizard-metrics`
  * `http4s-prometheus-server-metrics` module merged into `http4s-prometheus-metrics`
  * The `org.http4s.server.middleware.metrics.Metrics` middleware now takes a `MetricsOps`, implemented by Dropwizard, Prometheus, or your custom interpreter.
* [#2180](https://github.com/http4s/http4s/pull/2180): Change default response on `Timeout` middlware to `503 Service Unavailable`

## Enhancements
* [#2159](https://github.com/http4s/http4s/pull/2159): Set default client request timeout to 1 minute
* [#2163](https://github.com/http4s/http4s/pull/2163): Add `mapK` to `Request` and `Response`
* [#2168](https://github.com/http4s/http4s/pull/2168): Add `allocate` to client builders
* [#2174](https://github.com/http4s/http4s/pull/2159): Refactor the blaze-client timeout architecture.
  * A `TickWheelExecutor` is now allocated per client, instead of globally.
  * Request rendering and response parsing is now canceled more aggressively on timeout.
* [#2184](https://github.com/http4s/http4s/pull/2184): Receive response concurrently with sending request in blaze client. This reduces waste when the server is not interested in the entire request body.
* [#2190](https://github.com/http4s/http4s/pull/2190): Add `channelOptions` to blaze-client to customize socket options.

## Bug fixes
* [#2166](https://github.com/http4s/http4s/pull/2166): Fix request timeout calculation in blaze-client to resolve "Client response header timeout after 0 millseconds" error.
* [#2189](https://github.com/http4s/http4s/pull/2189): Manage the `TickWheelTimer` as a resource instead of an `F[A, F[Unit]]`. This prevents a leak in (extremely unlikely) cases of cancellation.

## Internal
* [#2179](https://github.com/http4s/http4s/pull/2179): Method to silence expected exceptions in tests
* [#2194](https://github.com/http4s/http4s/pull/2194): Remove ill-conceived, zero-timeout unit tests
* [#2199](https://github.com/http4s/http4s/pull/2199): Make client test sizes proportional to the number of processors for greater Travis stability

## Dependency upgrades
* alpn-boot-8.1.13.v20181017 (examples only)
* blaze-0.14.0-M9
* sbt-native-packager-1.3.11 (examples only)

# v0.18.21 (2018-11-05)

## Bug fixes
* [#2231](https://github.com/http4s/http4s/pull/2231): Fix off-by-one error that lets blaze-client wait queue grow one past its limit

# v0.18.20 (2018-10-18)

## Bug fixes
* [#2181](https://github.com/http4s/http4s/pull/2181): Honor `redactHeadersWhen` in client `RequestLogger` middleware

## Enhancements
* [#2178](https://github.com/http4s/http4s/pull/2178): Redact sensitive headers by default in `Retry` middleware. Add `retryWithRedactedHeaders` function that parameterizes the headers predicate.

## Documentation
* [#2147](https://github.com/http4s/http4s/pull/2147): Fix link to v0.19 docs

## Internal
* [#2130](https://github.com/http4s/http4s/pull/2130): Build with scala-2.12.7 and sbt-1.2.3

# ~~v0.19.0 (2018-10-05)~~

This release is identical to v0.19.0-M4.  We mistagged it.  Please proceed to the 0.20 series.

# v0.19.0-M4 (2018-10-05)

## Breaking changes
* [#2137](https://github.com/http4s/http4s/pull/2137): Remove `ExecutionContext` argument to jetty-client in favor of the `ContextShift[F]`.
* [#2070](https://github.com/http4s/http4s/pull/2070): Give `AbitraryInstances` unique names with `http4sTesting` prefix.
* [#2136](https://github.com/http4s/http4s/pull/2136): Add `stream` method to `Client` interface. Deprecate `streaming`, which is just a `flatMap` of `Stream`.
* [#2143](https://github.com/http4s/http4s/pull/2143): WebSocket model improvements:
  * The `org.http4s.websocket` package in unified in http4s-core
  * Drop http4s-websocket module dependency
  * All frames use an immutable `scodec.bits.ByteVector` instead of an `Array[Byte]`.
  * Frames moved from `WebSocketBits` to the `WebSocketFrame` companion
  * Rename all instances of `Websocket*` to `WebSocket*` for consistency
* [#2094](https://github.com/http4s/http4s/pull/2094): Metrics unification
  * Add a `MetricsOps` algebra to http4s-core to be implemented by any metrics backend.
  * Create new `Metrics` middleware in http4s-client based on `MetricsOps`
  * Replace http4s-dropwizard-client-metrics and http4s-proemtheus-client-metrics modules with http4s-dropwizard-metrics and http4s-prometheus-metrics to implement `MetricsOps`.

## Enhancements
* [#2149](https://github.com/http4s/http4s/pull/2134): Refresh `MimeDB` constants from the public registry
* [#2151](https://github.com/http4s/http4s/pull/2151): Changed default response timeout code from 500 to 503

## Documentation updates
* [#2134](https://github.com/http4s/http4s/pull/2134): Add Cats Friendly badge to readme
* [#2139](https://github.com/http4s/http4s/pull/2139): Reinstate example projects
* [#2145](https://github.com/http4s/http4s/pull/2145): Fix deprecated calls to `Client#streaming`

## Internal
* [#2126](https://github.com/http4s/http4s/pull/2126): Delete obsolete `bin` directory
* [#2127](https://github.com/http4s/http4s/pull/2127): Remove MiMa exceptions for new modules
* [#2128](https://github.com/http4s/http4s/pull/2128): Don't run `dependencyUpdates` on load
* [#2129](https://github.com/http4s/http4s/pull/2129): Build with sbt-1.2.3 and scala-2.12.7
* [#2133](https://github.com/http4s/http4s/pull/2133): Build with kind-projector-0.9.8
* [#2146](https://github.com/http4s/http4s/pull/2146): Remove all use of `OutboundCommand` in blaze integration

## Dependency upgrades
* async-http-client-2.5.4
* blaze-0.14.0-M5
* fs2-1.0.0
* jawn-0.13.0
* scala-xml-1.1.1

# v0.19.0-M3 (2018-09-27)

## Breaking changes
* [#2081](https://github.com/http4s/http4s/pull/2081): Remove `OkHttp` code redundant with `OkHttpBuilder`.
* [#2092](https://github.com/http4s/http4s/pull/2092): Remove `ExecutionContext` and `Timer` implicits from async-http-client. Threads are managed by the `ContextShift`.
* [#2115](https://github.com/http4s/http4s/pull/2115): Refactoring of `Server` and `ServerBuilder`:
  * Removed `Server#shutdown`, `Server#shutdownNow`, `Server#onShutdown`, and `Server#awaitShutdown`.  `Server` lifecycles are managed as a `fs2.Stream` or a `cats.effect.Resource`.
  * `ServerBuilder#start` replaced by `Server#resource`, which shuts down the `Server` after use.
  * Added a `ServerBuilder#stream` to construct a `Stream` from a `Resource`.
* [#2118](https://github.com/http4s/http4s/pull/2118): Finalize various case classes.
* [#2102](https://github.com/http4s/http4s/pull/2102): Refactoring of `Client` and some builders:
  * `Client` is no longer a case class.  Construct a new `Client` backend or middleware with `Client.apply(run: Request[F] => Resource[F, Response[F]])` for any `F` with a `Bracket[Throwable, F]`.
  * Removed `DisposableResponse[F]` in favor of `Resource[F, Response[F]]`.
  * Removed `Client#open` in favor of `Client#run`.
  * Removed `Client#shutdown` in favor of `cats.effect.Resource` or `fs2.Stream`.
  * Removed `AsyncHttpClient.apply`. It was not referentially transparent, and no longer possible. Use `AsyncHttpClient.resource` instead.
  * Removed deprecated `blaze.Http1Client.apply`

## Enhancements
* [#2042](https://github.com/http4s/http4s/pull/2042): New `Throttle` server middleware
* [#2036](https://github.com/http4s/http4s/pull/2036): New `http4s-jetty-client` backend, with HTTP/2 support
* [#2080](https://github.com/http4s/http4s/pull/2080): Make `Http4sMatchers` polymorphic on their effect type
* [#2082](https://github.com/http4s/http4s/pull/2082): Structured parser for the `Origin` header
* [#2061](https://github.com/http4s/http4s/pull/2061): Send `Disconnect` event on EOF in blaze-server for faster cleanup of mid stages
* [#2093](https://github.com/http4s/http4s/pull/2093): Track redirects in the `FollowRedirect` client middleware
* [#2109](https://github.com/http4s/http4s/pull/2109): Add `→` as a synonym for `->` in http4s-dsl
* [#2100](https://github.com/http4s/http4s/pull/2100): Tighten up module dependencies
  * http4s-testing only depends on specs2-matchers instead of specs2-core
  * http4s-prometheus-server-metrics depends on simpleclient_common instead of simpleclient

## Bugfixes
* [#2069](https://github.com/http4s/http4s/pull/2069): Add proper `withMaxTotalConnections` method to `BlazeClientBuilder` in place of misnamed `withIdleTimeout` overload.
* [#2106](https://github.com/http4s/http4s/pull/2106): Add the servlet timeout listener before the response has a chance to complete the `AsyncContext`

## Documentation updates
* [#2076](https://github.com/http4s/http4s/pull/2076): Align coloring of legend and table for milestone on versoins page
* [#2077](https://github.com/http4s/http4s/pull/2077): Replace Typelevel Code of Conduct with Scala Code of Conduct
* [#2083](https://github.com/http4s/http4s/pull/2083): Fix link to 0.19 on the website
* [#2100](https://github.com/http4s/http4s/pull/2100): Correct `re-start` to `reStart` in docs

## Internal
* [#2105](https://github.com/http4s/http4s/pull/2105): Test on OpenJDK 11
* [#2113](https://github.com/http4s/http4s/pull/2113): Check for unused compile dependencies in build
* [#2115](https://github.com/http4s/http4s/pull/2115): Stop testing on Oracle JDK 10
* [#2079](https://github.com/http4s/http4s/pull/2079): Use `readRange`, as contributed to fs2
* [#2123](https://github.com/http4s/http4s/pull/2123): Remove unmaintained `load-test` module

## Dependency upgrades
* cats-1.4.0
* circe-0.10.0
* fs2-1.0.0-RC1
* jawn-fs2-0.13.0-RC1
* play-json-3.6.10 for Scala 2.11.x
* tomcat-9.0.12

# v0.18.19 (2018-09-27)

## Bug fixes
* [#2101](https://github.com/http4s/http4s/pull/2101): `haveHeaders` checks by equality, not reference
* [#2117](https://github.com/http4s/http4s/pull/2117): Handle unsuccessful responses in `JavaNetClient`

## Internal
* [#2116](https://github.com/http4s/http4s/pull/2116): Test against OpenJDK 11. Retire Oracle JDK 10.

# v0.18.18 (2018-09-18)

## Bug fixes
* [#2048](https://github.com/http4s/http4s/pull/2048): Correct misleading logging in `Retry` middleware
* [#2078](https://github.com/http4s/http4s/pull/2078): Replace generic exception on full wait queue with new `WaitQueueFullFailure`

## Enhancements
* [#2078](https://github.com/http4s/http4s/pull/2078): Replace generic exception on full wait queue with new `WaitQueueFullFailure`
* [#2095](https://github.com/http4s/http4s/pull/2095): Add `Monoid[UrlForm]` instance

## Dependency upgrades
* cats-1.4.0
* fs2-0.10.6
* jetty-9.4.12.v20180830
* tomcat-9.0.12

# v0.19.0-M2 (2018-09-07)

## Breaking changes
* [#1802](https://github.com/http4s/http4s/pull/1802): Race servlet requests against the `AsyncContext.timeout`. `JettyBuilder` and `TomcatBuilder` now require a `ConcurrentEffect` instance.
* [#1934](https://github.com/http4s/http4s/pull/1934): Refactoring of `ConnectionManager`.  Now requires a `Concurrent` instance, which ripples to a `ConcurrentEffect` in blaze-client builders
* [#2023](https://github.com/http4s/http4s/pull/2023): Don't overwrite existing `Vary` headers from `CORS`
* [#2030](https://github.com/http4s/http4s/pull/2023): Restrict `MethodNotAllowed` response generator in DSL
* [#2032](https://github.com/http4s/http4s/pull/2032): Eliminate mutable `Status` registry. IANA-registered `Status`es are still cached, but `register` is no longer public.
* [#2026](https://github.com/http4s/http4s/pull/2026): `CSRF` enhancements
  * CSRF tokens represented with a newtype
  * CSRF token signatures are encoded hexadecimal strings, making them URI-safe.
  * Added a `headerCheck: Request[F] => Boolean` parameter
  * Added an `onFailure: Response[F]` parameter, which defaults to a `403`. This was formerly a hardcoded `401`.
* [#1993](https://github.com/http4s/http4s/pull/2026): Massive changes from cats-effect and fs2 upgrades
  * `Timer` added to `AsyncHttpClient`
  * Dropwizard `Metrics` middleware now takes a `Clock` rather than a `Timer`
  * Client builders renamed and refactored for consistency and to support binary compatible evolution after 1.0:
    * `BlazeClientBuilder` replaces `Http1Client`, `BlazeClient`, and `BlazeClientConfig`
    * Removed deprecated `SimpleHttp1Client`
    * `JavaNetClient` renamed to `JavaNetClientBuilder`, which now has a `resource` and `stream`
    * `OkHttp` renamed to `OkHttpBuilder`.  The client now created from an `OkHttpClient` instance instead of an `F[OkHttpClient.Builder]`. A default client can be created as a `Resource` through `OkHttp.default`.
  * Fallout from removal of `fs2.Segment`
    * `EntityDecoder.collectBinary` now decodes a `Chunk`
    * `EntityDecoder.binaryChunk` deprecated
    * `SegmentWriter` is removed
    * Changes to:
      * `ChunkWriter`s in blaze rewritten
      * `Logger` middlewares
      * `MemoryCache`
  * Blocking I/O now requires a blocking `ExecutionContext` and a `ContextShift`:
    * `EntityDecoder`s:
      * `EntityDecoder.binFile`
      * `EntityDecoder.textFile`
      * `MultipartDecoder.mixedMultipart`
    * `EntityEncoder`s (no longer implicit):
      * `File`
      * `Path`
      * `InputStream`
      * `Reader`
    * Multipart:
      * `MultipartParser.parseStreamedFile`
      * `MultipartParser.parseToPartsStreamedFile`
      * `Part.fileData`
    * Static resources:
      * `StaticFile.fromString`
      * `StaticFile.fromResource`
      * `StaticFile.fromURL`
      * `StaticFile.fromFile`
      * `FileService.Config`
      * `ResourceService.Config`
      * `WebjarService.Config`
    * `OkHttpBuilder`
    * Servlets:
      * `BlockingHttp4sServlet`
      * `BlockingServletIo`
  * Servlet backend changes:
    * `Http4sServlet` no longer shift onto an `ExecutionContext` by default.  Accordingly, `ServerBuilder` no longer has a `withExecutionContext`.
    * Jetty and Tomcat builders use their native executor types instead of shifting onto an `ExecutionContext`.  Accordingly, `ServletBuilder#withExecutionContext` is removed.
    * `AsyncHttp4sServlet` and `ServletContextSyntax` now default to non-blocking I/O.  No startup check is made against the servlet version, which failed classloading on an older servlet container.  Neither takes an `ExeuctionContext` parameter anymore.
  * Removed deprecated `StreamApp` aliases. `fs2.StreamApp` is removed and replaced by `cats.effect.IOApp`, `monix.eval.TaskApp`, or similar.
  * Removed deprecated `ServerApp`.
  * `EntityLimiter` middleware now requires an `ApplicativeError`
* [#2054](https://github.com/http4s/http4s/pull/2054): blaze-server builder changes
  * `BlazeBuilder` deprecated for `BlazeServerBuilder`
  * `BlazeServerBuidler` has a single `withHttpApp(HttpApp)` in place of zero-to-many calls `mountService(HttpRoutes)`.
    * This change makes it possible to mount an `HttpApp` wrapped in a `Logger` middleware, which only supports `HttpApp`
    * Call `.orNotFound`, from `org.http4s.implicits._`, to cap an `HttpRoutes` as `HttpApp`
    * Use `Router` to combine multiple `HttpRoutes` into a single `HttpRoutes` by prefix
    * This interface will see more changes before 0.19.0 to promote long-term binary compatibility

## Enhancements
* [#1953](https://github.com/http4s/http4s/pull/1953): Add `UUIDVar` path extractor
* [#1963](https://github.com/http4s/http4s/pull/1963): Throw `ConnectException` rather than `IOException` on blaze-client connection failures
* [#1961](https://github.com/http4s/http4s/pull/1961): New `http4s-prometheus-client-metrics` module
* [#1974](https://github.com/http4s/http4s/pull/1974): New `http4s-client-metrics` module for Dropwizard Metrics
* [#1973](https://github.com/http4s/http4s/pull/1973): Add `onClose` handler to `WebSocketBuilder`
* [#2024](https://github.com/http4s/http4s/pull/2024): Add `HeaderEcho` server middleware
* [#2062](https://github.com/http4s/http4s/pull/2062): Eliminate "unhandled inbund command: Disconnected"` warnings in blaze-server

## Bugfixes
* [#2027](https://github.com/http4s/http4s/pull/2024): Miscellaneous websocket fixes
  * Stop sending frames even after closed
  * Avoid deadlock on small threadpools
  * Send `Close` frame in response to `Close` frame

## Documentation updates
* [#1935](https://github.com/http4s/http4s/pull/1953): Make `http4sVersion` lowercase
* [#1943](https://github.com/http4s/http4s/pull/1943): Make the imports in the Client documentation silent
* [#1944](https://github.com/http4s/http4s/pull/1944): Upgrade to cryptobits-1.2
* [#1971](https://github.com/http4s/http4s/pull/1971): Minor corrections to DSL tut
* [#1972](https://github.com/http4s/http4s/pull/1972): Add `UUIDVar` to DSL tut
* [#2034](https://github.com/http4s/http4s/pull/1958): Add branch to quickstart instructions
* [#2035](https://github.com/http4s/http4s/pull/2035): Add Christopher Davenport to community staff
* [#2060](https://github.com/http4s/http4s/pull/2060): Guide to setting up IntelliJ for contributors

## Internal
* [#1966](https://github.com/http4s/http4s/pull/1966): Use scalafmt directly from IntelliJ
* [#1968](https://github.com/http4s/http4s/pull/1968): Build with sbt-1.2.1
* [#1996](https://github.com/http4s/http4s/pull/1996): Internal refactoring of `JettyBuilder`
* [#2041](https://github.com/http4s/http4s/pull/2041): Simplify implementations of `RetryPolicy`
* [#2050](https://github.com/http4s/http4s/pull/2050): Replace test `ExecutionContext` in `Http4sWSStageSpec`
* [#2052](https://github.com/http4s/http4s/pull/2050): Introduce expiring `TestScheduler` to avoid leaking threads on tests

## Dependency upgrades
* async-http-client-2.5.2
* blaze-0.14.0-M4
* cats-1.3.1
* cats-effect-1.0.0
* circe-0.10.0-M2
* fs2-1.0.0-M5
* jawn-0.13.0
* jawn-fs2-0.13.0-M4
* json4s-3.6.0

# v0.18.17 (2018-09-04)
* Accumulate errors in `OptionalMultiQueryParamDecoderMatcher` [#2000](https://github.com/http4s/pull/2000)
* New http4s-scalatags module [#2002](https://github.com/http4s/pull/2002)
* Resubmit bodies in `Retry` middleware where allowed by policy [#2001](https://github.com/http4s/pull/2001)
* Dependency upgrades:
  * play-json-3.6.10 (for Scala 2.12)
  * tomcat-9.0.11

# v0.18.16 (2018-08-14)
* Fix regression for `AutoSlash` when nested in a `Router` [#1948](https://github.com/http4s/http4s/pull/1948)
* Respect `redactHeadersWhen` in `Logger` middleware [#1952](https://github.com/http4s/http4s/pull/1952)
* Capture `BufferPoolsExports` in prometheus server middleware [#1977](https://github.com/http4s/http4s/pull/1977)
* Make `Referer` header extractable [#1984](https://github.com/http4s/http4s/pull/1984)
* Log server startup banner in a single call to prevent interspersion [#1985](https://github.com/http4s/http4s/pull/1985)
* Add support module for play-json [#1946](https://github.com/http4s/http4s/pull/1946)
* Introduce `TranslateUri` middleware, which checks the prefix of the service it's translating against the request. Deprecated `URITranslation`, which chopped the prefix length without checking for a match. [#1964](https://github.com/http4s/http4s/pull/1964)
* Dependency upgrades:
  * cats-1.2.0
  * metrics-4.0.3
  * okhttp-3.11.0
  * prometheus-client-0.5.0
  * scodec-bits-1.1.6

# v0.18.15 (2018-07-05)
* Bugfix for `AutoSlash` Middleware in Router [#1937](https://github.com/http4s/http4s/pull/1937)
* Add `StaticHeaders` middleware that appends static headers to a service [#1939](https://github.com/http4s/http4s/pull/1939)

# v0.19.0-M1 (2018-07-04)
* Add accumulating version of circe `EntityDecoder` [#1647](https://github.com/http4/http4s/1647)
* Add ETag support to `StaticFile` [#1652](https://github.com/http4s/http4s/pull/1652)
* Reintroduce the option for fallthrough for authenticated services [#1670]((https://github.com/http4s/http4s/pull/1670)
* Separate `Cookie` into `RequestCookie` and `ResponseCookie` [#1676](https://github.com/http4s/http4s/pull/1676)
* Add `Eq[Uri]` instance [#1688](https://github.com/http4s/http4s/pull/1688)
* Deprecate `Message#withBody` in favor of `Message#withEntity`.  The latter returns a `Message[F]` rather than an `F[Message[F]]`. [#1694](https://github.com/http4s/http4s/pull/1694)
* Myriad new `Arbitrary` and `Cogen` instances [#1677](https://github.com/http4s/http4s/pull/1677)
* Add non-deprecated `LocationResponseGenerator` functions [#1715](https://github.com/http4s/http4s/pull/1715)
* Relax constraint on `Router` from `Sync` to `Monad` [#1723](https://github.com/http4s/http4s/pull/1723)
* Drop scodec-bits dependency [#1732](https://github.com/http4s/http4s/pull/1732)
* Add `Show[ETag]` instance [#1749](https://github.com/http4s/http4s/pull/1749)
* Replace `fs2.Scheduler` with `cats.effect.Timer` in `Retry` [#1754](https://github.com/http4s/http4s/pull/1754)
* Remove `Sync` constraint from `EntityEncoder[Multipart]` [#1762](https://github.com/http4s/http4s/pull/1762)
* Generate `MediaType`s from [MimeDB](https://github.com/jshttp/mime-db) [#1770](https://github.com/http4s/http4s/pull/1770)
  * Continue phasing out `Renderable` with `MediaRange` and `MediaType`.
  * Media types are now namespaced by main type.  This reduces backticks.  For example, `` MediaType.`text/plain` `` is replaced by `MediaType.text.plain`.
* Remove `Registry`. [#1770](https://github.com/http4s/http4s/pull/1770)
* Deprecate `HttpService`: [#1693](https://github.com/http4s/http4s/pull/1693)
  * Introduces an `Http[F[_], G[_]]` type alias
  * `HttpService` is replaced by `HttpRoutes`, which is an `Http[OptionT[F, ?], ?]`.  `HttpRoutes.of` replaces `HttpService` constructor from `PartialFunction`s.
  * `HttpApp` is an `Http[F, F]`, representing a total HTTP function.
* Add `BlockingHttp4sServlet` for use in Google App Engine and Servlet 2.5 containers.  Rename `Http4sServlet` to `AsyncHttp4sServlet`. [#1830](https://github.com/http4s/http4s/pull/1830)
* Generalize `Logger` middleware to log with `String => Unit` instead of `logger.info(_)` [#1839](https://github.com/http4s/http4s/pull/1839)
* Generalize `AutoSlash` middleware to work on `Kleisli[F, Request[G], B]` given `MonoidK[F]` and `Functor[G]`. [#1885](https://github.com/http4s/http4s/pull/1885)
* Generalize `CORS` middleware to work on `Http[F, G]` given `Applicative[F]` and `Functor[G]`. [#1889](https://github.com/http4s/http4s/pull/1889)
* Generalize `ChunkAggegator` middleware to work on `Kleisli[F, A, Response[G]]` given `G ~> F`, `FlatMap[F]`, and `Sync[G]`. [#1886](https://github.com/http4s/http4s/pull/1886)
* Generalize `EntityLimiter` middleware to work on `Kleisli[F, Request[G], B]`. [#1892](https://github.com/http4s/http4s/pull/1892)
* Generalize `HSTS` middleware to work on `Kleisli[F, A, Response[G]]` given `Functor[F]` and `Functor[G]`. [#1893](https://github.com/http4s/http4s/pull/1893)
* Generalize `UrlFormLifter` middleware to work on `Kleisli[F, Request[G], Response[G]]` given `G ~> F`, `Sync[F]` and `Sync[G]`.  [#1894](https://github.com/http4s/http4s/pull/1894)
* Generalize `Timeout` middleware to work on `Kleisli[F, A, Response[G]]` given `Concurrent[F]` and `Timer[F]`. [#1899](https://github.com/http4s/http4s/pull/1899)
* Generalize `VirtualHost` middleware to work on `Kleisli[F, Request[G], Response[G]]` given `Applicative[F]`.  [#1902](https://github.com/http4s/http4s/pull/1902)
* Generalize `URITranslate` middleware to work on `Kleisli[F, Request[G], B]` given `Functor[G]`.  [#1895](https://github.com/http4s/http4s/pull/1895)
* Generalize `CSRF` middleware to work on `Kleisli[F, Request[G], Response[G]]` given `Sync[F]` and `Applicative[G]`.  [#1909](https://github.com/http4s/http4s/pull/1909)
* Generalize `ResponseLogger` middleware to work on `Kleisli[F, A, Response[F]]` given `Effect[F]`.  [#1916](https://github.com/http4s/http4s/pull/1916)
* Make `Logger`, `RequestLogger`, and `ResponseLogger` work on `HttpApp[F]` so a `Response` is guaranteed unless the service raises an error [#1916](https://github.com/http4s/http4s/pull/1916)
* Rename `RequestLogger.apply0` and `ResponseLogger.apply0` to `RequestLogger.apply` and `ResponseLogger.apply`.  [#1837](https://github.com/http4s/http4s/pull/1837)
* Move `org.http4s.server.ServerSoftware` to `org.http4s.ServerSoftware` [#1884](https://github.com/http4s/http4s/pull/1884)
* Fix `Uncompressible` and `NotBinary` flags in `MimeDB` generator. [#1900](https://github.com/http4s/http4s/pull/1884)
* Generalize `DefaultHead` middleware to work on `Http[F, G]` given `Functor[F]` and `MonoidK[F]` [#1903](https://github.com/http4s/http4s/pull/1903)
* Generalize `GZip` middleware to work on `Http[F, G]` given `Functor[F]` and `Functor[G]` [#1903](https://github.com/http4s/http4s/pull/1903)
* `jawnDecoder` takes a `RawFacade` instead of a `Facade`
* Change `BasicCredentials` extractor to return `(String, String)` [#1924](https://github.com/http4s/http4s/1925)
* `Effect` constraint relaxed to `Sync`:
  * `Logger.logMessage`
* `Effect` constraint relaxed to `Async`:
  * `JavaNetClient`
* `Effect` constraint changed to `Concurrent`:
  * `Logger` (client and server)
  * `RequestLogger` (client and server)
  * `ResponseLogger` (client and server)
  * `ServerBuilder#serve` (moved to abstract member of `ServerBuilder`)
* `Effect` constraint strengthened to `ConcurrentEffect`:
  * `AsyncHttpClient`
  * `BlazeBuilder`
  * `JettyBuilder`
  * `TomcatBuilder`
* Implicit `ExecutionContext` removed from:
  * `RequestLogger` (client and server)
  * `ResponseLogger` (client and server)
  * `ServerBuilder#serve`
  * `ArbitraryInstances.arbitraryEntityDecoder`
  * `ArbitraryInstances.cogenEntity`
  * `ArbitraryInstances.cogenEntityBody`
  * `ArbitraryInstances.cogenMessage`
  * `JavaNetClient`
* Implicit `Timer` added to:
  * `AsyncHttpClient`
  * `JavaNetClient.create`
* `Http4sWsStage` removed from public API
* Removed charset for argonaut instances [#1914](https://github.com/http4s/http4s/pull/1914)
* Dependency upgrades:
  * async-http-client-2.4.9
  * blaze-0.14.0-M3
  * cats-effect-1.0.0-RC2
  * circe-0.10.0-M1
  * fs2-1.0.0-M1
  * fs2-reactive-streams-0.6.0
  * jawn-0.12.1
  * jawn-fs2-0.13.0-M1
  * prometheus-0.4.0
  * scala-xml-1.1.0

# v0.18.14 (2018-07-03)
* Add `CirceEntityCodec` to provide an implicit `EntityEncoder` or `EntityDecoder` from an `Encoder` or `Decoder`, respectively. [#1917](https://github.com/http4s/http4s/pull/1917)
* Add a client backend based on `java.net.HttpURLConnection`.  Note that this client blocks and is primarily intended for use in a REPL. [#1882](https://github.com/http4s/http4s/pull/1882)
* Dependency upgrades:
  * jetty-9.4.11
  * tomcat-9.0.10
	
# v0.18.13 (2018-06-22)
* Downcase type in `MediaRange` generator [#1907](https://github.com/http4s/http4s/pull/1907)
* Fixed bug where `PoolManager` would try to dequeue from an empty queue [#1922](https://github.com/http4s/http4s/pull/1922)
* Dependency upgrades:
  * argonaut-6.2.2
  * fs2-0.10.5

# v0.18.12 (2018-05-28)
* Deprecated `Part.empty` [#1858](https://github.com/http4s/http4s/pull/1858)
* Log requests with an unconsumed body [#1861](https://github.com/http4s/http4s/pull/1861)
* Log requests when the service returns `None` or raises an error [#1875](https://github.com/http4s/http4s/pull/1875)
* Support streaming parsing of multipart and storing large parts as temp files [#1865](https://github.com/http4s/http4s/pull/1865)
* Add an OkHttp client, with HTTP/2 support [#1864](https://github.com/http4s/http4s/pull/1864)
* Add `Host` header to requests to `Client.fromHttpService` if the request URI is absolute [#1874](https://github.com/http4s/http4s/pull/1874)
* Log `"service returned None"` or `"service raised error"` in service `ResponseLogger` when the service does not produce a successful response [#1879](https://github.com/http4s/http4s/pull/1879)
* Dependency upgrades:
  * jetty-9.4.10.v20180503
  * json4s-3.5.4
  * tomcat-9.0.8

# v0.18.11 (2018-05-10)
* Prevent zero-padding of servlet input chunks [#1835](https://github.com/http4s/http4s/pull/1835)
* Fix deadlock in client loggers.  `RequestLogger.apply` and `ResponseLogger.apply` are each replaced by `apply0` to maintain binary compatibility. [#1837](https://github.com/http4s/http4s/pull/1837)
* New `http4s-boopickle` module supports entity codecs through `boopickle.Pickler` [#1826](https://github.com/http4s/http4s/pull/1826)
* Log as much of the response as is consumed in the client. Previously, failure to consume the entire body prevented any part of the body from being logged. [#1846](https://github.com/http4s/http4s/pull/1846)
* Dependency upgrades:
  * prometheus-client-java-0.4.0

# v0.18.10 (2018-05-03)
* Eliminate dependency on Macro Paradise and macro-compat [#1816](https://github.com/http4s/http4s/pull/1816)
* Add `Logging` middleware for client [#1820](https://github.com/http4s/http4s/pull/1820)
* Make blaze-client tick wheel executor lazy [#1822](https://github.com/http4s/http4s/pull/1822)
* Dependency upgrades:
  * cats-effect-0.10.1
  * fs2-0.10.4
  * specs2-4.1.0

# v0.18.9 (2018-04-17)
* Log any exceptions when writing the header in blaze-server for HTTP/1 [#1781](https://github.com/http4s/http4s/pull/1781)
* Drain the response body (thus running its finalizer) when there is an error writing a servlet header or body [#1782](https://github.com/http4s/http4s/pull/1782)
* Clean up logging of errors thrown by services. Prevents the possible swallowing of errors thrown during `renderResponse` in blaze-server and `Http4sServlet` [#1783](https://github.com/http4s/http4s/pull/1783)
* Fix `Uri.Scheme` parser for schemes beginning with `http` other than `https` [#1790](https://github.com/http4s/http4s/pull/1790)
* Fix blaze-client to reset the connection start time on each invocation of the `F[DisposableResponse]`. This fixes the "timeout after 0 milliseconds" error. [#1792](https://github.com/http4s/http4s/pull/1792)
* Depdency upgrades:
  * blaze-0.12.13
  * http4s-websocket-0.2.1
  * specs2-4.0.4
  * tomcat-9.0.7

# v0.18.8 (2018-04-11)
* Improved ScalaDoc for BlazeBuilder [#1775](https://github.com/http4s/http4s/pull/1775)
* Added a stream constructor for async-http-client [#1776](https://github.com/http4s/http4s/pull/1776)
* http4s-prometheus-server-metrics project created. Prometheus Metrics middleware implemented for metrics on http4s server. Exposes an HttpService ready to be scraped by Prometheus, as well pairing to a CollectorRegistry for custom metric registration. [#1778](https://github.com/http4s/http4s/pull/1778)

# v0.18.7 (2018-04-04)
* Multipart parser defaults to fields interpreted as utf-8. [#1767](https://github.com/http4s/http4s/pull/1767)

# v0.18.6 (2018-04-03)
* Fix parsing of multipart bodies across chunk boundaries. [#1764](https://github.com/http4s/http4s/pull/1764)

# v0.18.5 (2018-03-28)
* Add `&` extractor to http4s-dsl. [#1758](https://github.com/http4s/http4s/pull/1758)
* Deprecate `EntityEncoder[F, Future[A]]`.  The `EntityEncoder` is strict in its argument, which causes any side effect of the `Future` to execute immediately.  Wrap your `future` in `IO.fromFuture(IO(future))` instead. [#1759](https://github.com/http4s/http4s/pull/1759)
* Dependency upgrades:
  * circe-0.9.3

# v0.18.4 (2018-03-23)
* Deprecate old `Timeout` middleware methods in favor of new ones that use `FiniteDuration` and cancel timed out effects [#1725](https://github.com/http4s/http4s/pull/1725)
* Add `expectOr` methods to client for custom error handling on failed expects [#1726](https://github.com/http4s/http4s/pull/1726)
* Replace buffered multipart parser with a streaming version. Deprecate all uses of fs2-scodec. [#1727](https://github.com/http4s/http4s/pull/1727)
* Dependency upgrades:
  * blaze-0.12.2
  * fs2-0.10.3
  * log4s-1.6.1
  * jetty-9.4.9.v20180320

# v0.18.3 (2018-03-17)
* Remove duplicate logging in pool manager [#1683]((https://github.com/http4s/http4s/pull/1683)
* Add request/response specific properties to logging [#1709](https://github.com/http4s/http4s/pull/1709)
* Dependency upgrades:
  * async-http-client-2.0.39
  * cats-1.1.0
  * cats-effect-0.10
  * circe-0.9.2
  * discipline-0.9.0
  * jawn-fs2-0.12.2
  * log4s-1.5.0
  * twirl-1.3.15

# v0.18.2 (2018-03-09)
* Qualify reference to `identity` in `uriLiteral` macro [#1697](https://github.com/http4s/http4s/pull/1697)
* Make `Retry` use the correct duration units [#1698](https://github.com/http4s/http4s/pull/1698)
* Dependency upgrades:
  * tomcat-9.0.6

# v0.18.1 (2018-02-27)
* Fix the rendering of trailer headers in blaze [#1629](https://github.com/http4s/http4s/pull/1629)
* Fix race condition between shutdown and parsing in Http1SeverStage [#1675](https://github.com/http4s/http4s/pull/1675)
* Don't use filter in `Arbitrary[``Content-Length``]` [#1678](https://github.com/http4s/http4s/pull/1678)
* Opt-in fallthrough for authenticated services [#1681](https://github.com/http4s/http4s/pull/1681)
* Dependency upgrades:
  * cats-effect-0.9
  * fs2-0.10.2
  * fs2-reactive-streams-0.5.1
  * jawn-fs2-0.12.1
  * specs2-4.0.3
  * tomcat-9.0.5
  * twirl-1.3.4

# v0.18.0 (2018-02-01)
* Add `filename` method to `Part`
* Dependency upgrades:
  * fs2-0.10.0
  * fs2-reactive-streams-0.5.0
  * jawn-fs2-0.12.0

# v0.18.0-M9 (2018-01-26)
* Emit Exit Codes On Server Shutdown [#1638](https://github.com/http4s/http4s/pull/1638) [#1637](https://github.com/http4s/http4s/pull/1637)
* Register Termination Signal and Frame in Http4sWSStage [#1631](https://github.com/http4s/http4s/pull/1631)
* Trailer Headers Are Now Being Emitted Properly [#1629](https://github.com/http4s/http4s/pull/1629)
* Dependency Upgrades:
   * alpn-boot-8.1.12.v20180117
   * circe-0.9.1
   * fs2-0.10.0-RC2
   * fs2-reactive-streams-0.3.0
   * jawn-fs2-0.12.0-M7
   * metrics-4.0.2
   * tomcat-9.0.4

# v0.18.0-M8 (2018-01-05)
* Dependency Upgrades:
   * argonaut-6.2.1
   * circe-0.9.0
   * fs2-0.10.0-M11
   * fs2-reactive-streams-0.2.8
   * jawn-fs2-0.12.0-M6
   * cats-1.0.1
   * cats-effect-0.8

# v0.18.0-M7 (2017-12-23)
* Relax various typeclass constraints from `Effect` to `Sync` or `Async`. [#1587](https://github.com/http4s/http4s/pull/1587)
* Operate on `Segment` instead of `Chunk` [#1588](https://github.com/http4s/http4s/pull/1588)
   * `EntityDecoder.collectBinary` and `EntityDecoder.binary` now
     return `Segment[Byte, Unit]` instead of `Chunk[Byte]`.
   * Add `EntityDecoder.binaryChunk`.
   * Add `EntityEncoder.segmentEncoder`.
   * `http4sMonoidForChunk` replaced by `http4sMonoidForSegment`.
* Add new generators for core RFC 2616 types. [#1593](https://github.com/http4s/http4s/pull/1593)
* Undo obsolete copying of bytes in `StaticFile.fromURL`. [#1202](https://github.com/http4s/http4s/pull/1202)
* Optimize conversion of `Chunk.Bytes` and `ByteVectorChunk` to `ByteBuffer. [#1602](https://github.com/http4s/http4s/pull/1602)
* Rename `read` to `send` and `write` to `receive` in websocket model. [#1603](https://github.com/http4s/http4s/pull/1603)
* Remove `MediaRange` mutable `Registry` and add `HttpCodec[MediaRange]` instance [#1597](https://github.com/http4s/http4s/pull/1597)
* Remove `Monoid[Segment[A, Unit]]` instance, which is now provided by fs2. [#1609](https://github.com/http4s/http4s/pull/1609)
* Introduce `WebSocketBuilder` to build `WebSocket` responses.  Allows headers (e.g., `Sec-WebSocket-Protocol`) on a successful handshake, as well as customization of the response to failed handshakes. [#1607](https://github.com/http4s/http4s/pull/1607)
* Don't catch exceptions thrown by `EntityDecoder.decodeBy`. Complain loudly in logs about exceptions thrown by `HttpService` rather than raised in `F`. [#1592](https://github.com/http4s/http4s/pull/1592)
* Make `abnormal-terminations` and `service-errors` Metrics names plural. [#1611](https://github.com/http4s/http4s/pull/1611)
* Refactor blaze client creation. [#1523](https://github.com/http4s/http4s/pull/1523)
   * `Http1Client.apply` returns `F[Client[F]]`
   * `Http1Client.stream` returns `Stream[F, Client[F]]`, bracketed to shut down the client.
   * `PooledHttp1Client` constructor is deprecated, replaced by the above.
   * `SimpleHttp1Client` is deprecated with no direct equivalent.  Use `Http1Client`.
* Improve client timeout and wait queue handling
   * `requestTimeout` and `responseHeadersTimeout` begin from the submission of the request.  This includes time spent in the wait queue of the pool. [#1570](https://github.com/http4s/http4s/pull/1570)
   * When a connection is `invalidate`d, try to unblock a waiting request under the same key.  Previously, the wait queue would only be checked on recycled connections.
   * When the connection pool is closed, allow connections in the wait queue to complete.
* Changes to Metrics middleware. [#1612](https://github.com/http4s/http4s/pull/1612)
   * Decrement the active requests gauge when no request matches
   * Don't count non-matching requests as 4xx in case they're composed with other services.
   * Don't count failed requests as 5xx in case they're recovered elsewhere.  They still get recorded as `service-error`s.
* Dependency upgrades:
   * async-http-client-2.0.38
   * cats-1.0.0.RC2
   * circe-0.9.0-M3
   * fs2-0.10.0-M10
   * fs2-jawn-0.12.0-M5
   * fs2-reactive-streams-0.2.7
   * scala-2.10.7 and scala-2.11.12

# v0.18.0-M6 (2017-12-08)
* Tested on Java 9.
* `Message.withContentType` now takes a `Content-Type` instead of an
  ``Option[`Content-Type`]``.  `withContentTypeOption` takes an `Option`,
  and `withoutContentType` clears it.
* `QValue` has an `HttpCodec` instance
* `AuthMiddleware` never falls through.  See
  [#1530](https://github.com/http4s/http4s/pull/1530) for more.
* `ContentCoding` is no longer a `Registry`, but has an `HttpCodec`
  instance.
* Render a banner on server startup.  Customize by calling
  `withBanner(List[String])` or `withoutBanner` on the
  `ServerBuilder`.
* Parameterize `isZippable` as a predicate of the `Response` in `GZip`
  middleware.
* Add constant for `application/vnd.api+json` MediaType.
* Limit memory consumption in `GZip` middleware
* Add `handleError`, `handleErrorWith`, `bimap`, `biflatMap`,
  `transform`, and `transformWith` to `EntityDecoder`.
* `org.http4s.util.StreamApp` and `org.http4s.util.ExitCode` are
  deprecated in favor of `fs2.StreamApp` and `fs2.StreamApp.ExitCode`,
  based on what was in http4s.
* Dependency upgrades:
  * fs2-0.10.0-M9
  * fs2-reactive-streams-0.2.6
  * jawn-fs2-0.12.0-M4
  * specs2-4.0.2

# v0.17.6 (2017-12-05)
* Fix `StaticFile` to serve files larger than `Int.MaxValue` bytes
* Dependency upgrades:
  * tomcat-8.5.24

# v0.16.6 (2017-12-04)
* Add a CSRF server middleware
* Fix `NullPointerException` when starting a Tomcat server related to `docBase`
* Log version info and server address on server startup
* Dependency upgrades:
  * jetty-9.4.8.v20171121
  * log4s-1.4.0
  * scalaz-7.2.17
  * twirl-1.3.13

# v0.18.0-M5 (2017-11-02)
* Introduced an `HttpCodec` type class that represents a type that can round
  trip to and from a `String`.  `Uri.Scheme` and `TransferCoding` are the first
  implementors, with more to follow.  Added an `HttpCodecLaws` to http4s-testing.
* `Uri.Scheme` is now its own type instead of a type alias.
* `TransferCoding` is no longer a case class. Its `coding` member is now a
  `String`, not a `CIString`. Its companion is no longer a
  `Registry`.
* Introduced `org.http4s.syntax.literals`, which contains a `StringContext` forAll
  safely constructing a `Uri.Scheme`.  More will follow.
* `org.http4s.util.StreamApp.ExitCode` moved to `org.http4s.util.ExitCode`
* Changed `AuthService[F[_], T]` to `AuthService[T, F[_]]` to support
  partial unification when combining services as a `SemigroupK`.
* Unseal the `MessageFailure` hierarchy. Previous versions of http4s had a
  `GenericParsingFailure`, `GenericDecodeFailure`, and
  `GenericMessageBodyFailure`. This was not compatible with the parameterized
  effect introduced in v0.18. Now, `MessageFailure` is unsealed, so users
  wanting precise control over the default `toHttpResponse` can implement their
  own failure conditions.
* `MessageFailure` now has an `Option[Throwable]` cause.
* Removed `KleisliInstances`. The `SemigroupK[Kleisli[F, A, ?]]` is now provided
  by cats.  Users should no longer need to import `org.http4s.implicits._` to
  get `<+>` composition of `HttpService`s
* `NonEmptyList` extensions moved from `org.http4s.util.nonEmptyList` to
  `org.http4s.syntax.nonEmptyList`.
* There is a classpath difference in log4s version between blaze and http4s in this
  milestone that will be remedied in M6. We believe these warnings are safe.
* Dependency upgrades:
  * cats-1.0.0-RC1
  * fs2-0.10.0-M8
  * fs2-reactive-streams-0.2.5

# v0.18.0-M4 (2017-10-12)
* Syntax for building requests moved from `org.http4s.client._` to
  `org.http4s.client.dsl.Http4sClientDsl[F]`, with concrete type `IO`
  available as `org.http4s.client.dsl.io._`.  This is consistent with
  http4s-dsl for servers.
* Change `StreamApp` to return a `Stream[F, ExitCode]`. The first exit code
  returned by the stream is the exit code of the JVM. This allows custom exit
  codes, and eases dead code warnings in certain constructions that involved
  mapping over `Nothing`.
* `AuthMiddleware.apply` now takes an `Kleisli[OptionT[F, ?], Request[F], T]`
  instead of a `Kleisli[F, Request[F], T]`.
* Set `Content-Type` header on default `NotFound` response.
* Merges from v0.16.5 and v0.17.5.
* Remove mutable map that backs `Method` registry. All methods in the IANA
  registry are available through `Method.all`. Custom methods should be memoized
  by other means.
* Adds an `EntityDecoder[F, Array[Byte]]` and `EntityDecoder[F, Array[Char]]`
  for symmetry with provided `EntityEncoder` instances.
* Adds `Arbitrary` instances for `Headers`, `EntityBody[F]` (currently just
  single chunk), `Entity[F]`, and `EntityEncoder[F, A]`.
* Adds `EntityEncoderLaws` for `EntityEncoder`.
* Adds `EntityCodecLaws`.  "EntityCodec" is not a type in http4s, but these
  laws relate an `EntityEncoder[F, A]` to an `EntityDecoder[F, A]`.
* There is a classpath difference in log4s version between blaze and http4s in this
  milestone that will be remedied in M6. We believe these warnings are safe.

# v0.17.5 (2017-10-12)
* Merges only.

# v0.16.5 (2017-10-11)
* Correctly implement sanitization of dot segments in static file paths
  according to RFC 3986 5.2.4. Most importantly, this fixes an issue where `...`
  is reinterpreted as `..` and can escape the root of the static file service.

# v0.18.0-M3 (2017-10-04)
* Merges only.
* There is a classpath difference in log4s version between blaze and http4s in this
  milestone that will be remedied in M6. We believe these warnings are safe.

# v0.17.4 (2017-10-04)
* Fix reading of request body in non-blocking servlet backend. It was previously
  only reading the first byte of each chunk.
* Dependency upgrades:
  * fs2-reactive-streams-0.1.1

# v0.16.4 (2017-10-04)
* Backport removal `java.xml.bind` dependency from `GZip` middleware,
  to play more nicely with Java 9.
* Dependency upgrades:
  * metrics-core-3.2.5
  * tomcat-8.0.23
  * twirl-1.3.12

# v0.18.0-M2 (2017-10-03)
* Use http4s-dsl with any effect type by either:
    * extend `Http4sDsl[F]`
    * create an object that extends `Http4sDsl[F]`, and extend that.
    * `import org.http4s.dsl.io._` is still available for those who
      wish to specialize on `cats.effect.IO`
* Remove `Semigroup[F[MaybeResponse[F]]]` constraint from
  `BlazeBuilder`.
* Fix `AutoSlash` middleware when a service is mounted with a prefix.
* Publish internal http4s-parboiled2 as a separate module.  This does
  not add any new third-party dependencies, but unbreaks `sbt
  publishLocal`.
* Add `Request.from`, which respects `X-Fowarded-For` header.
* Make `F` in `EffectMessageSyntax` invariant
* Add `message.decodeJson[A]` syntax to replace awkward `message.as(implicitly,
  jsonOf[A])`. Brought into scope by importing one of the following, based on
  your JSON library of choice.
  * `import org.http4s.argonaut._`
  * `import org.http4s.circe._`
  * `import org.http4s.json4s.jackson._`
  * `import org.http4s.json4s.native._`
* `AsyncHttpClient.apply` no longer takes a `bufferSize`.  It is made
  irrelevant by fs2-reactive-streams.
* `MultipartParser.parse` no longer takes a `headerLimit`, which was unused.
* Add `maxWaitQueueLimit` (default 256) and `maxConnectionsPerRequestKey`
  (default 10) to `PooledHttp1Client`.
* Remove private implicit `ExecutionContext` from `StreamApp`. This had been
  known to cause diverging implicit resolution that was hard to debug.
* Shift execution of the routing of the `HttpService` to the `ExecutionContext`
  provided by the `JettyBuilder` or `TomcatBuilder`. Previously, it only shifted
  the response task and stream. This was a regression from v0.16.
* Add two utility execution contexts. These may be used to increase throughput
  as the server builder's `ExecutionContext`. Blocking calls on routing may
  decrease fairness or even deadlock your service, so use at your own risk:
  * `org.http4s.util.execution.direct`
  * `org.http4s.util.execution.trampoline`
* Deprecate `EffectRequestSyntax` and `EffectResponseSyntax`. These were
  previously used to provide methods such as `.putHeaders` and `.withBody`
  on types `F[Request]` and `F[Response]`.  As an alternative:
  * Call `.map` or `.flatMap` on `F[Request]` and `F[Response]` to get access
    to all the same methods.
  * Variadic headers have been added to all the status code generators in
    `Http4sDsl[F]` and method generators in `import org.http4s.client._`.
    For example:
    * `POST(uri, urlForm, Header("Authorization", "Bearer s3cr3t"))`
    * ``Ok("This will have an html content type!", `Content-Type`(`text/html`))``
* Restate `HttpService[F]` as a `Kleisli[OptionT[F, ?], Request[F], Response[F]]`.
* Similarly, `AuthedService[F]` as a `Kleisli[OptionT[F, ?], AuthedRequest[F], Response[F]]`.
* `MaybeResponse` is removed, because the optionality is now expressed through
  the `OptionT` in `HttpService`. Instead of composing `HttpService` via a
  `Semigroup`, compose via a `SemigroupK`. Import `org.http4s.implicits._` to
  get a `SemigroupK[HttpService]`, and chain services as `s1 <+> s2`. We hope to
  remove the need for `org.http4s.implicits._` in a future version of cats with
  [issue 1428](https://github.com/typelevel/cats/issues/1428).
* The `Service` type alias is deprecated in favor of `Kleisli`.  It used to represent
  a partial application of the first type parameter, but since version 0.18, it is
  identical to `Kleisli.
* `HttpService.lift`, `AuthedService.lift` are deprecated in favor of `Kleisli.apply`.
* Remove `java.xml.bind` dependency from `GZip` middleware to avoid an
  extra module dependency in Java 9.
* Upgraded dependencies:
    * jawn-fs2-0.12.0-M2
    * log4s-1.4.0
* There is a classpath difference in log4s version between blaze and http4s in this
  milestone that will be remedied in M6. We believe these warnings are safe.

# v0.17.3 (2017-10-02)
* Shift execution of HttpService to the `ExecutionContext` provided by the
  `BlazeBuilder` when using HTTP/2. Previously, it only shifted the response
  task and body stream.

# v0.16.3 (2017-09-29)
* Fix `java.io.IOException: An invalid argument was supplied` on blaze-client
  for Windows when writing an empty sequence of `ByteBuffer`s.
* Set encoding of `captureWriter` to UTF-8 instead of the platform default.
* Dependency upgrades:
  * blaze-0.12.9

# v0.17.2 (2017-09-25)
* Remove private implicit strategy from `StreamApp`. This had been known to
  cause diverging implicit resolution that was hard to debug.
* Shift execution of HttpService to the `ExecutionContext` provided by the
  `BlazeBuilder`. Previously, it only shifted the response stream. This was a
  regression from 0.16.
* Split off http4s-parboiled2 module as `"org.http4s" %% "parboiled"`. There are
  no externally visible changes, but this simplifies and speeds the http4s
  build.

# v0.16.2 (2017-09-25)
* Dependency patch upgrades:
  * async-http-client-2.0.37
  * blaze-0.12.8: changes default number of selector threads to
    from `2 * cores + 1` to `max(4, cores + 1)`.
  * jetty-9.4.7.v20170914
  * tomcat-8.5.21
  * twirl-1.3.7

# v0.17.1 (2017-09-17)
* Fix bug where metrics were not captured in `Metrics` middleware.
* Pass `redactHeadersWhen` argument from `Logger` to `RequestLogger`
  and `ResponseLogger`.

# v0.16.1 (2017-09-17)
* Publish our fork of parboiled2 as http4s-parboiled2 module.  It's
  the exact same internal code as was in http4s-core, with no external
  dependencies. By publishing an extra module, we enable a
  `publishLocal` workflow.
* Charset fixes:
  * Deprecate `CharsetRange.isSatisfiedBy` in favor of
    and ```Accept-Charset`.isSatisfiedBy`` in favor of
    ```Accept-Charset`.satisfiedBy``.
  * Fix definition of `satisfiedBy` to respect priority of
    ```Charset`.*``.
  * Add `CharsetRange.matches`.
* ContentCoding fixes:
  * Deprecate `ContentCoding.satisfiedBy` and
    `ContentCoding.satisfies` in favor of ```Accept-Encoding`.satisfiedBy``.
  * Deprecate ```Accept-Encoding`.preferred``, which has no reasonable
    interpretation in the presence of splats.
  * Add ```Accept-Language`.qValue``.
  * Fix definition of `satisfiedBy` to respect priority of
    `ContentCoding.*`.
  * Add `ContentCoding.matches` and `ContentCoding.registered`.
  * Add `Arbitrary[ContentCoding]` and ```Arbitrary[`Accept-Encoding`]``
    instances.
* LanguageTag fixes:
  * Deprecate `LanguageTag.satisfiedBy` and
    `LanguageTag.satisfies` in favor of ```Accept-Language`.satisfiedBy``.
  * Fix definition of `satisfiedBy` to respect priority of
    `LanguageTag.*` and matches of a partial set of subtags.
  * Add `LanguageTag.matches`.
  * Deprecate `LanguageTag.withQuality` in favor of new
    `LanguageTag.withQValue`.
  * Deprecate ```Accept-Language`.preferred``, which has no reasonable
    interpretation in the presence of splats.
  * Add ```Accept-Language`.qValue``.
  * Add `Arbitrary[LanguageTag]` and ```Arbitrary[`Accept-Language`]``
    instances.

# v0.17.0 (2017-09-01)
* Honor `Retry-After` header in `Retry` middleware.  The response will
  not be retried until the maximum of the backoff strategy and any
  time specified by the `Retry-After` header of the response.
* The `RetryPolicy.defaultRetriable` only works for methods guaranteed
  to not have a body.  In fs2, we can't introspect the stream to
  guarantee that it can be rerun.  To retry requests for idempotent
  request methods, use `RetryPolicy.unsafeRetriable`.  To retry
  requests regardless of method, use
  `RetryPolicy.recklesslyRetriable`.
* Fix `Logger` middleware to render JSON bodies as text, not as a hex
  dump.
* `MultipartParser.parse` returns a stream of `ByteVector` instead of
  a stream of `Byte`. This perserves chunking when parsing into the
  high-level `EntityDecoder[Multipart]`, and substantially improves
  performance on large files.  The high-level API is not affected.

# v0.16.0 (2017-09-01)
* `Retry` middleware takes a `RetryPolicy` instead of a backoff
  strategy.  A `RetryPolicy` is a function of the request, the
  response, and the number of attempts.  Wrap the previous `backoff`
  in `RetryPolicy {}` for compatible behavior.
* Expose a `Part.fileData` constructor that accepts an `EntityBody`.

# v0.17.0-RC3 (2017-08-29)
* In blaze-server, when doing chunked transfer encoding, flush the
  header as soon as it is available.  It previously buffered until the
  first chunk was available.

# v0.16.0-RC3 (2017-08-29)
* Add a `responseHeaderTimeout` property to `BlazeClientConfig`.  This
  measures the time between the completion of writing the request body
  to the reception of a complete response header.
* Upgraded dependencies:
    * async-http-client-2.0.35

# v0.18.0-M1 (2017-08-24)

This release is the product of a long period of parallel development
across different foundation libraries, making a detailed changelog
difficult.  This is a living document, so if any important points are
missed here, please send a PR.

The most important change in http4s-0.18 is that the effect type is
parameterized.  Where previous versions were specialized on
`scalaz.concurrent.Task` or `fs2.Task`, this version supports anything
with a `cats.effect.Effect` instance.  The easiest way to port an
existing service is to replace your `Task` with `cats.effect.IO`,
which has a similar API and is already available on your classpath.
If you prefer to bring your own effect, such as `monix.eval.Task` or
stick to `scalaz.concurrent.Task` or put a transformer on `IO`, that's
fine, too!

The parameterization chanages many core signatures throughout http4s:
- `Request` and `Response` become `Request[F[_]]` and
  `Response[F[_]]`.  The `F` is the effect type of the body (i.e.,
  `Stream[F, Byte]`), or what the body `.run`s to.
- `HttpService` becomes `HttpService[F[_]]`, so that the service
  returns an `F[Response[F]]`.  Instead of constructing with
  `HttpService { ... }`, we now declare the effect type of the
  service, like `HttpService[IO] { ... }`.  This determines the type
  of request and response handled by the service.
- `EntityEncoder[A]` and `EntityDecoder[A]` are now
  `EntityEncoder[F[_], A]` and `EntityDecoder[F[_], A]`, respectively.
  These act as a codec for `Request[F]` and `Response[F]`.  In practice,
  this change tends to be transparent in the DSL.
- The server builders now take an `F` parameter, which needs to match
  the services mounted to them.
- The client now takes an `F` parameter, which determines the requests
  and responses it handles.

Several dependencies are upgraded:
- cats-1.0.0.MF
- circe-0.9.0-M1
- fs2-0.10.0-M6
- fs2-reactive-streams-0.2.2
- jawn-fs2-0.12.0-M1

# v0.17.0-RC2 (2017-08-24)
* Remove `ServiceSyntax.orNotFound(a: A): Task[Response]` in favor of
  `ServiceSyntax.orNotFound: Service[Request, Response]`

# v0.16.0-RC2 (2017-08-24)
* Move http4s-blaze-core from `org.http4s.blaze` to
  `org.http4s.blazecore` to avoid a conflict with the non-http4s
  blaze-core module.
* Change `ServiceOps` to operate on a `Service[?, MaybeResponse]`.
  Give it an `orNotFound` that returns a `Service`.  The
  `orNotFound(a: A)` overload is left for compatibility with Scala
  2.10.
* Build with Lightbend compiler instead of Typelevel compiler so we
  don't expose `org.typelevel` dependencies that are incompatible with
  ntheir counterparts in `org.scala-lang`.
* Upgraded dependencies:
    * blaze-0.12.7 (fixes eviction notice in http4s-websocket)
    * twirl-1.3.4

# v0.17.0-RC1 (2017-08-16)
* Port `ChunkAggregator` to fs2
* Add logging middleware
* Standardize on `ExecutionContext` over `Strategy` and `ExecutorService`
* Implement `Age` header
* Fix `Client#toHttpService` to not dispose until the body is consumed
* Add a buffered implementation of `EntityDecoder[Multipart]`
* In async-http-client, don't use `ReactiveStreamsBodyGenerator` unless there is
  a body to transmit. This fixes an `IllegalStateException: unexpected message
  type`
* Add `HSTS` middleware
* Add option to serve pre-gzipped resources
* Add RequestLogging and ResponseLogging middlewares
* `StaticFile` options return `OptionT[Task, ?]`
* Set `Content-Length` or `Transfer-Encoding: chunked` header when serving
  from a URL
* Explicitly close `URLConnection``s if we are not reading the contents
* Upgrade to:
    * async-http-client-2.0.34
    * fs2-0.9.7
    * metrics-core-3.2.4
    * scodec-bits-1.1.5

# v0.16.0-RC1 (2017-08-16)
* Remove laziness from `ArbitraryInstances`
* Support an arbitrary predicate for CORS allowed origins
* Support `Access-Control-Expose-Headers` header for CORS
* Fix thread safety issue in `EntityDecoder[XML]`
* Support IPV6 headers in `X-Forwarded-For`
* Add `status` and `successful` methods to client
* Overload `client.fetchAs` and `client.streaming` to accept a `Task[Request]`
* Replace `Instant` with `HttpDate` to avoid silent truncation and constrain
  to dates that are legally renderable in HTTP.
* Fix bug in hash code of `CIString`
* Update `request.pathInfo` when changing `request.withUri`. To keep these
  values in sync, `request.copy` has been deprecated, but copy constructors
  based on `with` have been added.
* Remove `name` from `AttributeKey`.
* Add `withFragment` and `withoutFragment` to `Uri`
* Construct `Content-Length` with `fromLong` to ensure validity, and
  `unsafeFromLong` when you can assert that it's positive.
* Add missing instances to `QueryParamDecoder` and `QueryParamEncoder`.
* Add `response.cookies` method to get a list of cookies from `Set-Cookie`
  header.  `Set-Cookie` is no longer a `Header.Extractable`, as it does
  not adhere to the HTTP spec of being concatenable by commas without
  changing semantics.
* Make servlet `HttpSession` available as a request attribute in servlet
  backends
* Fix `Part.name` to return the name from the `Content-Disposition` header
  instead of the name _of_ the `Content-Disposition` header. Accordingly, it is
  no longer a `CIString`
* `Request.toString` and `Response.toString` now redact sensitive headers. A
  method to redact arbitrary headers is added to `Headers`.
* `Retry-After` is now modeled as a `Either[HttpDate, Long]` to reflect either
  an http-date or delta-seconds value.
* Look for index.html in `StaticFile` when rendering a directory instead of
  returning `401 Unauthorized`.
* Limit dates to a minimum of January 1, 1900, per RFC.
* Add `serviceErrorHandler` to `ServerBuilder` to allow pluggable error handlers
  when a server backend receives a failed task or a thrown Exception when
  invoking a service. The default calls `toHttpResponse` on `MessageFailure` and
  closes the connection with a `500 InternalServerError` on other non-fatal
  errors.  Fatal errors are left to the server.
* `FollowRedirect` does not propagate sensitive headers when redirecting to a
  different authority.
* Add Content-Length header to empty response generators
* Upgraded dependencies:
    * async-http-client-2.0.34
    * http4s-websocket-0.2.0
    * jetty-9.4.6.v20170531
    * json4s-3.5.3
    * log4s-1.3.6
    * metrics-core-3.2.3
    * scala-2.12.3-bin-typelevel-4
    * scalaz-7.2.15
    * tomcat-8.5.20

# v0.15.16 (2017-07-20)
* Backport rendering of details in `ParseFailure.getMessage`

# ~~v0.15.15 (2017-07-20)~~
* Oops. Same as v0.15.14.

# v0.15.14 (2017-07-10)
* Close parens in `Request.toString`
* Use "message" instead of "request" in message body failure messages
* Add `problem+json` media type
* Tolerate `[` and `]` in queries parsing URIs. These characters are parsed, but
  percent-encoded.

# v0.17.0-M3 (2017-05-27)
* Fix file corruption issue when serving static files from the classpath

# v0.16.0-M3 (2017-05-25)
* Fix `WebjarService` so it matches assets.
* `ServerApp` overrides `process` to leave a single abstract method
* Add gzip trailer in `GZip` middleware
* Upgraded dependencies:
    * circe-0.8.0
    * jetty-9.4.5.v20170502
    * scalaz-7.2.13
    * tomcat-8.5.15
* `ProcessApp` uses a `Process[Task, Nothing]` rather than a
  `Process[Task, Unit]`
* `Credentials` is split into `Credentials.AuthParams` for key-value pairs and
  `Credentials.Token` for legacy token-based schemes.  `OAuthBearerToken` is
  subsumed by `Credentials.Token`.  `BasicCredentials` no longer extends
  `Credentials`, but is extractable from one.  This model permits the
  definition of other arbitrary credential schemes.
* Add `fromSeq` constructor to `UrlForm`
* Allow `WebjarService` to pass on methods other than `GET`.  It previously
  threw a `MatchError`.

# v0.15.13 (2017-05-25)
* Patch-level upgrades to dependencies:
    * async-http-client-2.0.32
    * blaze-0.12.6 (fixes infinite loop in some SSL handshakes)
    * jetty-9.3.19.v20170502
    * json4s-3.5.2
    * tomcat-8.0.44

# v0.15.12 (2017-05-11)
* Fix GZip middleware to render a correct stream

# v0.17.0-M2 (2017-04-30)
* `Timeout` middleware takes an implicit `Scheduler` and
  `ExecutionContext`
* Bring back `http4s-async-client`, based on `fs2-reactive-stream`
* Restore support for WebSockets

# v0.16.0-M2 (2017-04-30)
* Upgraded dependencies:
    * argonaut-6.2
    * jetty-9.4.4.v20170414
    * tomcat-8.5.14
* Fix `ProcessApp` to terminate on process errors
* Set `secure` request attribute correctly in blaze server
* Exit with code `-1` when `ProcessApp` fails
* Make `ResourceService` respect `If-Modified-Since`
* Rename `ProcessApp.main` to `ProcessApp.process` to avoid overload confusio
* Avoid intermediate String allocation in Circe's `jsonEncoder`
* Adaptive EntityDecoder[Json] for circe: works directly from a ByteBuffer for
  small bodies, and incrementally through jawn for larger.
* Capture more context in detail message of parse errors

# v0.15.11 (2017-04-29)
* Upgrade to blaze-0.12.5 to pick up fix for `StackOverflowError` in
  SSL handshake

# v0.15.10 (2017-04-28)
* Patch-level upgrades to dependencies
* argonaut-6.2
* scalaz-7.2.12
* Allow preambles and epilogues in multipart bodies
* Limit multipart headers to 40 kilobytes to avoid unbounded buffering
  of long lines in a header
* Remove `' '` and `'?'` from alphabet for generated multipart
  boundaries, as these are not token characters and are known to cause
  trouble for some multipart implementations
* Fix multipart parsing for unlucky input chunk sizes

# v0.15.9 (2017-04-19)
* Terminate `ServerApp` even if the server fails to start
* Make `ResourceService` respect `If-Modified-Since`
* Patch-level upgrades to dependencies:
* async-http-client-2.0.31
* jetty-9.3.18.v20170406
* json4s-3.5.1
* log4s-1.3.4
* metrics-core-3.1.4
* scalacheck-1.13.5
* scalaz-7.1.13 or scalaz-7.2.11
* tomcat-8.0.43

# v0.17.0-M1 (2017-04-08)
* First release on cats and fs2
    * All scalaz types and typeclasses replaced by cats equivalengts
	* `scalaz.concurrent.Task` replaced by `fs2.Task`
	* `scalaz.stream.Process` replaced by `fs2.Stream`
* Roughly at feature parity with v0.16.0-M1. Notable exceptions:
	* Multipart not yet supported
	* Web sockets not yet supported
	* Client retry middleware can't check idempotence of requests
	* Utilties in `org.http4s.util.io` not yet ported

# v0.16.0-M1 (2017-04-08)
* Fix type of `AuthedService.empty`
* Eliminate `Fallthrough` typeclass.  An `HttpService` now returns
  `MaybeResponse`, which can be a `Response` or `Pass`.  There is a
  `Semigroup[MaybeResponse]` instance that allows `HttpService`s to be
  chained as a semigroup.  `service orElse anotherService` is
  deprecated in favor of `service |+| anotherService`.
* Support configuring blaze and Jetty servers with a custom
  `SSLContext`.
* Upgraded dependencies for various modules:
    * async-http-client-2.0.31
    * circe-0.7.1
    * jetty-9.4.3.v20170317
    * json4s-3.5.1
    * logback-1.2.1
    * log4s-1.3.4
    * metrics-3.2.0
    * scalacheck-1.13.5
    * tomcat-8.0.43
* Deprecate `EntityEncoder[ByteBuffer]` and
  `EntityEncoder[CharBuffer]`.
* Add `EntityDecoder[Unit]`.
* Move `ResponseClass`es into `Status`.
* Use `SSLContext.getDefault` by default in blaze-client.  Use
  `BlazeServerConfig.insecure` to ignore certificate validity.  But
  please don't.
* Move `CIString` syntax to `org.http4s.syntax`.
* Bundle an internal version of parboiled2.  This decouples core from
  shapeless, allowing applications to use their preferred version of
  shapeless.
* Rename `endpointAuthentication` to `checkEndpointAuthentication`.
* Add a `WebjarService` for serving files out of web jars.
* Implement `Retry-After` header.
* Stop building with `delambdafy` on Scala 2.11.
* Eliminate finalizer on `BlazeConnection`.
* Respond OK to CORS pre-flight requests even if the wrapped service
  does not return a successful response.  This is to allow `CORS`
  pre-flight checks of authenticated services.
* Deprecate `ServerApp` in favor of `org.http4s.util.ProcessApp`.  A
  `ProcessApp` is easier to compose all the resources a server needs via
  `Process.bracket`.
* Implement a `Referer` header.

# v0.15.8 (2017-04-06)
* Cache charset lookups to avoid synchronization.  Resolution of
  charsets is synchronized, with a cache size of two.  This avoids
  the synchronized call on the HTTP pool.
* Strip fragment from request target in blaze-client.  An HTTP request
  target should not include the fragment, and certain servers respond
  with a `400 Bad Request` in their presence.

# v0.15.7 (2017-03-09)
* Change default server and client executors to a minimum of four
  threads.
* Bring scofflaw async-http-client to justice for its brazen
  violations of Reactive Streams Rule 3.16, requesting of a null
  subscription.
* Destroy Tomcat instances after stopping, so they don't hold the port
* Deprecate `ArbitraryInstances.genCharsetRangeNoQuality`, which can
  cause deadlocks
* Patch-level upgrades to dependencies:
    * async-http-client-2.0.30
    * jetty-9.3.16.v20170120
    * logback-1.1.11
    * metrics-3.1.3
    * scala-xml-1.0.6
    * scalaz-7.2.9
    * tomcat-8.0.41
    * twirl-1.2.1

# v0.15.6 (2017-03-03)
* Log unhandled MessageFailures to `org.http4s.server.message-failures`

# v0.15.5 (2017-02-20)
* Allow services wrapped in CORS middleware to fall through
* Don't log message about invalid CORS headers when no `Origin` header present
* Soften log about invalid CORS headers from info to debug

# v0.15.4 (2017-02-12)
* Call `toHttpResponse` on tasks failed with `MessageFailure`s from
  `HttpService`, to get proper 4xx handling instead of an internal
  server error.

# v0.15.3 (2017-01-17)
* Dispose of redirect responses in `FollowRedirect`. Fixes client deadlock under heavy load
* Refrain from logging headers with potentially sensitive info in blaze-client
* Add `hashCode` and `equals` to `Headers`
* Make `challenge` in auth middlewares public to facilitate composing multiple auth mechanisms
* Fix blaze-client detection of stale connections

# v0.15.2 (2016-12-29)
* Add helpers to add cookies to requests

# v0.12.6 (2016-12-29)
* Backport rendering of details in `ParseFailure.getMessage`

# ~~v0.12.5 (2016-12-29)~~
* ~~Backport rendering of details in `ParseFailure.getMessage`~~ Oops.

# v0.15.1 (2016-12-20)
* Fix GZip middleware to fallthrough non-matching responses
* Fix UnsupportedOperationException in Arbitrary[Uri]
* Upgrade to Scala 2.12.1 and Scalaz 7.2.8

# v0.15.0 (2016-11-30)
* Add support for Scala 2.12
* Added `Client.fromHttpService` to assist with testing.
* Make all case classes final where possible, sealed where not.
* Codec for Server Sent Events (SSE)
* Added JSONP middleware
* Improve Expires header to more easily build the header and support parsing of the header
* Replce lazy `Raw.parsed` field with a simple null check
* Added support for Zipkin headers
* Eliminate response attribute for detecting fallthrough response.
  The fallthrough response must be `Response.fallthrough`.
* Encode URI path segments created with `/`
* Introduce `AuthedRequest` and `AuthedService` types.
* Replace `CharSequenceEncoder` with `CharBufferEncoder`, assuming
  that `CharBuffer` and `String` are the only `CharSequence`s one
  would want to encode.
* Remove `EnittyEncoder[Char]` and `EntityEncoder[Byte]`.  Send an
  array, buffer, or String if you want this.
* Add `DefaultHead` middleware for `HEAD` implementation.
* Decouple `http4s-server` from Dropwizard Metrics.  Metrics code is
  in the new `http4s-metrics` module.
* Allow custom scheduler for timeout middleware.
* Add parametric empty `EntityEncoder` and `EntityEncoder[Unit]`.
* Replace unlawful `Order[CharsetRange]` with `Equal[CharsetRange]`.
* Auth middlewares renamed `BasicAuth` and `DigestAuth`.
* `BasicAuth` passes client password to store instead of requesting
  password from store.
* Remove realm as an argument to the basic and digest auth stores.
* Basic and digest auth stores return a parameterized type instead of
  just a String username.
* Upgrade to argonaut-6.2-RC2, circe-0.6.1, json4s-3.5.0

# v0.14.11 (2016-10-25)
* Fix expansion of `uri` and `q` macros by qualifying with `_root_`

# v0.14.10 (2016-10-12)
* Include timeout type and duration in blaze client timeouts

# v0.14.9 (2016-10-09)
* Don't use `"null"` as query string in servlet backends for requests without a query string

# v0.14.8 (2016-10-04)
* Allow param names in UriTemplate to have encoded, reserved parameters
* Upgrade to blaze-0.12.1, to fix OutOfMemoryError with direct buffers
* Upgrade to Scalaz 7.1.10/7.2.6
* Upgrade to Jetty 9.3.12
* Upgrade to Tomcat 8.0.37

# v0.14.7 (2016-09-25)
* Retry middleware now only retries requests with idempotent methods
  and pure bodies and appropriate status codes
* Fix bug where redirects followed when an effectful chunk (i.e., `Await`) follows pure ones.
* Don't uppercase two hex digits after "%25" when percent encoding.
* Tolerate invalid percent-encodings when decoding.
* Omit scoverage dependencies from POM

# v0.14.6 (2016-09-11)
* Don't treat `Kill`ed responses (i.e., HEAD requests) as abnormal
  termination in metrics

# v0.14.5 (2016-09-02)
* Fix blaze-client handling of HEAD requests

# v0.14.4 (2016-08-29)
* Don't render trailing "/" for URIs with empty paths
* Avoid calling tail of empty list in `/:` extractor

# v0.14.3 (2016-08-24)
* Follow 301 and 302 responses to POST with a GET request.
* Follow all redirect responses to HEAD with a HEAD request.
* Fix bug where redirect response is disposed prematurely even if not followed.
* Fix bug where payload headers are sent from original request when
  following a redirect with a GET or HEAD.
* Return a failed task instead of throwing when a client callback
  throws an exception. Fixes a resource leak.
* Always render `Date` header in GMT.
* Fully support the three date formats specified by RFC 7231.
* Always specify peer information in blaze-client SSL engines
* Patch upgrades to latest async-http-client, jetty, scalaz, and scalaz-stream

# v0.14.2 (2016-08-10)
* Override `getMessage` in `UnexpectedStatus`

# v0.14.1 (2016-06-15)
* Added the possibility to specify custom responses to MessageFailures
* Address issue with Retry middleware leaking connections
* Fixed the status code for a semantically invalid request to `422 UnprocessableEntity`
* Rename `json` to `jsonDecoder` to reduce possibility of implicit shadowing
* Introduce the `ServerApp` trait
* Deprectate `onShutdown` and `awaitShutdown` in `Server`
* Support for multipart messages
* The Path extractor for Long now supports negative numbers
* Upgrade to scalaz-stream-0.8.2(a) for compatibility with scodec-bits-1.1
* Downgrade to argonaut-6.1 (latest stable release) now that it cross builds for scalaz-7.2
* Upgrade parboiled2 for compatibility with shapeless-2.3.x

# ~~v0.14.0 (2016-06-15)~~
* Recalled. Use v0.14.1 instead.

# v0.13.3 (2016-06-15)
* Address issue with Retry middleware leaking connections.
* Pass the reason string when setting the `Status` for a successful `ParseResult`.

# v0.13.2 (2016-04-13)
* Fixes the CanBuildFrom for RequestCookieJar to avoid duplicates.
* Update version of jawn-parser which contains a fix for Json decoding.

# v0.13.1 (2016-04-07)
* Remove implicit resolution of `DefaultExecutor` in blaze-client.

# v0.13.0 (2016-03-29)
* Add support for scalaz-7.2.x (use version 0.13.0a).
* Add a client backed based on async-http-client.
* Encode keys when rendering a query string.
* New entity decoder based on json4s' extract.
* Content-Length now accepts a Long.
* Upgrade to circe-0.3, json4s-3.3, and other patch releases.
* Fix deadlocks in blaze resulting from default executor on single-CPU machines.
* Refactor `DecodeFailure` into a new `RequestFailure` hierarchy.
* New methods for manipulating `UrlForm`.
* All parsed headers get a `parse` method to construct them from their value.
* Improve error message for unsupported media type decoding error.
* Introduce `BlazeClientConfig` class to simplify client construction.
* Unify client executor service semantics between blaze-client and async-http-client.
* Update default response message for UnsupportedMediaType failures.
* Add a `lenient` flag to blazee configuration to accept illegal characters in headers.
* Remove q-value from `MediaRange` and `MediaType`, replaced by `MediaRangeAndQValue`.
* Add `address` to `Server` trait.
* Lazily construct request body in Servlet NIO to support HTTP 100.
* Common operations pushed down to `MessageOps`.
* Fix loop in blaze-client when no connection can be established.
* Privatize most of the blaze internal types.
* Enable configuration of blaze server parser lengths.
* Add trailer support in blaze client.
* Provide an optional external executor to blaze clients.
* Fix Argonaut string interpolation

# v0.12.4 (2016-03-10)
* Fix bug on rejection of invalid URIs.
* Do not send `Transfer-Encoding` or `Content-Length` headers for 304 and others.
* Don't quote cookie values.

# v0.12.3 (2016-02-24)
* Upgrade to jawn-0.8.4 to fix decoding escaped characters in JSON.

# v0.12.2 (2016-02-22)
* ~~Upgrade to jawn-0.8.4 to fix decoding escaped characters in JSON.~~ Oops.

# v0.12.1 (2016-01-30)
* Encode keys as well as values when rendering a query.
* Don't encode '?' or '/' when encoding a query.

# v0.12.0 (2016-01-15)
* Refactor the client API for resource safety when not reading the entire body.
* Rewrite client connection pool to support maximum concurrent
  connections instead of maximum idle connections.
* Optimize body collection for better connection keep-alive rate.
* Move `Service` and `HttpService`, because a `Client` can be viewed as a `Service`.
* Remove custom `DateTime` in favor of `java.time.Instant`.
* Support status 451 Unavailable For Legal Reasons.
* Various blaze-client optimizations.
* Don't let Blaze `IdentityWriter` write more than Content-Length bytes.
* Remove `identity` `Transfer-Encoding`, which was removed in HTTP RFC errata.
* In blaze, `requireClose` is now the return value of `writeEnd`.
* Remove body from `Request.toString` and `Response.toString`.
* Move blaze parser into its own class.
* Trigger a disconnect if an ignored body is too long.
* Configurable thread factories for happier profiling.
* Fix possible deadlock in default client execution context.

# v0.11.3 (2015-12-28)
* Blaze upgrade to fix parsing HTTP responses without a reason phrase.
* Don't write more than Content-Length bytes in blaze.
* Fix infinite loop in non-blocking Servlet I/O.
* Never write a response body on HEAD requests to blaze.
* Add missing `'&'` between multivalued k/v pairs in `UrlFormCodec.encode`

# v0.11.2 (2015-12-04)
* Fix stack safety issue in async servlet I/O.
* Reduce noise from timeout exceptions in `ClientTimeoutStage`.
* Address file descriptor leaks in blaze-client.
* Fix `FollowRedirect` middleware for 303 responses.
* Support keep-alives for client requests with bodies.

# v0.11.1 (2015-11-29)
* Honor `connectorPoolSize` and `bufferSize` parameters in `BlazeBuilder`.
* Add convenient `ETag` header constructor.
* Wait for final chunk to be written before closing the async context in non-blocking servlet I/O.
* Upgrade to jawn-streamz-0.7.0 to use scalaz-stream-0.8 across the board.

# v0.11.0 (2015-11-20)
* Upgrade to scalaz-stream 0.8
* Add Circe JSON support module.
* Add ability to require content-type matching with EntityDecoders.
* Cleanup blaze-client internals.
* Handle empty static files.
* Add ability to disable endpoint authentication for the blaze client.
* Add charset encoding for Argonaut JSON EntityEncoder.

# v0.10.1 (2015-10-07)
* Processes render data in chunked encoding by default.
* Incorporate type name into error message of QueryParam.
* Comma separate Access-Control-Allow-Methods header values.
* Default FallThrough behavior inspects for the FallThrough.fallthroughKey.

# v0.10.0 (2015-09-03)
* Replace `PartialService` with the `Fallthrough` typeclass and `orElse` syntax.
* Rename `withHeaders` to `replaceAllHeaders`
* Set https endpoint identification algorithm when possible.
* Stack-safe `ProcessWriter` in blaze.
* Configureable number of connector threads and buffer size in blaze-server.

# v0.9.3 (2015-08-27)
* Trampoline recursive calls in blaze ProcessWriter.
* Handle server hangup and body termination correctly in blaze client.

# v0.9.2 (2015-08-26)
* Bump http4s-websockets to 1.0.3 to properly decode continuation opcode.
* Fix metrics incompatibility when using Jetty 9.3 backend.
* Preserve original headers when appending as opposed to quoting.

# v0.8.5 (2015-08-26)
* Preserve original headers when appending as opposed to quoting.
* Upgrade to jawn-0.8.3 to avoid transitive dependency on GPL2 jmh

# v0.9.1 (2015-08-19)
* Fix bug in servlet nio handler.

# v0.9.0 (2015-08-15)
* Require Java8.
* `StaticFile` uses the filename extension exclusively to determine media-type.
* Add `/` method to `Uri`.
* Add `UrlFormLifter` middleware to aggregate url-form parameters with the query parameters.
* Add local address information to the `Request` type.
* Add a Http method 'or' (`|`) extractor.
* Add `VirtualHost` middleware for serving multiple sites from one server.
* Add websocket configuration to the blaze server builder.
* Redefine default timeout status code to 500.
* Redefine the `Service` arrow result from `Task[Option[_]]` to `Task[_]`.
* Don't extend `AllInstances` with `Http4s` omnibus import object.
* Use UTF-8 as the default encoding for text bodies.
* Numerous bug fixes by numerous contributors!

# v0.8.4 (2015-07-13)
* Honor the buffer size parameter in gzip middleware.
* Handle service exceptions in servlet backends.
* Respect asyncTimeout in servlet backends.
* Fix prefix mounting bug in blaze-server.
* Do not apply CORS headers to unsuccessful OPTIONS requests.

# v0.8.3 (2015-07-02)
* Fix bug parsing IPv4 addresses found in URI construction.

# v0.8.2 (2015-06-22)
* Patch instrumented handler for Jetty to time async contexts correctly.
* Fix race condition with timeout registration and route execution in blaze client
* Replace `ConcurrentHashMap` with synchronized `HashMap` in `staticcontent` package.
* Fix static content from jars by avoiding `"//"` in path uris when serving static content.
* Quote MediaRange extensions.
* Upgrade to jawn-streamz-0.5.0 and blaze-0.8.2.
* Improve error handling in blaze-client.
* Respect the explicit default encoding passed to `decodeString`.

# v0.8.1 (2015-06-16)
* Authentication middleware integrated into the server package.
* Static content tools integrated into the server package.
* Rename HttpParser to HttpHeaderParser and allow registration and removal of header parsers.
* Make UrlForm EntityDecoder implicitly resolvable.
* Relax UrlForm parser strictness.
* Add 'follow redirect' support as a client middleware.
* Add server middleware for auto retrying uris of form '/foo/' as '/foo'.
* Numerous bug fixes.
* Numerous version bumps.

# ~~v0.8.0 (2015-06-16)~~
* Mistake.  Go straight to v0.8.1.

# v0.7.0 (2015-05-05)
* Add QueryParamMatcher to the dsl which returns a ValidationNel.
* Dsl can differentiate between '/foo/' and '/foo'.
* Added http2 support for blaze backend.
* Added a metrics middleware usable on all server backends.
* Websockets are now modeled by an scalaz.stream.Exchange.
* Add `User-Agent` and `Allow` header types and parsers.
* Allow providing a Host header to the blaze client.
* Upgrade to scalaz-stream-7.0a.
* Added a CORS middleware.
* Numerous bug fixes.
* Numerous version bumps.

# v0.6.5 (2015-03-29)
* Fix bug in Request URI on servlet backend with non-empty context or servlet paths.
* Allow provided Host header for Blaze requests.

# v0.6.4 (2015-03-15)
* Avoid loading javax.servlet.WriteListener when deploying to a servlet 3.0 container.

# ~~v0.6.3 (2015-03-15)~~
* Forgot to pull origin before releasing.  Use v0.6.4 instead.

# v0.6.2 (2015-02-27)
* Use the thread pool provided to the Jetty servlet builder.
* Avoid throwing exceptions when parsing headers.
* Make trailing slash insignificant in service prefixes on servlet containers.
* Fix mapping of servlet query and mount prefix.

# v0.6.1 (2015-02-04)
* Update to blaze-0.5.1
* Remove unneeded error message (90b2f76097215)
* GZip middleware will not throw an exception if the AcceptEncoding header is not gzip (ed1b2a0d68a8)

# v0.6.0 (2015-01-27)

## http4s-core
* Remove ResponseBuilder in favor of Response companion.
* Allow '';'' separators for query pairs.
* Make charset on Message an Option.
* Add a `flatMapR` method to EntityDecoder.
* Various enhancements to QueryParamEncoder and QueryParamDecoder.
* Make Query an IndexedSeq.
* Add parsers for Location and Proxy-Authenticate headers.
* Move EntityDecoder.apply to `Request.decode` and `Request.decodeWith`
* Move headers into `org.http4s.headers` package.
* Make UriTranslation respect scriptName/pathInfo split.
* New method to resolve relative Uris.
* Encode query and fragment of Uri.
* Codec and wrapper type for URL-form-encoded bodies.

## http4s-server
* Add SSL support to all server builders.

## http4s-blaze-server
* Add Date header to blaze-server responses.
* Close connection when error happens during body write in blaze-server.

## http4s-servlet
* Use asynchronous servlet I/O on Servlet 3.1 containers.
* ServletContext syntax for easy mounting in a WAR deployment.
* Support Dropwizard Metrics collection for servlet containers.

## http4s-jawn
* Empty strings are a JSON decoding error.

## http4s-argonaut
* Add codec instances for Argonaut's CodecJson.

## http4s-json4s
* Add codec instances for Json4s' Reader/Writer.

## http4s-twirl
* New module to support Twirl templates

## http4s-scala-xml
* Split scala-xml support into http4s-scala-xml module.
* Change inferred type of `scala.xml.Elem` to `application/xml`.

## http4s-client
* Support for signing oauth-1 requests in client.

## http4s-blaze-client
* Fix blaze-client when receiving HTTP1 response without Content-Length header.
* Change default blaze-client executor to variable size.
* Fix problem with blaze-client timeouts.

# v0.5.4 (2015-01-08)
* Upgrade to blaze 0.4.1 to fix header parsing issue in blaze http/1.x client and server.

# v0.5.3 (2015-01-05)
* Upgrade to argonaut-6.1-M5 to match jawn. [#157](https://github.com/http4s/http4s/issues/157)

# v0.5.2 (2015-01-02)
* Upgrade to jawn-0.7.2.  Old version of jawn was incompatible with argonaut. [#157]](https://github.com/http4s/http4s/issues/157)

# v0.5.1 (2014-12-23)
* Include context path in calculation of scriptName/pathInfo. [#140](https://github.com/http4s/http4s/issues/140)
* Fix bug in UriTemplate for query params with multiple keys.
* Fix StackOverflowError in query parser. [#147](https://github.com/http4s/http4s/issues/147)
* Allow ';' separators for query pairs.

# v0.5.0 (2014-12-11)
* Client syntax has evloved and now will include Accept headers when used with EntityDecoder
* Parse JSON with jawn-streamz.
* EntityDecoder now returns an EitherT to make decoding failure explicit.
* Renamed Writable to EntityEncoder
* New query param typeclasses for encoding and decoding query strings.
* Status equality now discards the reason phrase.
* Match AttributeKeys as singletons.
* Added async timeout listener to servlet backends.
* Start blaze server asynchronously.
* Support specifying timeout and executor in blaze-client.
* Use NIO for encoding files.

# v0.4.2 (2014-12-01)
* Fix whitespace parsing in Authorization header [#87](https://github.com/http4s/http4s/issues/87)

# v0.4.1 (2014-11-20)
* `Uri.query` and `Uri.fragment` are no longer decoded. [#75](https://github.com/http4s/http4s/issues/75)

# v0.4.0 (2014-11-18)

* Change HttpService form a `PartialFunction[Request,Task[Response]]`
  to `Service[Request, Response]`, a type that encapsulates a `Request => Task[Option[Response]]`
* Upgrade to scalaz-stream-0.6a
* Upgrade to blaze-0.3.0
* Drop scala-logging for log4s
* Refactor ServerBuilders into an immutable builder pattern.
* Add a way to control the thread pool used for execution of a Service
* Modernize the Renderable/Renderer framework
* Change Renderable append operator from ~ to <<
* Split out the websocket codec and types into a seperate package
* Added ReplyException, an experimental way to allow an Exception to encode
  a default Response on for EntityDecoder etc.
* Many bug fixes and slight enhancements

# v0.3.0 (2014-08-29)

* New client API with Blaze implementation
* Upgrade to scalaz-7.1.0 and scalaz-stream-0.5a
* JSON Writable support through Argonaut and json4s.
* Add EntityDecoders for parsing bodies.
* Moved request and response generators to http4s-dsl to be more flexible to
  other frameworks'' syntax needs.
* Phased out exception-throwing methods for the construction of various
  model objects in favor of disjunctions and macro-enforced literals.
* Refactored imports to match the structure followed by [scalaz](https://github.com/scalaz/scalaz).

# v0.2.0 (2014-07-15)

* Scala 2.11 support
* Spun off http4s-server module. http4s-core is neutral between server and
the future client.
* New builder for running Blaze, Jetty, and Tomcat servers.
* Configurable timeouts in each server backend.
* Replace Chunk with scodec.bits.ByteVector.
* Many enhancements and bugfixes to URI type.
* Drop joda-time dependency for slimmer date-time class.
* Capitalized method names in http4s-dsl.

# v0.1.0 (2014-04-15)

* Initial public release.<|MERGE_RESOLUTION|>--- conflicted
+++ resolved
@@ -8,29 +8,7 @@
 ordered chronologically, so each release contains all changes described below
 it.
 
-<<<<<<< HEAD
-# v1.0.0-M4 (2020-08-09)
-
-This milestone merges the changes in 0.21.7.
-It is not binary compatible with 1.0.0-M3
-
-## Breaking changes
-
-* [#3577](https://github.com/http4s/http4s/pull/3577): Add a model of the `Max-Forwards` header.
-* [#3567](https://github.com/http4s/http4s/pull/3577): Add a model of the `Content-Language` header.
-* [#3555](https://github.com/http4s/http4s/pull/3555): Support for UTF-8 basic authentication, per [RFC7617](https://tools.ietf.org/html/rfc7617). Attempt to decode Basic auth credentials as UTF-8, falling back to ISO-8859-1. Provide a charset to `BasicCredentials` that allows encoding with an arbitrary charset, defaulting to UTF-8. 
-* [#3583](https://github.com/http4s/http4s/pull/3583): Allow configuration of `CirceInstances` to permit duplicate keys
-* [#3587](https://github.com/http4s/http4s/pull/3587): Model `Access-Control-Allow-Headers` header
-
-## Documentation
-
-* [#3571](https://github.com/http4s/http4s/pull/3571): Fix comments in deprecated `AgentToken`, `AgentComment`, and `AgentProduct`.
-
-## Dependency updates
-
-* dropwizard-metrics-4.1.12
-=======
-# v0.21.8
+# v0.21.8 (unreleased)
 
 ## Bugfixes
 
@@ -64,7 +42,27 @@
 * fs2-2.4.3
 * scalafix-0.9.21
 * tomcat-9.0.38
->>>>>>> 5138ab36
+
+# v1.0.0-M4 (2020-08-09)
+
+This milestone merges the changes in 0.21.7.
+It is not binary compatible with 1.0.0-M3
+
+## Breaking changes
+
+* [#3577](https://github.com/http4s/http4s/pull/3577): Add a model of the `Max-Forwards` header.
+* [#3567](https://github.com/http4s/http4s/pull/3577): Add a model of the `Content-Language` header.
+* [#3555](https://github.com/http4s/http4s/pull/3555): Support for UTF-8 basic authentication, per [RFC7617](https://tools.ietf.org/html/rfc7617). Attempt to decode Basic auth credentials as UTF-8, falling back to ISO-8859-1. Provide a charset to `BasicCredentials` that allows encoding with an arbitrary charset, defaulting to UTF-8. 
+* [#3583](https://github.com/http4s/http4s/pull/3583): Allow configuration of `CirceInstances` to permit duplicate keys
+* [#3587](https://github.com/http4s/http4s/pull/3587): Model `Access-Control-Allow-Headers` header
+
+## Documentation
+
+* [#3571](https://github.com/http4s/http4s/pull/3571): Fix comments in deprecated `AgentToken`, `AgentComment`, and `AgentProduct`.
+
+## Dependency updates
+
+* dropwizard-metrics-4.1.12
 
 # v0.21.7 (2020-08-08)
 
