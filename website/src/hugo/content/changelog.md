---
menu: main
weight: 101
title: Changelog
---

Maintenance branches are merged before each new release. This change log is
ordered chronologically, so each release contains all changes described below
it.

<<<<<<< HEAD
# v0.21.2 (2020-03-24)

This release is fully backward compatible with 0.21.1.

## Security fixes
* [GHSA-66q9-f7ff-mmx6](https://github.com/http4s/http4s/security/advisories/GHSA-66q9-f7ff-mmx6): Fixes a local file inclusion vulnerability in `FileService`, `ResourceService`, and `WebjarService`.
  * Request paths with `.`, `..`, or empty segments will now return a 400 in all three services.  Combinations of these could formerly be used to escape the configured roots and expose arbitrary local resources.
  * Request path segments are now percent-decoded to support resources with reserved characters in the name.

## Bug fixes

* [#3261](https://github.com/http4s/http4s/pull/3261): In async-http-client, fixed connection release when body isn't run, as well as thread affinity.

## Enhancements

* [#3253](https://github.com/http4s/http4s/pull/3253): Preparation for Dotty support. Should be invisible to end users, but calling out because it touches a lot.
=======
# v0.20.21 (2020-04-02)

This release is fully backward compatible with 0.20.20.

## Dependency updates

* argonaut-6.2.5
* jetty-9.4.27.v20200227
* metrics-4.1.5 (Dropwizard)
* tomcat-9.0.33
>>>>>>> 2adc1b2b

# v0.20.20 (2020-03-24)

This release is fully backward compatible with 0.20.19.

## Security fixes
* [GHSA-66q9-f7ff-mmx6](https://github.com/http4s/http4s/security/advisories/GHSA-66q9-f7ff-mmx6): Fixes a local file inclusion vulnerability in `FileService`, `ResourceService`, and `WebjarService`.
  * Request paths with `.`, `..`, or empty segments will now return a 400 in all three services.  Combinations of these could formerly be used to escape the configured roots and expose arbitrary local resources.
  * Request path segments are now percent-decoded to support resources with reserved characters in the name.

## Enhancements

* [#3167](https://github.com/http4s/http4s/pull/3167): Add `MetricsOps.classifierFMethodWithOptionallyExcludedPath`.name.

# v0.18.26 (2020-03-24)

This release is fully backward compatible with 0.18.25.

## Security fixes
* [GHSA-66q9-f7ff-mmx6](https://github.com/http4s/http4s/security/advisories/GHSA-66q9-f7ff-mmx6): Fixes a local file inclusion vulnerability in `FileService`, `ResourceService`, and `WebjarService`.
  * Request paths with `.`, `..`, or empty segments will now return a 400 in all three services.  Combinations of these could formerly be used to escape the configured roots and expose arbitrary local resources.
  * Request path segments are now percent-decoded to support resources with reserved characters in the name.

# v0.21.1 (2020-02-13)

This release is fully backward compatible with v0.21.0, and includes all the changes from v0.20.18.

## Bug fixes

* [#3192](https://github.com/http4s/http4s/pull/3192): Parse `SameSite` cookie attribute and values case insensitively.

## Enhancements

* [#3185](https://github.com/http4s/http4s/pull/3185): In blaze-server, recover `EOF` to close the connection instead of catching it. This reduces log noise in Cats Effect implementations that wrap uncaught exceptions.

## Dependency updates

* jawn-fs2-1.0.0: We accidentally released v0.21.0 against an RC of jawn-fs2. This is fully compatible.

# v0.20.19 (2020-02-13)

This release is fully backward compatible with 0.20.18.

## Bugfixes

* [#3199](https://github.com/http4s/http4s/pull/3199): When `Uri#withPath` is called without a slash and an authority is defined, add a slash to separate them.

## Enhancements

* [#3199](https://github.com/http4s/http4s/pull/3199): 
  * New `addSegment` alias for `Uri#/`
  * New `Uri#addPath` function, which splits the path segments and adds each, URL-encoded.

# v0.20.18 (2020-02-13)

This release is fully backward compatible with 0.20.17.

## Bugfixes

* [#3178](https://github.com/http4s/http4s/pull/3178): In `TomcatBuilder`, use the correct values for the `clientAuth` connector attribute.
* [#3184](https://github.com/http4s/http4s/pull/3184): 
  * Parse cookie attribute names case insensitively.
  * Preserve multiple extended cookie attributes, delimited by a `';'`
  * Support cookie domains with a leading `'.'`

## Enhancements

* [#3190](https://github.com/http4s/http4s/pull/3190): Remove reflection from initialization of `HttpHeaderParser`. This allows modeled headers to be parsed when running on Graal. The change is fully transparent on the JVM.

## Dependency updates

* argonaut-6.2.4
* async-http-client-2.10.5
* tomcat-9.0.31

# v0.21.0 (2020-02-09)

This release is fully compatible with 0.21.0-RC4.  Future releases in the 0.21.x series will maintain binary compatibility with this release.  All users on the 0.20.x or earlier are strongly encouraged to upgrade.

## Dependency updates

* argonaut-6.2.4
* circe-0.13.0

# v0.21.0-RC5 (2020-02-08)

This release is binary compatible with 0.21.0-RC4.

We announced this as built on circe-0.13.0.  That was not correct, but is fixed in 0.21.0.

## Enhancements

* [#3148](https://github.com/http4s/http4s/pull/3148): Add `HttpRoutes.strict` and `ContextRoutes.strict` for routes that require only an `Applicative`, at the cost of evaluating `combineK`ed routes strictly.

## Dependency updates

* async-http-client-2.10.5
* cats-effect-2.1.1
* scalatags-0.8.5

# v0.21.0-RC4 (2020-02-04)

This release is binary incompatible with 0.21.0-RC2, but is source compatible.

## Breaking changes

### Binary

* [#3145](https://github.com/http4s/http4s/pull/3145): Relax constraints from `Effect` to `Sync` in `resourceService`, `fileService`, and `webjarService`.

# v0.21.0-RC3 (2020-02-03)

This release is binary incompatible with 0.21.0-RC2, but should be source compatible, with deprecations.

## Breaking changes

### Binary

* [#3126](https://github.com/http4s/http4s/pull/3126): Remove unnecessary `Applicative` constraints from http4s-circe
* [#3124](https://github.com/http4s/http4s/pull/3124): Relax constraints from `Effect` to `Sync` in `FileService`.
* [#3136](https://github.com/http4s/http4s/pull/3136): In `WebSocketBuilder`, add `filterPingPongs` parameter, default true.  When false, `send` and `receive` will see pings and pongs sent by the client.  The server still responds automatically to pings.  This change should be transparent to existing users.
* [#3138](https://github.com/http4s/http4s/pull/3124): Remove unnecessary `Applicative` constraints on `EntityEncoder` instances in several modules.

### Semantic
  
* [#3139](https://github.com/http4s/http4s/pull/3139): Changes `Router` to find the longest matching prefix by path segments rather than character-by-character.  This is arguably a bug fix.  The old behavior could cause unexpected matches, is inconsistent with the servlet mappings that inspired `Router`, and is unlikely to have been intentionally depended on.

### Deprecation

* [#3134](https://github.com/http4s/http4s/pull/3132): Deprecate `JettyBuilder#withSSLContext` in favor of new methods in favor of new `withSslContext*` methods.
* [#3132](https://github.com/http4s/http4s/pull/3132): Deprecate `BlazeServerBuilder#withSSLContext` and `BlazeServerBuilder#withSSL` in favor of new `withSslContext*` methods.
* [#3140](https://github.com/http4s/http4s/pull/3140): Deprecate `JettyBuilder#withSSL`, to match `BlazeServerBuilder`. It's still necessary in Tomcat, which doesn't take a `ServletContext`.  Deprecate `SSLConfig`, `KeyStoreBits`, and `SSLContextBits`, which had already been removed from public API.

## Bugfixes

* [#3140](https://github.com/http4s/http4s/pull/3140): In `TomcatBuilder`, fix mapping of `SSLClientAuthMode` to Tomcat's connector API.

## Enhancements

* [#3134](https://github.com/http4s/http4s/pull/3132): In `JettyBuilder`, add `withSslContext` and `withSslContextAndParameters` to permit full control of `SSLParameters`.  Add `withoutSsl`.
* [#3132](https://github.com/http4s/http4s/pull/3132): In `BlazeBuilder`, add `withSslContext` and `withSslContextAndParameters` to permit full control of `SSLParameters`.  Add `withoutSsl`.

## Dependency updates

* cats-effect-2.1.0
* fs2-2.2.2

# v0.21.0-RC2 (2020-01-27)

## Breaking changes

### Binary and source

* [#3110](https://github.com/http4s/http4s/pull/3098): Change `MessageFailure#toHttpResponse` to return a `Response[F]` instead of an `F[Response[F]]`, and relax constraints accordingly. Drops the `inHttpResponse` method.
* [#3107](https://github.com/http4s/http4s/pull/3107): Add `covary[F[_]]` method to `Media` types.  Should not break your source unless you have your own `Media` subclass, which you shouldn't.

### Binary only

* [#3098](https://github.com/http4s/http4s/pull/3098): Update `MimeDB` from IANA registry. 

### Deprecation

* [#3087](https://github.com/http4s/http4s/pull/3087): Deprecate the public http4s-testing module.  This was mostly Specs2 matchers, the majority of which block threads.  This is not to be confused with http4s-laws, which depends only on Discipline and is still maintained.

## Bugfixes

* [#3105](https://github.com/http4s/http4s/pull/3105): Fix "cannot have more than one pending write request" error in blaze-server web sockets.
* [#3115](https://github.com/http4s/http4s/pull/3115): Handle BOM at the head of a chunk in `decode`.

## Enhancements

* [#3106](https://github.com/http4s/http4s/pull/3106): Interrupt response body in `DefaultHead` middleware. This optimization saves us from draining a potentially large response body that, because `HEAD` is a safe method, should not have side effects.
* [#3095](https://github.com/http4s/http4s/pull/3095): Add `Request#asCurl` method to render a request as a curl command.  Renders the method, URI, and headers, but not yet the body.

# v0.20.17 (2020-01-25)

This release is fully compatible with 0.20.16.

## Bugfixes

* [#3105](https://github.com/http4s/http4s/pull/3105): Fix "cannot have more than one pending write request" error in blaze-server web sockets.

## Dependency updates

* simpleclient-0.8.1 (Prometheus)
  
# v0.18.25 (2020-01-21)

## Bug fixes
* [#3093](https://github.com/http4s/http4s/pull/3093): Backport [#3086](https://github.com/http4s/http4s/pull/3086): Fix connection leak in blaze-client pool manager when the next request in the queue is expired.

# v0.21.0-RC1 (2020-01-21)

## Breaking changes

* [#3012](https://github.com/http4s/http4s/pull/3012): Use `HttpApp` instead of `HttpRoutes` in `Http4sServlet`. The servlet builders themselves retain compatibility.
* [#3078](https://github.com/http4s/http4s/pull/3078): Wrap Java exceptions in `ConnectionFailure` when a blaze-client fails to establish a connection. This preserves information about which host could not be connected to.
* [#3062](https://github.com/http4s/http4s/pull/3062): http4s' JSON support is now built on jawn-1.0.0, which is a binary break from jawn-0.14.x.  This comes with a bump to circe-0.13.  Most circe-0.13 modules are binary compatible with circe-0.12, but note that circe-parser is not.
* [#3055](https://github.com/http4s/http4s/pull/3055): Add fs2-io's TLS support to ember-client.  The `sslContext: Option[(ExecutionContext, SSLContext)]` argument is replaced by a `tlsContext: Option[TLSContext]`.`

## Enhancements

* [#3004](https://github.com/http4s/http4s/pull/3004): Add `classloader` argument to `StaticFile.fromResource` 
* [#3007](https://github.com/http4s/http4s/pull/3007): Add `classloader` argument to `TomcatBuilder`
* [#3008](https://github.com/http4s/http4s/pull/3008): Consistently use `collection.Seq` across Scala versions in DSL
* [#3031](https://github.com/http4s/http4s/pull/3031): Relax `Router.apply` constraint from `Sync` to `Monad`
* [#2821](https://github.com/http4s/http4s/pull/2821): Add `Media` supertype of `Message` and `Part`, so multipart parts can use `EntityDecoder`s
* [#3021](https://github.com/http4s/http4s/pull/3021): Relax `Throttle.apply` constraint from `Sync` to `Monad`. Add a `mapK` operation to `TokenBucket`.
* [#3056](https://github.com/http4s/http4s/pull/3056): Add `streamJsonArrayEncoder*` operations to circe support, to encode a `Stream` of `A` to a JSON array, given an encoder for `A`.
* [#3053](https://github.com/http4s/http4s/pull/3053): Remove unneeded `Functor[G]` constraint on `HeaderEcho.apply`.
* [#3054](https://github.com/http4s/http4s/pull/3054): Add `SameSite` cookie support
* [#2518](https://github.com/http4s/http4s/pull/2518): Add `status` methods to `Client` that take a `String` or `Uri`
* [#3069](https://github.com/http4s/http4s/pull/3069): Add `ContextMiddleware.const` function
* [#3070](https://github.com/http4s/http4s/pull/3070): Add `NonEmptyTraverse` instance to `ContextRequest`
* [#3060](https://github.com/http4s/http4s/pull/3060): Stop mixing context bounds and implicits in `CirceInstances`.
* [#3024](https://github.com/http4s/http4s/pull/3024): Add `withQueryParams` and `withMultiValueQueryParams` to `QueryOps`
* [#3092](https://github.com/http4s/http4s/pull/3092): Add TLS support to ember-server via fs2-io.

## Dependency updates

* cats-2.1.0
* circe-0.13.0-RC1
* fs2-2.2.0
* jawn-1.0.0
* jawn-fs2-1.0.0-RC2
* okhttp-4.3.1
* play-json-2.8.1
* scalacheck-1.14.3
* scalatags-0.8.4
* specs2-4.8.3

# v0.20.16 (2020-01-21)

## Bugfixes

* [#3086](https://github.com/http4s/http4s/pull/3086): Fix connection leak in blaze-client pool manager when the next request in the queue is expired.

## Breaking changes

* [#3053](https://github.com/http4s/http4s/pull/3053): Deprecate `HttpDate.now`, which is not referentially transparent. Prefer `HttpDate.current`.

## Enhancements

* [#3049](https://github.com/http4s/http4s/pull/3049): Add new `Date` server middleware
* [#3051](https://github.com/http4s/http4s/pull/3051): Add `HttpDate.current` convenience constructor, based on `Clock`.
* [#3052](https://github.com/http4s/http4s/pull/3052): Add `Caching` server middleware.
* [#3065](https://github.com/http4s/http4s/pull/3065): Add `ErrorAction` server middleware
* [#3082](https://github.com/http4s/http4s/pull/3082): Wrap `UnresolvedAddressException` in blaze in an `UnresolvedAddressException` subtype that contains the address that could not resolve to aid diagnostics.  This is a conservative change.  See [#3078](https://github.com/http4s/http4s/pull/3078) for the wrapper forthcoming in http4s-0.21.

## Documentation

* [#3017](https://github.com/http4s/http4s/pull/3017): Correct the documentation in `Timeout.apply`
* [#3020](https://github.com/http4s/http4s/pull/3020): Update scaladoc to compiling example code on OptionalMultiQueryParamDecoderMatcher

## Dependency updates

* async-http-client-2.10.4
* jetty-9.4.26.v20200117
* metrics-4.1.2 (Dropwizard)
* log4s-1.8.2
* okhttp-3.14.6
* simpleclient-0.8.0 (Prometheus)
* tomcat-9.0.30

# v0.20.15 (2019-11-27)

## Enhancements

* [#2966](https://github.com/http4s/http4s/pull/2966): Add `HttpsRedirect` middleware
* [#2965](https://github.com/http4s/http4s/pull/2965): Add `Request#addCookies` method
* [#2887](https://github.com/http4s/http4s/pull/2887): Support realm in the `OAuth1` header

## Bug fixes

* [#2916](https://github.com/http4s/http4s/pull/2916): Ensure that `Metrics` only decrements active requests once
* [#2889](https://github.com/http4s/http4s/pull/2889): In `Logger`, log the prelude if `logBody` and `logHeaders` are false

# v0.20.14 (2019-11-26)

## Bug fixes

* [#2909](https://github.com/http4s/http4s/pull/2909): Properly propagate streamed errors in jetty-client
* The blaze upgrade fixes the "SSL Handshake WRAP produced 0 bytes" error on JDK 11.

## Enhancements

* [#2911](https://github.com/http4s/http4s/pull/2911): Add missing bincompat syntax to `org.http4s.implicits`.

## Dependency updates

* blaze-0.14.11
* circe-0.11.2
* jawn-0.14.3
* jetty-9.4.24.v20191120
* tomcat-9.0.29

# v0.20.13 (2019-11-05)

## Bug fixes

* [#2946](https://github.com/http4s/http4s/pull/2946): Restore binary compatibility of private `UrlCodingUtils`. [#2930](https://github.com/http4s/http4s/pull/2930) caused a breakage in rho.
* [#2922](https://github.com/http4s/http4s/pull/2922): Handle Content-Length longer that Int.MaxValue in chunked uploads
* [#2941](https://github.com/http4s/http4s/pull/2941): Fix for `BlockingHttp4sServlet` with shifted IO.
* [#2953](https://github.com/http4s/http4s/pull/2953): Fix connection info in servlet backend.  The local and remote addresses were reversed.
* [#2942](https://github.com/http4s/http4s/pull/2942): Fix `Request.addcookie` to consolidate all `Cookie` headers into one.
* [#2957](https://github.com/http4s/http4s/pull/2957): Shift the write to Blocker in `BlockingServletIo`

## Enhancements

* [#2948](https://github.com/http4s/http4s/pull/2948): Add all missing `ContentCoding`s from the IANA registry.

## Dependency updates

* blaze-0.14.9

# v0.20.12 (2019-10-31)

## Enhancements

* [#2930](https://github.com/http4s/http4s/pull/2830): Move private `UrlCodingUtils` to the `Uri` companion object, make public

## Dependency updates

* jawn-0.14.2
* jetty-9.4.22
* json4s-0.14.2
* metrics-4.1.1
* okhttp-3.14.4
* play-json-2.7.4
* tomcat-9.0.27
* twirl-1.4.2

# v0.21.0-M5 (2019-09-19)

## Breaking changes

* [#2815](https://github.com/http4s/http4s/pull/2815): Allow `Allow` header to specify an empty set of methods.
* [#2832](https://github.com/http4s/http4s/pull/2836): Add natural transformation to `ResponseGenerator` to allow the `F` and `G` to work in unison. Relevant for http4s-directives.

## Enhancements

* [#2836](https://github.com/http4s/http4s/pull/2836): Add `additionalSocketOptions` to ember configs
* [#2869](https://github.com/http4s/http4s/pull/2869): Add JsonDebugErrorHandler middleware
* [#2830](https://github.com/http4s/http4s/pull/2830): Add encoder and decoder helpers to `Uri` companion

## Documentation

* [#2733](https://github.com/http4s/http4s/pull/2733): Add CSRF documentation

## Dependency updates

* async-http-client-2.10.2
* cats-2.0.0
* cats-effect-2.0.0
* circe-0.12.1
* fs2-2.0.0
* keypool-2.0.0
* log4cats-core-1.0.0
* okhttp-4.2.0
* jawn-fs2-0.15.0
* tomcat-9.0.24
* vault-2.0.0

# v0.20.11 (2019-09-19)

## Breaking changes

* [#2792](https://github.com/http4s/http4s/pull/2792): Drop support for Scala 2.13.0-M5. Users of Scala 2.13 should be on a stable release of Scala on the http4s-0.21 release series.
* [#2800](https://github.com/http4s/http4s/pull/2800): Revert [#2785](https://github.com/http4s/http4s/pull/2785), using `F[A]` instead of `G[A]` in `EntityResponseGenerator`, which broke directives.

## Bug fixes

* [#2807](https://github.com/http4s/http4s/pull/2807): In jetty-client, don't follow redirects with the internal client, which throws an exception in the http4s wrapper.

## Enhancements

* [#2817](https://github.com/http4s/http4s/pull/2817): In jetty-client, disable internal client's default `Content-Type` to prevent default `application/octet-stream` for empty bodies.

## Dependency updates

* jetty-9.4.20

# v0.21.0-M4 (2019-08-14)

## Dependency updates

* cats-core-2.0.0-RC1
* cats-effect-2.0.0-RC1
* circe-0.12.0-RC1
* discipline-1.0.0
* keypool-0.2.0-RC1
* log4cats-1.0.0-RC1
* vault-2.0.0-RC1

# v0.20.10 (2019-08-14)

## Breaking changes

* [#2785](https://github.com/http4s/http4s/pull/2785): Use `F[A]` instead of `G[A]` in the DSL's `EntityResponseGenerator`. This change is binary compatible, but not source compatible for users of `Http4sDsl2` where `F` is not `G`. This is uncommon.

## Bug fixes

* [#2778](https://github.com/http4s/http4s/pull/2778): Don't truncate signing keys in CSRF middleware to 20 bytes, which causes a loss of entropy.

## Enhancements

* [#2776](https://github.com/http4s/http4s/pull/2776): Add `MaxActiveRequest` middleware
* [#2724](https://github.com/http4s/http4s/pull/2724): Add `QueryParamEncoder[Instant]` and `QueryParamDecoder[Instant]`. Introduce `QueryParamCodec` for convenience.
* [#2777](https://github.com/http4s/http4s/pull/2777): Handle invalid `Content-Range` requests with a 416 response and `Accept-Range` header.

# v0.20.9 (2019-08-07)

## Bug fixes

* [#2761](https://github.com/http4s/http4s/pull/2761): In blaze-client, don't add `ResponseHeaderTimeoutStage` when `responseHeaderTimeout` is infinite. This prevents an `IllegalArgumentException` when debug logging is turned on.
* [#2762](https://github.com/http4s/http4s/pull/2762): Fix text in warnings when blaze-client timeouts are questionably ordered.

# v0.21.0-M3 (2019-08-02)

## Breaking changes

* [#2572](https://github.com/http4s/http4s/pull/2572): Make `Http1Stage` private to `org.http4s`, which we highly doubt anybody extended directly anyway.

## Bug fixes

* [#2727](https://github.com/http4s/http4s/pull/2727): Fix `UserInfo` with `+` sign

## Enhancements

* [#2623](https://github.com/http4s/http4s/pull/2623): Propagate cookies in `FollowRedirect` client middleware

## Documentation

* [#2717](https://github.com/http4s/http4s/pull/2717): Update quickstart for v0.21
* [#2734](https://github.com/http4s/http4s/pull/2734): Add missing comma in code sample
* [#2740](https://github.com/http4s/http4s/pull/2740): Clarify `Method` imports for client DSL

## Internals

* [#2747](https://github.com/http4s/http4s/pull/2717): Create .mergify.yml

## Dependency upgrades

* better-monadic-for-0.3.1
* cats-effect-2.0.0-M5
* log4cats-0.4.0-M2
* okhttp-4.0.1

# v0.20.8 (2019-08-02)

## Enhancements

* [#2550](https://github.com/http4s/http4s/pull/2550): Adjust default timeouts and add warnings about misconfiguration

## Dependency updates

* blaze-0.14.8
* cats-effect-1.4.0

# v0.20.7 (2019-07-30)

## Bug fixes
* [#2728](https://github.com/http4s/http4s/pull/2728): Preserve division of `request.uri.path` into `scriptName` and `pathInfo` when calling `withPathInfo`.
* [#2737](https://github.com/http4s/http4s/pull/2737): Fix deadlock in blaze-server web socket shutdown.

## Enhancements
* [#2736](https://github.com/http4s/http4s/pull/2736): Implement a `connectTimeout` in blaze-client, defaulted to 10 seconds.  Prevents indefinite hangs on non-responsive hosts.

## Documentation
* [#2741](https://github.com/http4s/http4s/pull/2741): Improve docs surrounding auth middleware and fall through.

## Dependency upgrades
- blaze-0.14.7
- tomcat-9.0.22

# v0.21.0-M2 (2019-07-09)

This release drops support for Scala 2.11 and adds the `http4s-ember-server` and `http4s-ember-client` backends.  Ember is new and experimental, but we intend for it to become the reference implementation.  Notably, it only requires a `Concurrent` constraint.

## Bugfixes
* [#2691](https://github.com/http4s/http4s/pull/2691): Fix deadlock in client by releasing current connection before retrying in `Retry` client middleware.  The constraint is upgraded to `Concurrent`.
* [#2693](https://github.com/http4s/http4s/pull/2693): Fix deadlock in client by releasing current connection before retrying in `FollowRedirect` client middleware.  The constraint is upgraded to `Concurrent`.
* [#2671](https://github.com/http4s/http4s/pull/2671): Upgrade `Uri.UserInfo` to a case class with username and password, fixing encoding issues. This is for RFC 3986 compliance, where it's deprecated for security reasons. Please don't use this.
* [#2704](https://github.com/http4s/http4s/pull/2704): Remove unused `Sync` constraint on `Part.formData`.

## Breaking changes
* [#2654](https://github.com/http4s/http4s/pull/2654): Extract an http4s-laws module from http4s-testing, with no dependency on Specs2.  The arbitraries, laws, and tests are now laid out in a similar structure to cats and cats-effect.
* [#2665](https://github.com/http4s/http4s/pull/2665): Change `withBlock` to `withBlocker` in `OkHttpBuilder`
* [#2661](https://github.com/http4s/http4s/pull/2661): Move string contexts macros for literals from `org.http4s` to `org.http4s.implicits`
* [#2679](https://github.com/http4s/http4s/pull/2679): Replace `Uri.IPv4` with `Uri.Ipv4Address`, including an `ipv4` interpolator and interop with `Inet4Address`.
* [#2694](https://github.com/http4s/http4s/pull/2694): Drop Scala 2.11 support 
* [#2700](https://github.com/http4s/http4s/pull/2700): Replace `Uri.IPv6` with `Uri.Ipv6Address`, including an `ipv6` interpolator and interop with `Inet6Address`.

## Enhancements
* [#2656](https://github.com/http4s/http4s/pull/2656): Add `emap` and `emapValidatedNel` to `QueryParamDecoder`
* [#2696](https://github.com/http4s/http4s/pull/2696): Introduce `http4s-ember-server` and `http4s-ember-client`

## Documentation
* [#2658](https://github.com/http4s/http4s/pull/2658): Link to http4s-jdk-http-client
* [#2668](https://github.com/http4s/http4s/pull/2668): Clarify scaladoc for `Uri.Scheme`

## Internal
* [#2655](https://github.com/http4s/http4s/pull/2655): Tune JVM options for throughput

## Dependency updates
* async-http-client-2.10.1
* circe-0.12.0-M4
* json4s-3.6.7
* okhttp-4.0.0
* specs2-core-4.6.0

# v0.20.6 (2019-07-09)

## Bug fixes
* [#2705](https://github.com/http4s/http4s/pull/2705): Upgrades blaze to close `SSLEngine` when an `SSLStage` shuts down. This is useful in certain `SSLContext` implementations.  See [blaze#305](https://github.com/http4s/blaze/pull/305) for more.

## Dependency upgrades
- blaze-0.14.6

~~# v0.20.5 (2019-07-09)~~

Cursed release.  Sonatype staging repo closed in flight.

# v0.20.4 (2019-07-06)

## Bug fixes
* [#2687](https://github.com/http4s/http4s/pull/2687): Don't throw in `Uri.fromString` on invalid ports
* [#2695](https://github.com/http4s/http4s/pull/2695): Handle EOF in blaze-server web socket by shutting down stage

## Enhancements
* [#2673](https://github.com/http4s/http4s/pull/2673): Add `GZip` middleware for client

## Documentation
* [#2668](https://github.com/http4s/http4s/pull/2668): Clarifications in `Uri.Scheme` scaladoc

## Dependency upgrades
- blaze-0.14.5
- jetty-9.14.19.v20190610 (for client)

# v0.21.0-M1 (2019-06-17)

## Breaking changes
* [#2565](https://github.com/http4s/http4s/pull/2565): Change constraint on server `Metrics` from `Effect` to `Sync`
* [#2551](https://github.com/http4s/http4s/pull/2551): Refactor `AuthMiddleware` to not require `Choice` constraint
* [#2614](https://github.com/http4s/http4s/pull/2614): Relax various `ResponseGenerator` constraints from `Monad` to `Applicative` in http4s-dsl.
* [#2613](https://github.com/http4s/http4s/pull/2613): Rename implicit `http4sKleisliResponseSyntax` and its parameter name.
* [#2624](https://github.com/http4s/http4s/pull/2624): In `BlazeServerBuilder`, don't depend on laziness of `SSLContext`. `None` now disables the secure context. The default argument tries to load `Some(SSLContext.getDefault())`, but falls back to `None` in case of failure.
* [#2493](https://github.com/http4s/http4s/pull/2493): Scala 2.13 support and related upgrades
  * Scala 2.13.0-M5 is dropped.
  * All modules are supported on 2.11, 2.12, and 2.13 again.
  * Use cats-effect-2.0's new `Blocker` in place of `ExecutionContext` where appropriate

## Enhancements
* [#2591](https://github.com/http4s/http4s/pull/2590): Add `MediaType.unsafeParse` and `QValue.unsafeFromString`. 
* [#2548](https://github.com/http4s/http4s/pull/2548): Add `Client#translate`
* [#2622](https://github.com/http4s/http4s/pull/2622): Add `Header#renderedLength`

## Docs
* [#2569](https://github.com/http4s/http4s/pull/2569): Fix typo in CORS scaladoc
* [#2608](https://github.com/http4s/http4s/pull/2608): Replace `Uri.uri` with `uri` in tuts
* [#2626](https://github.com/http4s/http4s/pull/2626): Fix typos in root package and DSL docs
* [#2635](https://github.com/http4s/http4s/pull/2635): Remove obsolete scaladoc from client
* [#2645](https://github.com/http4s/http4s/pull/2645): Fix string literal in router example in static file docs

## Internal
* [#2563](https://github.com/http4s/http4s/pull/2563): Refactor `EntityDecoder#decode`
* [#2553](https://github.com/http4s/http4s/pull/2553): Refactor `Timeout`
* [#2564](https://github.com/http4s/http4s/pull/2564): Refactor boopickle and circe decoders
* [#2580](https://github.com/http4s/http4s/pull/2580): Refactor server `RequestLogger`
* [#2581](https://github.com/http4s/http4s/pull/2581): Remove redundant braces in various types
* [#2539](https://github.com/http4s/http4s/pull/2539): Narrow cats imports
* [#2582](https://github.com/http4s/http4s/pull/2582): Refactor `DefaultHead`
* [#2590](https://github.com/http4s/http4s/pull/2590): Refactor `GZip`
* [#2591](https://github.com/http4s/http4s/pull/2590): Refactor literal macros to not use `.get`
* [#2596](https://github.com/http4s/http4s/pull/2596): Refactor `MimeLoader`
* [#2542](https://github.com/http4s/http4s/pull/2542): Refactor `WebjarService`
* [#2555](https://github.com/http4s/http4s/pull/2555): Refactor `FileService`
* [#2597](https://github.com/http4s/http4s/pull/2597): Optimize internal hex encoding
* [#2599](https://github.com/http4s/http4s/pull/2599): Refactor `ChunkAggregator`
* [#2574](https://github.com/http4s/http4s/pull/2574): Refactor `FollowRedirect`
* [#2648](https://github.com/http4s/http4s/pull/2648): Move `mimedb-generator` from a project to an internal SBT plugin. Run with `core/generateMimeDb`.

## Depedency updates
* cats-2.0.0-M4
* cats-effect-2.0.0-M4
* circe-0.12.0-M3
* discipline-0.12.0-M3
* fs2-1.1.0-M1
* jawn-0.14.2
* jawn-fs2-0.15.0-M1
* json4s-3.6.6
* log4s-1.8.2
* parboiled-2.0.1 (internal fork)
* play-json-2.7.4
* sbt-doctest-0.9.5 (tests only)
* sbt-native-packager-1.3.22 (examples only)
* sbt-site-1.4.0 (docs only)
* sbt-tpolecat-0.1.6 (compile time only)
* scalacheck-1.14.0
* scalatags-0.7.0 (2.12 and 2.13 only)
* scalaxml-1.2.0
* specs2-4.5.1 
* mockito-core-2.28.2 (tests only)
* tut-0.6.12 (docs only)
* twirl-1.4.2
* vault-2.0.0-M2

# v0.20.3 (2019-06-12)

## Bug fixes
* [#2638](https://github.com/http4s/http4s/pull/2638): Fix leaking sensitive headers in server RequestLogger

# v0.18.24 (2019-06-12)

## Bug fixes
* [#2639](https://github.com/http4s/http4s/pull/2639): Fix leaking sensitive headers in server RequestLogger

## Dependency updates
- cats-1.6.1
- jetty-9.4.19.v20190610
- tomcat-9.0.21

# v0.20.2 (2019-06-12)

## Bug fixes
* [#2604](https://github.com/http4s/http4s/pull/2604): Defer creation of `SSLContext.getDefault()` in blaze-client
* [#2611](https://github.com/http4s/http4s/pull/2611): Raise errors with `getResource()` into effect in `StaticFile`

## Enhancements
* [#2567](https://github.com/http4s/http4s/pull/2567): Add `mapK` to `AuthedRequest`.  Deprecate `AuthedService` in favor of `AuthedRoutes`.

## Internals
* [#2579](https://github.com/http4s/http4s/pull/2579): Skip Travis CI on tags

## Dependency updates
* blaze-0.14.4
* cats-core-1.6.1
* cats-effect-1.3.1
* fs2-1.0.5 (except Scala 2.13.0-M5)
* okhttp-3.14.2
* tomcat-9.0.21

# v0.20.1 (2019-05-16)

Users of blaze-client are strongly urged to upgrade.  This patch fixes a bug and passes new tests, but we still lack 100% confidence in it.  The async-http-client backend has proven stable for a large number of users.

## Bug fixes
* [#2562](https://github.com/http4s/http4s/pull/2562): Fix issue in `PoolManager` that causes hung requests in blaze-client.
* [#2571](https://github.com/http4s/http4s/pull/2571): Honor `If-None-Match` request header in `StaticFile`

## Enhancements
* [#2532](https://github.com/http4s/http4s/pull/2532): Add queue limit to log message when client wait queue is full
* [#2535](https://github.com/http4s/http4s/pull/2535): Add `translate` to `HttpRoutes` and `HttpApp`

## Documentation
* [#2533](https://github.com/http4s/http4s/pull/2533): Fix link to Metrics middleware
* [#2538](https://github.com/http4s/http4s/pull/2538): Add @MartinSnyder's presentation, update giter8 instructions
* [#2559](https://github.com/http4s/http4s/pull/2559): Add @gvolpe's presentation and http4s-tracer

## Internals
* [#2525](https://github.com/http4s/http4s/pull/2525): Pointful implementation of `AuthMiddleware.noSpider`
* [#2534](https://github.com/http4s/http4s/pull/2534): Build with xenial and openjdk8 on Travis CI
* [#2530](https://github.com/http4s/http4s/pull/2530): Refactoring of `authentication.challenged`
* [#2531](https://github.com/http4s/http4s/pull/2531): Refactoring of `PushSupport`
* [#2543](https://github.com/http4s/http4s/pull/2543): Rename maintenance branches to `series/x.y`
* [#2549](https://github.com/http4s/http4s/pull/2549): Remove workarounds in `BlazeClient` for [typelevel/cats-effect#487](https://github.com/typelevel/cats-effect/issues/487)
* [#2575](https://github.com/http4s/http4s/pull/2575): Fix the Travis CI release pipeline

## Dependency updates
* blaze-0.14.2
* cats-effect-1.3.0
* jetty-server-9.4.18.v20190429
* metrics-core-4.1.0
* sbt-native-packager-1.3.21 (examples only)
* tomcat-9.0.20

# v0.20.0 (2019-04-22)

## Announcements

### blaze-client stability

We are declaring this a stable release, though we acknowledge a handful of lingering issues with the blaze-client.  Users who have trouble with the blaze backend are invited to try the async-http-client, okhttp, or jetty-client backends instead.

### Scala 2.13 compatibility

When our dependencies are published for Scala 2.13.0-RC1, we will publish for it and drop support for Scala 2.13.0-M5.  We know it's out there, and we're as anxious as you.

### cats-2 and http4s-0.21

Cats 2.0 is expected soon, and a Cats Effect 2.0 is under discussion.  These will be binary compatible with their 1.x versions, with the exception of their laws modules.  We intend to publish http4s-0.21 on these when they are available in order to provide a compatible stack for our own laws.

### EOL of 0.18

This marks the end of active support for the 0.18 series.  Further releases in that series will require a pull request and an accompanying tale of woe.

## Breaking changes
* [#2506](https://github.com/http4s/http4s/pull/2506): Raise `DecodeFailure` with `MonadError` in `Message#as` rather than relying on effect to catch in `fold`. Requires a new `MonadError` constraint.

## Bugfixes
* [#2502](https://github.com/http4s/http4s/pull/2502): Stop relying on undefined behavior of `fold` to catch errors in client.

## Enhancements
* [#2508](https://github.com/http4s/http4s/pull/2508): Add `mediaType` String context macro for validating literals.  Provide the same for `uri` and `qValue`, deprecating `Uri.uri` and `QValue.q`.
* [#2520](https://github.com/http4s/http4s/pull/2520): Parameterize `selectorThreadFactory` for blaze server.  This allows setting the priority for selector threads.

## Documentation
* [#2488](https://github.com/http4s/http4s/pull/2488): Fix bad link in changelog
* [#2494](https://github.com/http4s/http4s/pull/2494): Add note on queue usage to `BlazeWebSocketExample`
* [#2509](https://github.com/http4s/http4s/pull/2509): Add Formation as adopter
* [#2516](https://github.com/http4s/http4s/pull/2516): Drop redundant `enableWebSockets` in blaze example.

## Internals
* [#2521](https://github.com/http4s/http4s/pull/2521): Add utility conversion for `java.util.concurrent.CompletableFuture` to `F[_]: Concurrent`

## Dependency updates
* blaze-0.14.0
* jetty-9.4.16.v20190411
* kind-projector-0.10.0 (build only)
* okhttp-3.14.1
* mockito-core-2.27.0 (test only)
* sbt-jmh-0.3.6 (benchmarks only)
* tomcat-9.0.19
* tut-plugin-0.6.11 (docs only)

# v0.20.0-RC1 (2019-04-03)

## Breaking changes
* [#2471](https://github.com/http4s/http4s/pull/2471): `Headers` is no longer an `Iterable[Header]`
* [#2393](https://github.com/http4s/http4s/pull/2393): Several changes related to 2.13 support:
  * Replace `Seq` with `List` on:
    * `` `Accept-Ranges.`.rangeUnits``
    * ``CacheDirective.`no-cache`.fieldNames``
    * `CacheDirective.private.fieldNames`
    * `LanguageTag.subTags`
    * `MediaType.fileExtensions`
    * `` `User-Agent`.other``
  * Replace `Seq` with `immutable.Seq` on:
    * `Query#multiParams.values`
    * `Query#params.values`
    * `Uri#multipParams.values`
  * `Query` is no longer a `Seq[Query.KeyValue]`
  * `RequestCookieJar` is no longer an `Iterable[RequestCookie]`.

## Enhancements
* [#2466](https://github.com/http4s/http4s/pull/2466): Provide better message for `WaitQueueFullFailure`
* [#2479](https://github.com/http4s/http4s/pull/2479): Refresh `MimeDb` from the IANA registry
* [#2393](https://github.com/http4s/http4s/pull/2393): Scala 2.13.0-M5 support
  * All modules except http4s-boopickle
  * `Monoid[Headers]` instance

## Bugfixes
* [#2470](https://github.com/http4s/http4s/pull/2470): Don't wait indefinitely if a request timeout happens while borrowing a connection in blaze-client.

## Documentation
* [#2469](https://github.com/http4s/http4s/pull/2469): Add scala-steward to adopters
* [#2472](https://github.com/http4s/http4s/pull/2472): Add http4s-chatserver demo
* [#2478](https://github.com/http4s/http4s/pull/2478): Better scaladoc for `HttpApp`
* [#2480](https://github.com/http4s/http4s/pull/2480): Enhance documentation of static rendering

## Other
* [#2474](https://github.com/http4s/http4s/pull/2474): Skip another blaze test that fails only on CI

## Dependency upgrades
* argonaut-6.2.3
* blaze-0.14.0-RC1
* sbt-jmh-0.3.5 (benchmarks only)
* sbt-native-packager (example only)
* scalatags-0.6.8

# v0.20.0-M7 (2019-03-20)

## Bugfixes
* [#2450](https://github.com/http4s/http4s/pull/2450): Fix `CirceInstances.builder` initialization, which referenced unintialized eager vals.

## Enhancements
* [#2435](https://github.com/http4s/http4s/pull/2435): Log information about canceled requests in `ResponseLogger`
* [#2429](https://github.com/http4s/http4s/pull/2429): Add `httpRoutes` and `httpApp` convenience constructors to `ChunkAggregator`
* [#2446](https://github.com/http4s/http4s/pull/2446): Introduce `Http4sDsl2[F[_], G[_]]` trait to support `http4s-directives` library.  `Http4sDsl` extends it as `Http4sDsl[F, F]`.  This change should be invisible to http4s-dsl users.
* [#2444](https://github.com/http4s/http4s/pull/2444): New modeled headers for `If-Match` and `If-Unmodified-Since`
* [#2458](https://github.com/http4s/http4s/pull/2458): Building on bugfix in [#2453](https://github.com/http4s/http4s/pull/2453), don't clean up the stage if it's going to be shut down anyway

## Documentation
* [#2432](https://github.com/http4s/http4s/pull/2432): Fix Github URL in Scaladoc for tagged versions
* [#2440](https://github.com/http4s/http4s/pull/2440): Fix broken links in client documentation
* [#2447](https://github.com/http4s/http4s/pull/2447): Clarification of webjar path on static files
* [#2448](https://github.com/http4s/http4s/pull/2448): Update copyright year
* [#2454](https://github.com/http4s/http4s/pull/2454): Update `mountService` reference to `withHttpApp`
* [#2455](https://github.com/http4s/http4s/pull/2455): Remove dangling reference to `G` parameter in `HttpApp` scaladoc
* [#2460](https://github.com/http4s/http4s/pull/2460): Add `circuit-http4s` to adopters

## Other
* [#2464](https://github.com/http4s/http4s/pull/2464): Temporarily disable blaze tests that fail only on CI while running on CI.

## Dependency upgrades
* async-http-client-2.8.1
* fs2-1.0.4
* json4s-3.6.5
* okhttp-3.14.0
* play-json-2.7.2
* sbt-explicit-depenendencies-0.2.9 (build only)
* sbt-native-packager-1.3.19 (example only)

# v0.18.23 (2019-03-19)

## Bug fixes
* [#2453](https://github.com/http4s/http4s/pull/2453): Fix bug in blaze-client that unnecessarily recycled connections.

## Dependency upgrades
- jetty-9.4.15.v20190215
- log4s-1.7.0
- metrics-4.0.5
- mockito-2.25.1 (test only)
- scodec-bits-1.1.9
- tomcat-9.0.17

# v0.20.0-M6 (2019-02-16)

## Breaking changes
* [#2369](https://github.com/http4s/http4s/pull/2369): Make `log` operation on logging middlewares return an `F[Unit]` to support pure logging.
* [#2370](https://github.com/http4s/http4s/pull/2370): `Prometheus.apply` returns in `F[_]` to represent its effect on the collector registry.
* [#2398](https://github.com/http4s/http4s/pull/2398): Add media ranges to `jsonDecoderAdaptive` to support overriding the media type in an `EntityDecoder`
* [#2396](https://github.com/http4s/http4s/pull/2396): Parameterize `Logger` middlewares to work with any `Http[G, F]` instead of requiring `HttpApp[F]`.
* [#2318](https://github.com/http4s/http4s/pull/2318): Replace `AttributeMap` with `io.christopherdavenport.Vault`
* [#2414](https://github.com/http4s/http4s/pull/2414): Default to a no-op cookie store in async-http-client for more uniform behavior with other clients
* [#2419](https://github.com/http4s/http4s/pull/2419): Relax constraint on `Retry` middleware from `Effect` to `Sync`

## Bugfixes
* [#2421](https://github.com/http4s/http4s/pull/2421): Fix buggy use of `toString` in async-http-client when rendering URIs.

## Enhancements
* [#2364](https://github.com/http4s/http4s/pull/2364): Scalafix `allocate` to `allocated`
* [#2366](https://github.com/http4s/http4s/pull/2366): Add `chunkBufferMaxSize` parameter to `BlazeClientBuilder` and `BlazeServerBuilder`. Change default to 10kB.
* [#2316](https://github.com/http4s/http4s/pull/2316): Support custom error messages in circe, argonaut, and jawn.
* [#2403](https://github.com/http4s/http4s/pull/2403): Add `MemoryAllocationExports` to `PrometheusExportService`
* [#2355](https://github.com/http4s/http4s/pull/2355), [#2407](https://github.com/http4s/http4s/pull/2407): Add new `HttpMethodOverride` middleware
* [#2391](https://github.com/http4s/http4s/pull/2391): Add `Authorization` to `*` as a default allowed header in default CORS config
* [#2424](https://github.com/http4s/http4s/pull/2424): Include Chunked Transfer-Encoding header in Multipart Requests

## Documentation
* [#2378](https://github.com/http4s/http4s/pull/2378): Fix typo in `EntityDecoder` scaladoc
* [#2374](https://github.com/http4s/http4s/pull/2374): Include scheme in CORS examples
* [#2399](https://github.com/http4s/http4s/pull/2399): Link to @kubukoz' presentation
* [#2418](https://github.com/http4s/http4s/pull/2418): Fix typo in CORS documentation
* [#2420](https://github.com/http4s/http4s/pull/2420): Add Raster Foundry to adopters

## Internal
* [#2359](https://github.com/http4s/http4s/pull/2359): Remove code coverage checks
* [#2382](https://github.com/http4s/http4s/pull/2382): Refactor the blaze-server pipeline construction
* [#2401](https://github.com/http4s/http4s/pull/2401), [#2408](https://github.com/http4s/http4s/pull/2408), [#2409](https://github.com/http4s/http4s/pull/2409): Stop building with sbt-rig, deal with fallout
* [#2422](https://github.com/http4s/http4s/pull/2422): Use Scala 2.12.8 and slash-syntax in SBT files

## Dependency upgrades
* async-http-client-2.7.0
* cats-1.6.0
* circe-0.11.1
* fs2-1.0.3
* jawn-fs2-0.14.2
* json4s-3.6.4
* log4s-1.7.0
* mockito-core-2.24.5 (tests only)
* okhttp-3.13.1
* parboiled-1.0.1 (http4s' internal fork)
* play-json-2.7.1
* sbt-build-info-0.9.0 (build only)
* sbt-native-packager-1.3.18 (examples only)
* sbt-updates-0.4.0 (build only)
* tomcat-9.0.6
* twirl-1.4.0

# v0.18.22 (2019-02-13)

## Enhancements
* [#2389](https://github.com/http4s/http4s/pull/2389): Add `RequestKey` to Logging when eviction is necessary

# v0.20.0-M5 (2019-01-12)

Consider the blaze beta and all other modules RC quality. Don't forget
there is a scalafix to assist migration from 0.18!

## Breaking changes
* [#2308](https://github.com/http4s/http4s/pull/2308): Change `allocate` to `allocated` on backend builders for consistency with `cats.effect.Resource#allocated`.
* [#2332](https://github.com/http4s/http4s/pull/2332): Make double slashes behave more reasonably in the DSL.
* [#2351](https://github.com/http4s/http4s/pull/2351): Change `clientAuthMode` on server builders from `Boolean` to sum type `SSLClientAuthMode`

## Enhancements
* [#2309](https://github.com/http4s/http4s/pull/2308): Specialize `TimeoutException` to `WaitQueueTimeoutException` in client pool manager.  Do not retry this by default in `Retry` middleware.
* [#2342](https://github.com/http4s/http4s/pull/2342): Add `expectOption` and `expectOptionOr` which behave like `expect` and `expectOr` respectively, but return `None` on `404` and `410` responses and `Some[A]` on other successful responses.  Other status codes still raise an error.
* [#2328](https://github.com/http4s/http4s/pull/2328): Add a `SecureSession` attribute to server requests to expose the SSL session ID, the cipher suite, the key size, and a list of X509 certificates.

## Documentation
* [#2337](https://github.com/http4s/http4s/pull/2337): Use `tut:silent` on imports in docs
* [#2336](https://github.com/http4s/http4s/pull/2336): Add example of building a server from a `Resource`

## Internal
* [#2310](https://github.com/http4s/http4s/pull/2310): Use max of 16 cores in `-Ybackend-parallelism`
* [#2332](https://github.com/http4s/http4s/pull/2332): Don't make `F` evidence parameter a val in jetty-client `ResponseListener`.

## Dependency upgrades
* blaze-0.14.0-M2
* circe-0.11.0
* jawn-0.14.1
* jawn-fs2-0.14.1
* json4s-3.6.3
* metrics-4.0.5
* okhttp-3.12.1
* play-json-2.6.13
* scalafix-0.9.1 (scalafix only)
* tomcat-9.0.14

# v0.20.0-M4 (2018-12-05)

## Bugfixes
* [#2283](https://github.com/http4s/http4s/pull/2283): Fix client metrics bug that decremented active requests and recorded time before the resource was released.
* [#2288](https://github.com/http4s/http4s/pull/2288): Stop leaking `IdleTimeoutStage`s in the blaze client.  They were not always removed properly, leading to multiple timeout stages remaining in a connection's blaze pipeline.
* [#2281](https://github.com/http4s/http4s/pull/2281): Fix `ClassCastException` on `decode` of an empty `Chunk`
* [#2305](https://github.com/http4s/http4s/pull/2305): Correctly shut down the blaze-client

## Enhancements
* [#2275](https://github.com/http4s/http4s/pull/2275): Set default prefix for Prometheus and Dropwizard metrics backends.
* [#2276](https://github.com/http4s/http4s/pull/2276): Make scalafix Github based instead of binary based
* [#2285](https://github.com/http4s/http4s/pull/2285): Finish deprecating `BlazeServer` in favor of `BlazeServerBuilder`.  The former's internals are now expressed in terms of the latter.
* [#2286](https://github.com/http4s/http4s/pull/2286): Improvements to scalafix
  * Fix `withEntitywithEntity` bug in migration
  * Migration to `BlazeServerBuilder`
  * Fix `MessageSyntax#withBody`
  * Import `ResponseCookie` instead of an alias to the old `Cookie`

# Documentation
* [#2297](https://github.com/http4s/http4s/pull/2297): Remove appveyor badge

## Dependency upgrades
* cats-1.5.0
* cats-effect-1.1.0
* jetty-9.4.14.v20181114
* kind-projector-0.9.9 (internal)
* mockito-2.23.4 (tests only)
* okhttp-3.12.0
* play-json-2.6.11
* simpleclient-0.6.0 (Prometheus)
* sbt-1.2.7 (build only)
* sbt-native-packager-1.3.15 (examples only)
* tut-0.6.10 (docs only)

# v0.20.0-M3 (2018-11-13)

## Breaking changes
* [#2228](https://github.com/http4s/http4s/pull/2228): Support more attributes for the response cookie in `CSRF` middleware. Configuration is now done through a builder, similar to backends.
* [#2269](https://github.com/http4s/http4s/pull/2269): In the client DSL, move the body parameter ahead of the `Uri`. This works around an ambiguous overload that previously made it impossible to call `(Uri, Header)` on methods that take a body.
* [#2262](https://github.com/http4s/http4s/pull/2262): Replace `Seq` with `Chain` in `UrlForm`.
* [#2197](https://github.com/http4s/http4s/pull/2262): Require `Signal` rather than `SignallingRef` in `serveWhile`

## Bugfixes
* [#2260](https://github.com/http4s/http4s/pull/2260): Fix leak in blaze-client on a canceled connection
* [#2258](https://github.com/http4s/http4s/pull/2258): Fix deadlocks in the blaze-client pool manager under cancellation and certain other failures.

## Enhancements
* [#2266](https://github.com/http4s/http4s/pull/2266): Support flag query parameters (i.e., parameters with no value) in the DSL with `FlagQueryParamMatcher`.
* [#2240](https://github.com/http4s/http4s/pull/2240): Add `.resource`, `.stream`. and `.allocate` constructors to all server and client builders.
* [#2242](https://github.com/http4s/http4s/pull/2242): Support setting socket channel options on blaze-server.
* [#2270](https://github.com/http4s/http4s/pull/2270): Refresh `MimeDB` from the IANA registry.

## Internal
* [#2250](https://github.com/http4s/http4s/pull/2250): Ignore http4s updates in scalafix-inputs
* [#2267](https://github.com/http4s/http4s/pull/2267): Drop appveyor continuous integration
* [#2256](https://github.com/http4s/http4s/pull/2256): Bump base version of scalafix to 0.18.21.
* [#2271](https://github.com/http4s/http4s/pull/2271): Fix compilation error introduced between [#2228](https://github.com/http4s/http4s/pull/2228) and [#2262](https://github.com/http4s/http4s/pull/2262).

## Documentation
* [#2255](https://github.com/http4s/http4s/pull/2255): Improve scalafix docs

## Dependency upgrades
* blaze-0.14.0-M11
* tomcat-9.0.13

# v0.20.0-M2 (2018-11-05)

## Bug fixes
* [#2239](https://github.com/http4s/http4s/pull/2239): Fix hang when `.allocate` on a client builder fails

## Breaking changes
* [#2207](https://github.com/http4s/http4s/pull/2207): Remove `PathNormalizer`. The functionality is now on `Uri.removeDotSegments`.
* [#2210](https://github.com/http4s/http4s/pull/2210): Streamline instances:
  * `Http4s`, `Http4sInstances`, and `Http4sFunctions` are deprecated
  * Move instances `F[A]` for cats type classes `F` into companions of `A`
  * `Http4sDsl` no longer mixes in `UriFunctions`
  * `EntityEncoderInstances` and `EntityDecoderInstances` are removed. The instances moved to the companion objects.
* [#2243](https://github.com/http4s/http4s/pull/2243): Cleanup `ServerBuilder` defaults and traits
  * Make `ServerBuilder` private.  The public server builders (e.g., `BlazeServerBuilder`) remain, but they no longer implement a public interface.
  * Remove `IdleTimeoutSupport`, `AsyncTimeout`, `SSLKeyStoreSupport`, `SSLContextSupport`, and `WebSocketSupport` traits. The properties remain on the public server builders.
  * Deprecated defaults on those support companion objects, in favor of `org.http4s.server.defaults`.
* [#2063](https://github.com/http4s/http4s/pull/2063): Cancel request whenever a blaze server connection is shutdown.
* [#2234](https://github.com/http4s/http4s/pull/2234): Clean up `Message` trait
  * Remove deprecated `EffectMessageSyntax`, `EffectRequestSyntax`, `EffectResponseSyntax` traits and associated objects
  * Remove `MessageOps`, `RequestOps`, and `ResponseOps` and put the removed methods, sans unneeded implicit parameters, directly in the classes
  * Deprecate `replaceAllHeaders`, pointing to `withHeaders` instead.
  * Deprecate `withType`, which takes a `MediaType` and just wraps it in a `Content-Type`
  * Add `withoutAttribute` and `withoutTrailerHeaders` to complement the with variants
  * Correct `filterHeaders`' scaladoc comment, which described the opposite of the behavior
  * Fix bug in `withoutContentType`

## Enhancements
* [#2205](https://github.com/http4s/http4s/pull/2205): Add new `ResponseTiming` middleware, which adds a header to the Response as opposed to full `MetricsOps`.
* [#2222](https://github.com/http4s/http4s/pull/2222): Add `shutdownTimeout` property to `JettyBuilder`.  Shutdown of the server waits for existing connections to complete for up to this duration before a hard shutdown with a `TimeoutException`.
* [#2227](https://github.com/http4s/http4s/pull/2227): Add `withMaxHeaderLength` setter to `BlazeClientBuilder`
* [#2230](https://github.com/http4s/http4s/pull/2230): `DefaultServerErrorHandler` only handles `NonFatal` `Throwable`s, instead of all `Throwable`s that aren't `VirtualMachineError`s
* [#2237](https://github.com/http4s/http4s/pull/2237): Support parsing cookies with trailing semi-colons. This is invalid per spec, but seen often in the wild.
* [#1687](https://github.com/http4s/http4s/pull/1687): Add a modeled `Link` header.
* [#2244](https://github.com/http4s/http4s/pull/2244): Refactor blaze-server idle timeout
  * Quiet `Abnormal NIO1HeadStage termination\njava.util.concurrent.TimeoutException: Timeout of 30 seconds triggered. Killing pipeline.` error logging, even on idling persistent connections.  This is reduced to a debug log.
  * Use a `TickWheelExecutor` resource per blaze-server instead of a global that does not shut down when the server does.

## Bug fixes
* [#2239](https://github.com/http4s/http4s/pull/2239): Fix hang when `.allocate` on a client builder fails
* [#2214](https://github.com/http4s/http4s/pull/2214): Add a scalafix from http4s-0.18.20 to 0.20.0-M2.  See [upgrading](https://http4s.org/v0.20/upgrading/) for instructions.
* [#2241](https://github.com/http4s/http4s/pull/2241): Restrict internal `IdleTimeoutStage` to a `FiniteDuration`.  Fixes an exception when converting to milliseconds when debug logging.

## Documentation
* [#2223](https://github.com/http4s/http4s/pull/2223): Fix color of EOL label on v0.19
* [#2226](https://github.com/http4s/http4s/pull/2226): Correct erroneous `Resource` in 0.19.0-M3 changelog

## Internal
* [#2219](https://github.com/http4s/http4s/pull/2219): Allow test failures on openjdk11 until we can fix the SSL issue
* [#2221](https://github.com/http4s/http4s/pull/2194): Don't grant MiMa exceptions for 0.19.1, which will never be

## Dependency upgrades
* async-http-client-2.6.0
* blaze-0.14.0-M10
* circe-0.10.1
* json4s-3.6.2
* sbt-native-packager-1.3.12 (examples only)
* tut-0.6.9 (docs only)

# v0.20.0-M1 (2018-10-27)

Due to the inadvertent release of 0.19.0, we have opened a new minor version.  The stable release with MiMa enforcement will be v0.20.0.

## Breaking changes
* [#2159](https://github.com/http4s/http4s/pull/2159): Add a `responseHeaderTimeout` property to `BlazeServerBuilder`. Responses that timeout are completed with `Response.timeout`, which defaults to 503 Service Unavailable.  `BlazeServerBuilder` now requires a `Timer[F]`.
* [#2177](https://github.com/http4s/http4s/pull/2177): Deprecate `org.http4s.syntax.async`, which was not directly relevant to HTTP.
* [#2131](https://github.com/http4s/http4s/pull/2131): Refactor server metrics
  * `http4s-server-metrics` module merged into `http4s-dropwizard-metrics`
  * `http4s-prometheus-server-metrics` module merged into `http4s-prometheus-metrics`
  * The `org.http4s.server.middleware.metrics.Metrics` middleware now takes a `MetricsOps`, implemented by Dropwizard, Prometheus, or your custom interpreter.
* [#2180](https://github.com/http4s/http4s/pull/2180): Change default response on `Timeout` middlware to `503 Service Unavailable`

## Enhancements
* [#2159](https://github.com/http4s/http4s/pull/2159): Set default client request timeout to 1 minute
* [#2163](https://github.com/http4s/http4s/pull/2163): Add `mapK` to `Request` and `Response`
* [#2168](https://github.com/http4s/http4s/pull/2168): Add `allocate` to client builders
* [#2174](https://github.com/http4s/http4s/pull/2159): Refactor the blaze-client timeout architecture.
  * A `TickWheelExecutor` is now allocated per client, instead of globally.
  * Request rendering and response parsing is now canceled more aggressively on timeout.
* [#2184](https://github.com/http4s/http4s/pull/2184): Receive response concurrently with sending request in blaze client. This reduces waste when the server is not interested in the entire request body.
* [#2190](https://github.com/http4s/http4s/pull/2190): Add `channelOptions` to blaze-client to customize socket options.

## Bug fixes
* [#2166](https://github.com/http4s/http4s/pull/2166): Fix request timeout calculation in blaze-client to resolve "Client response header timeout after 0 millseconds" error.
* [#2189](https://github.com/http4s/http4s/pull/2189): Manage the `TickWheelTimer` as a resource instead of an `F[A, F[Unit]]`. This prevents a leak in (extremely unlikely) cases of cancellation.

## Internal
* [#2179](https://github.com/http4s/http4s/pull/2179): Method to silence expected exceptions in tests
* [#2194](https://github.com/http4s/http4s/pull/2194): Remove ill-conceived, zero-timeout unit tests
* [#2199](https://github.com/http4s/http4s/pull/2199): Make client test sizes proportional to the number of processors for greater Travis stability

## Dependency upgrades
* alpn-boot-8.1.13.v20181017 (examples only)
* blaze-0.14.0-M9
* sbt-native-packager-1.3.11 (examples only)

# v0.18.21 (2018-11-05)

## Bug fixes
* [#2231](https://github.com/http4s/http4s/pull/2231): Fix off-by-one error that lets blaze-client wait queue grow one past its limit

# v0.18.20 (2018-10-18)

## Bug fixes
* [#2181](https://github.com/http4s/http4s/pull/2181): Honor `redactHeadersWhen` in client `RequestLogger` middleware

## Enhancements
* [#2178](https://github.com/http4s/http4s/pull/2178): Redact sensitive headers by default in `Retry` middleware. Add `retryWithRedactedHeaders` function that parameterizes the headers predicate.

## Documentation
* [#2147](https://github.com/http4s/http4s/pull/2147): Fix link to v0.19 docs

## Internal
* [#2130](https://github.com/http4s/http4s/pull/2130): Build with scala-2.12.7 and sbt-1.2.3

# ~~v0.19.0 (2018-10-05)~~

This release is identical to v0.19.0-M4.  We mistagged it.  Please proceed to the 0.20 series.

# v0.19.0-M4 (2018-10-05)

## Breaking changes
* [#2137](https://github.com/http4s/http4s/pull/2137): Remove `ExecutionContext` argument to jetty-client in favor of the `ContextShift[F]`.
* [#2070](https://github.com/http4s/http4s/pull/2070): Give `AbitraryInstances` unique names with `http4sTesting` prefix.
* [#2136](https://github.com/http4s/http4s/pull/2136): Add `stream` method to `Client` interface. Deprecate `streaming`, which is just a `flatMap` of `Stream`.
* [#2143](https://github.com/http4s/http4s/pull/2143): WebSocket model improvements:
  * The `org.http4s.websocket` package in unified in http4s-core
  * Drop http4s-websocket module dependency
  * All frames use an immutable `scodec.bits.ByteVector` instead of an `Array[Byte]`.
  * Frames moved from `WebSocketBits` to the `WebSocketFrame` companion
  * Rename all instances of `Websocket*` to `WebSocket*` for consistency
* [#2094](https://github.com/http4s/http4s/pull/2094): Metrics unification
  * Add a `MetricsOps` algebra to http4s-core to be implemented by any metrics backend.
  * Create new `Metrics` middleware in http4s-client based on `MetricsOps`
  * Replace http4s-dropwizard-client-metrics and http4s-proemtheus-client-metrics modules with http4s-dropwizard-metrics and http4s-prometheus-metrics to implement `MetricsOps`.

## Enhancements
* [#2149](https://github.com/http4s/http4s/pull/2134): Refresh `MimeDB` constants from the public registry
* [#2151](https://github.com/http4s/http4s/pull/2151): Changed default response timeout code from 500 to 503

## Documentation updates
* [#2134](https://github.com/http4s/http4s/pull/2134): Add Cats Friendly badge to readme
* [#2139](https://github.com/http4s/http4s/pull/2139): Reinstate example projects
* [#2145](https://github.com/http4s/http4s/pull/2145): Fix deprecated calls to `Client#streaming`

## Internal
* [#2126](https://github.com/http4s/http4s/pull/2126): Delete obsolete `bin` directory
* [#2127](https://github.com/http4s/http4s/pull/2127): Remove MiMa exceptions for new modules
* [#2128](https://github.com/http4s/http4s/pull/2128): Don't run `dependencyUpdates` on load
* [#2129](https://github.com/http4s/http4s/pull/2129): Build with sbt-1.2.3 and scala-2.12.7
* [#2133](https://github.com/http4s/http4s/pull/2133): Build with kind-projector-0.9.8
* [#2146](https://github.com/http4s/http4s/pull/2146): Remove all use of `OutboundCommand` in blaze integration

## Dependency upgrades
* async-http-client-2.5.4
* blaze-0.14.0-M5
* fs2-1.0.0
* jawn-0.13.0
* scala-xml-1.1.1

# v0.19.0-M3 (2018-09-27)

## Breaking changes
* [#2081](https://github.com/http4s/http4s/pull/2081): Remove `OkHttp` code redundant with `OkHttpBuilder`.
* [#2092](https://github.com/http4s/http4s/pull/2092): Remove `ExecutionContext` and `Timer` implicits from async-http-client. Threads are managed by the `ContextShift`.
* [#2115](https://github.com/http4s/http4s/pull/2115): Refactoring of `Server` and `ServerBuilder`:
  * Removed `Server#shutdown`, `Server#shutdownNow`, `Server#onShutdown`, and `Server#awaitShutdown`.  `Server` lifecycles are managed as a `fs2.Stream` or a `cats.effect.Resource`.
  * `ServerBuilder#start` replaced by `Server#resource`, which shuts down the `Server` after use.
  * Added a `ServerBuilder#stream` to construct a `Stream` from a `Resource`.
* [#2118](https://github.com/http4s/http4s/pull/2118): Finalize various case classes.
* [#2102](https://github.com/http4s/http4s/pull/2102): Refactoring of `Client` and some builders:
  * `Client` is no longer a case class.  Construct a new `Client` backend or middleware with `Client.apply(run: Request[F] => Resource[F, Response[F]])` for any `F` with a `Bracket[Throwable, F]`.
  * Removed `DisposableResponse[F]` in favor of `Resource[F, Response[F]]`.
  * Removed `Client#open` in favor of `Client#run`.
  * Removed `Client#shutdown` in favor of `cats.effect.Resource` or `fs2.Stream`.
  * Removed `AsyncHttpClient.apply`. It was not referentially transparent, and no longer possible. Use `AsyncHttpClient.resource` instead.
  * Removed deprecated `blaze.Http1Client.apply`

## Enhancements
* [#2042](https://github.com/http4s/http4s/pull/2042): New `Throttle` server middleware
* [#2036](https://github.com/http4s/http4s/pull/2036): New `http4s-jetty-client` backend, with HTTP/2 support
* [#2080](https://github.com/http4s/http4s/pull/2080): Make `Http4sMatchers` polymorphic on their effect type
* [#2082](https://github.com/http4s/http4s/pull/2082): Structured parser for the `Origin` header
* [#2061](https://github.com/http4s/http4s/pull/2061): Send `Disconnect` event on EOF in blaze-server for faster cleanup of mid stages
* [#2093](https://github.com/http4s/http4s/pull/2093): Track redirects in the `FollowRedirect` client middleware
* [#2109](https://github.com/http4s/http4s/pull/2109): Add `→` as a synonym for `->` in http4s-dsl
* [#2100](https://github.com/http4s/http4s/pull/2100): Tighten up module dependencies
  * http4s-testing only depends on specs2-matchers instead of specs2-core
  * http4s-prometheus-server-metrics depends on simpleclient_common instead of simpleclient

## Bugfixes
* [#2069](https://github.com/http4s/http4s/pull/2069): Add proper `withMaxTotalConnections` method to `BlazeClientBuilder` in place of misnamed `withIdleTimeout` overload.
* [#2106](https://github.com/http4s/http4s/pull/2106): Add the servlet timeout listener before the response has a chance to complete the `AsyncContext`

## Documentation updates
* [#2076](https://github.com/http4s/http4s/pull/2076): Align coloring of legend and table for milestone on versoins page
* [#2077](https://github.com/http4s/http4s/pull/2077): Replace Typelevel Code of Conduct with Scala Code of Conduct
* [#2083](https://github.com/http4s/http4s/pull/2083): Fix link to 0.19 on the website
* [#2100](https://github.com/http4s/http4s/pull/2100): Correct `re-start` to `reStart` in docs

## Internal
* [#2105](https://github.com/http4s/http4s/pull/2105): Test on OpenJDK 11
* [#2113](https://github.com/http4s/http4s/pull/2113): Check for unused compile dependencies in build
* [#2115](https://github.com/http4s/http4s/pull/2115): Stop testing on Oracle JDK 10
* [#2079](https://github.com/http4s/http4s/pull/2079): Use `readRange`, as contributed to fs2
* [#2123](https://github.com/http4s/http4s/pull/2123): Remove unmaintained `load-test` module

## Dependency upgrades
* cats-1.4.0
* circe-0.10.0
* fs2-1.0.0-RC1
* jawn-fs2-0.13.0-RC1
* play-json-3.6.10 for Scala 2.11.x
* tomcat-9.0.12

# v0.18.19 (2018-09-27)

## Bug fixes
* [#2101](https://github.com/http4s/http4s/pull/2101): `haveHeaders` checks by equality, not reference
* [#2117](https://github.com/http4s/http4s/pull/2117): Handle unsuccessful responses in `JavaNetClient`

## Internal
* [#2116](https://github.com/http4s/http4s/pull/2116): Test against OpenJDK 11. Retire Oracle JDK 10.

# v0.18.18 (2018-09-18)

## Bug fixes
* [#2048](https://github.com/http4s/http4s/pull/2048): Correct misleading logging in `Retry` middleware
* [#2078](https://github.com/http4s/http4s/pull/2078): Replace generic exception on full wait queue with new `WaitQueueFullFailure`

## Enhancements
* [#2078](https://github.com/http4s/http4s/pull/2078): Replace generic exception on full wait queue with new `WaitQueueFullFailure`
* [#2095](https://github.com/http4s/http4s/pull/2095): Add `Monoid[UrlForm]` instance

## Dependency upgrades
* cats-1.4.0
* fs2-0.10.6
* jetty-9.4.12.v20180830
* tomcat-9.0.12

# v0.19.0-M2 (2018-09-07)

## Breaking changes
* [#1802](https://github.com/http4s/http4s/pull/1802): Race servlet requests against the `AsyncContext.timeout`. `JettyBuilder` and `TomcatBuilder` now require a `ConcurrentEffect` instance.
* [#1934](https://github.com/http4s/http4s/pull/1934): Refactoring of `ConnectionManager`.  Now requires a `Concurrent` instance, which ripples to a `ConcurrentEffect` in blaze-client builders
* [#2023](https://github.com/http4s/http4s/pull/2023): Don't overwrite existing `Vary` headers from `CORS`
* [#2030](https://github.com/http4s/http4s/pull/2023): Restrict `MethodNotAllowed` response generator in DSL
* [#2032](https://github.com/http4s/http4s/pull/2032): Eliminate mutable `Status` registry. IANA-registered `Status`es are still cached, but `register` is no longer public.
* [#2026](https://github.com/http4s/http4s/pull/2026): `CSRF` enhancements
  * CSRF tokens represented with a newtype
  * CSRF token signatures are encoded hexadecimal strings, making them URI-safe.
  * Added a `headerCheck: Request[F] => Boolean` parameter
  * Added an `onFailure: Response[F]` parameter, which defaults to a `403`. This was formerly a hardcoded `401`.
* [#1993](https://github.com/http4s/http4s/pull/2026): Massive changes from cats-effect and fs2 upgrades
  * `Timer` added to `AsyncHttpClient`
  * Dropwizard `Metrics` middleware now takes a `Clock` rather than a `Timer`
  * Client builders renamed and refactored for consistency and to support binary compatible evolution after 1.0:
    * `BlazeClientBuilder` replaces `Http1Client`, `BlazeClient`, and `BlazeClientConfig`
    * Removed deprecated `SimpleHttp1Client`
    * `JavaNetClient` renamed to `JavaNetClientBuilder`, which now has a `resource` and `stream`
    * `OkHttp` renamed to `OkHttpBuilder`.  The client now created from an `OkHttpClient` instance instead of an `F[OkHttpClient.Builder]`. A default client can be created as a `Resource` through `OkHttp.default`.
  * Fallout from removal of `fs2.Segment`
    * `EntityDecoder.collectBinary` now decodes a `Chunk`
    * `EntityDecoder.binaryChunk` deprecated
    * `SegmentWriter` is removed
    * Changes to:
      * `ChunkWriter`s in blaze rewritten
      * `Logger` middlewares
      * `MemoryCache`
  * Blocking I/O now requires a blocking `ExecutionContext` and a `ContextShift`:
    * `EntityDecoder`s:
      * `EntityDecoder.binFile`
      * `EntityDecoder.textFile`
      * `MultipartDecoder.mixedMultipart`
    * `EntityEncoder`s (no longer implicit):
      * `File`
      * `Path`
      * `InputStream`
      * `Reader`
    * Multipart:
      * `MultipartParser.parseStreamedFile`
      * `MultipartParser.parseToPartsStreamedFile`
      * `Part.fileData`
    * Static resources:
      * `StaticFile.fromString`
      * `StaticFile.fromResource`
      * `StaticFile.fromURL`
      * `StaticFile.fromFile`
      * `FileService.Config`
      * `ResourceService.Config`
      * `WebjarService.Config`
    * `OkHttpBuilder`
    * Servlets:
      * `BlockingHttp4sServlet`
      * `BlockingServletIo`
  * Servlet backend changes:
    * `Http4sServlet` no longer shift onto an `ExecutionContext` by default.  Accordingly, `ServerBuilder` no longer has a `withExecutionContext`.
    * Jetty and Tomcat builders use their native executor types instead of shifting onto an `ExecutionContext`.  Accordingly, `ServletBuilder#withExecutionContext` is removed.
    * `AsyncHttp4sServlet` and `ServletContextSyntax` now default to non-blocking I/O.  No startup check is made against the servlet version, which failed classloading on an older servlet container.  Neither takes an `ExeuctionContext` parameter anymore.
  * Removed deprecated `StreamApp` aliases. `fs2.StreamApp` is removed and replaced by `cats.effect.IOApp`, `monix.eval.TaskApp`, or similar.
  * Removed deprecated `ServerApp`.
  * `EntityLimiter` middleware now requires an `ApplicativeError`
* [#2054](https://github.com/http4s/http4s/pull/2054): blaze-server builder changes
  * `BlazeBuilder` deprecated for `BlazeServerBuilder`
  * `BlazeServerBuidler` has a single `withHttpApp(HttpApp)` in place of zero-to-many calls `mountService(HttpRoutes)`.
    * This change makes it possible to mount an `HttpApp` wrapped in a `Logger` middleware, which only supports `HttpApp`
    * Call `.orNotFound`, from `org.http4s.implicits._`, to cap an `HttpRoutes` as `HttpApp`
    * Use `Router` to combine multiple `HttpRoutes` into a single `HttpRoutes` by prefix
    * This interface will see more changes before 0.19.0 to promote long-term binary compatibility

## Enhancements
* [#1953](https://github.com/http4s/http4s/pull/1953): Add `UUIDVar` path extractor
* [#1963](https://github.com/http4s/http4s/pull/1963): Throw `ConnectException` rather than `IOException` on blaze-client connection failures
* [#1961](https://github.com/http4s/http4s/pull/1961): New `http4s-prometheus-client-metrics` module
* [#1974](https://github.com/http4s/http4s/pull/1974): New `http4s-client-metrics` module for Dropwizard Metrics
* [#1973](https://github.com/http4s/http4s/pull/1973): Add `onClose` handler to `WebSocketBuilder`
* [#2024](https://github.com/http4s/http4s/pull/2024): Add `HeaderEcho` server middleware
* [#2062](https://github.com/http4s/http4s/pull/2062): Eliminate "unhandled inbund command: Disconnected"` warnings in blaze-server

## Bugfixes
* [#2027](https://github.com/http4s/http4s/pull/2024): Miscellaneous websocket fixes
  * Stop sending frames even after closed
  * Avoid deadlock on small threadpools
  * Send `Close` frame in response to `Close` frame

## Documentation updates
* [#1935](https://github.com/http4s/http4s/pull/1953): Make `http4sVersion` lowercase
* [#1943](https://github.com/http4s/http4s/pull/1943): Make the imports in the Client documentation silent
* [#1944](https://github.com/http4s/http4s/pull/1944): Upgrade to cryptobits-1.2
* [#1971](https://github.com/http4s/http4s/pull/1971): Minor corrections to DSL tut
* [#1972](https://github.com/http4s/http4s/pull/1972): Add `UUIDVar` to DSL tut
* [#2034](https://github.com/http4s/http4s/pull/1958): Add branch to quickstart instructions
* [#2035](https://github.com/http4s/http4s/pull/2035): Add Christopher Davenport to community staff
* [#2060](https://github.com/http4s/http4s/pull/2060): Guide to setting up IntelliJ for contributors

## Internal
* [#1966](https://github.com/http4s/http4s/pull/1966): Use scalafmt directly from IntelliJ
* [#1968](https://github.com/http4s/http4s/pull/1968): Build with sbt-1.2.1
* [#1996](https://github.com/http4s/http4s/pull/1996): Internal refactoring of `JettyBuilder`
* [#2041](https://github.com/http4s/http4s/pull/2041): Simplify implementations of `RetryPolicy`
* [#2050](https://github.com/http4s/http4s/pull/2050): Replace test `ExecutionContext` in `Http4sWSStageSpec`
* [#2052](https://github.com/http4s/http4s/pull/2050): Introduce expiring `TestScheduler` to avoid leaking threads on tests

## Dependency upgrades
* async-http-client-2.5.2
* blaze-0.14.0-M4
* cats-1.3.1
* cats-effect-1.0.0
* circe-0.10.0-M2
* fs2-1.0.0-M5
* jawn-0.13.0
* jawn-fs2-0.13.0-M4
* json4s-3.6.0

# v0.18.17 (2018-09-04)
* Accumulate errors in `OptionalMultiQueryParamDecoderMatcher` [#2000](https://github.com/http4s/pull/2000)
* New http4s-scalatags module [#2002](https://github.com/http4s/pull/2002)
* Resubmit bodies in `Retry` middleware where allowed by policy [#2001](https://github.com/http4s/pull/2001)
* Dependency upgrades:
  * play-json-3.6.10 (for Scala 2.12)
  * tomcat-9.0.11

# v0.18.16 (2018-08-14)
* Fix regression for `AutoSlash` when nested in a `Router` [#1948](https://github.com/http4s/http4s/pull/1948)
* Respect `redactHeadersWhen` in `Logger` middleware [#1952](https://github.com/http4s/http4s/pull/1952)
* Capture `BufferPoolsExports` in prometheus server middleware [#1977](https://github.com/http4s/http4s/pull/1977)
* Make `Referer` header extractable [#1984](https://github.com/http4s/http4s/pull/1984)
* Log server startup banner in a single call to prevent interspersion [#1985](https://github.com/http4s/http4s/pull/1985)
* Add support module for play-json [#1946](https://github.com/http4s/http4s/pull/1946)
* Introduce `TranslateUri` middleware, which checks the prefix of the service it's translating against the request. Deprecated `URITranslation`, which chopped the prefix length without checking for a match. [#1964](https://github.com/http4s/http4s/pull/1964)
* Dependency upgrades:
  * cats-1.2.0
  * metrics-4.0.3
  * okhttp-3.11.0
  * prometheus-client-0.5.0
  * scodec-bits-1.1.6

# v0.18.15 (2018-07-05)
* Bugfix for `AutoSlash` Middleware in Router [#1937](https://github.com/http4s/http4s/pull/1937)
* Add `StaticHeaders` middleware that appends static headers to a service [#1939](https://github.com/http4s/http4s/pull/1939)

# v0.19.0-M1 (2018-07-04)
* Add accumulating version of circe `EntityDecoder` [#1647](https://github.com/http4/http4s/1647)
* Add ETag support to `StaticFile` [#1652](https://github.com/http4s/http4s/pull/1652)
* Reintroduce the option for fallthrough for authenticated services [#1670]((https://github.com/http4s/http4s/pull/1670)
* Separate `Cookie` into `RequestCookie` and `ResponseCookie` [#1676](https://github.com/http4s/http4s/pull/1676)
* Add `Eq[Uri]` instance [#1688](https://github.com/http4s/http4s/pull/1688)
* Deprecate `Message#withBody` in favor of `Message#withEntity`.  The latter returns a `Message[F]` rather than an `F[Message[F]]`. [#1694](https://github.com/http4s/http4s/pull/1694)
* Myriad new `Arbitrary` and `Cogen` instances [#1677](https://github.com/http4s/http4s/pull/1677)
* Add non-deprecated `LocationResponseGenerator` functions [#1715](https://github.com/http4s/http4s/pull/1715)
* Relax constraint on `Router` from `Sync` to `Monad` [#1723](https://github.com/http4s/http4s/pull/1723)
* Drop scodec-bits dependency [#1732](https://github.com/http4s/http4s/pull/1732)
* Add `Show[ETag]` instance [#1749](https://github.com/http4s/http4s/pull/1749)
* Replace `fs2.Scheduler` with `cats.effect.Timer` in `Retry` [#1754](https://github.com/http4s/http4s/pull/1754)
* Remove `Sync` constraint from `EntityEncoder[Multipart]` [#1762](https://github.com/http4s/http4s/pull/1762)
* Generate `MediaType`s from [MimeDB](https://github.com/jshttp/mime-db) [#1770](https://github.com/http4s/http4s/pull/1770)
  * Continue phasing out `Renderable` with `MediaRange` and `MediaType`.
  * Media types are now namespaced by main type.  This reduces backticks.  For example, `` MediaType.`text/plain` `` is replaced by `MediaType.text.plain`.
* Remove `Registry`. [#1770](https://github.com/http4s/http4s/pull/1770)
* Deprecate `HttpService`: [#1693](https://github.com/http4s/http4s/pull/1693)
  * Introduces an `Http[F[_], G[_]]` type alias
  * `HttpService` is replaced by `HttpRoutes`, which is an `Http[OptionT[F, ?], ?]`.  `HttpRoutes.of` replaces `HttpService` constructor from `PartialFunction`s.
  * `HttpApp` is an `Http[F, F]`, representing a total HTTP function.
* Add `BlockingHttp4sServlet` for use in Google App Engine and Servlet 2.5 containers.  Rename `Http4sServlet` to `AsyncHttp4sServlet`. [#1830](https://github.com/http4s/http4s/pull/1830)
* Generalize `Logger` middleware to log with `String => Unit` instead of `logger.info(_)` [#1839](https://github.com/http4s/http4s/pull/1839)
* Generalize `AutoSlash` middleware to work on `Kleisli[F, Request[G], B]` given `MonoidK[F]` and `Functor[G]`. [#1885](https://github.com/http4s/http4s/pull/1885)
* Generalize `CORS` middleware to work on `Http[F, G]` given `Applicative[F]` and `Functor[G]`. [#1889](https://github.com/http4s/http4s/pull/1889)
* Generalize `ChunkAggegator` middleware to work on `Kleisli[F, A, Response[G]]` given `G ~> F`, `FlatMap[F]`, and `Sync[G]`. [#1886](https://github.com/http4s/http4s/pull/1886)
* Generalize `EntityLimiter` middleware to work on `Kleisli[F, Request[G], B]`. [#1892](https://github.com/http4s/http4s/pull/1892)
* Generalize `HSTS` middleware to work on `Kleisli[F, A, Response[G]]` given `Functor[F]` and `Functor[G]`. [#1893](https://github.com/http4s/http4s/pull/1893)
* Generalize `UrlFormLifter` middleware to work on `Kleisli[F, Request[G], Response[G]]` given `G ~> F`, `Sync[F]` and `Sync[G]`.  [#1894](https://github.com/http4s/http4s/pull/1894)
* Generalize `Timeout` middleware to work on `Kleisli[F, A, Response[G]]` given `Concurrent[F]` and `Timer[F]`. [#1899](https://github.com/http4s/http4s/pull/1899)
* Generalize `VirtualHost` middleware to work on `Kleisli[F, Request[G], Response[G]]` given `Applicative[F]`.  [#1902](https://github.com/http4s/http4s/pull/1902)
* Generalize `URITranslate` middleware to work on `Kleisli[F, Request[G], B]` given `Functor[G]`.  [#1895](https://github.com/http4s/http4s/pull/1895)
* Generalize `CSRF` middleware to work on `Kleisli[F, Request[G], Response[G]]` given `Sync[F]` and `Applicative[G]`.  [#1909](https://github.com/http4s/http4s/pull/1909)
* Generalize `ResponseLogger` middleware to work on `Kleisli[F, A, Response[F]]` given `Effect[F]`.  [#1916](https://github.com/http4s/http4s/pull/1916)
* Make `Logger`, `RequestLogger`, and `ResponseLogger` work on `HttpApp[F]` so a `Response` is guaranteed unless the service raises an error [#1916](https://github.com/http4s/http4s/pull/1916)
* Rename `RequestLogger.apply0` and `ResponseLogger.apply0` to `RequestLogger.apply` and `ResponseLogger.apply`.  [#1837](https://github.com/http4s/http4s/pull/1837)
* Move `org.http4s.server.ServerSoftware` to `org.http4s.ServerSoftware` [#1884](https://github.com/http4s/http4s/pull/1884)
* Fix `Uncompressible` and `NotBinary` flags in `MimeDB` generator. [#1900](https://github.com/http4s/http4s/pull/1884)
* Generalize `DefaultHead` middleware to work on `Http[F, G]` given `Functor[F]` and `MonoidK[F]` [#1903](https://github.com/http4s/http4s/pull/1903)
* Generalize `GZip` middleware to work on `Http[F, G]` given `Functor[F]` and `Functor[G]` [#1903](https://github.com/http4s/http4s/pull/1903)
* `jawnDecoder` takes a `RawFacade` instead of a `Facade`
* Change `BasicCredentials` extractor to return `(String, String)` [#1924](https://github.com/http4s/http4s/1925)
* `Effect` constraint relaxed to `Sync`:
  * `Logger.logMessage`
* `Effect` constraint relaxed to `Async`:
  * `JavaNetClient`
* `Effect` constraint changed to `Concurrent`:
  * `Logger` (client and server)
  * `RequestLogger` (client and server)
  * `ResponseLogger` (client and server)
  * `ServerBuilder#serve` (moved to abstract member of `ServerBuilder`)
* `Effect` constraint strengthened to `ConcurrentEffect`:
  * `AsyncHttpClient`
  * `BlazeBuilder`
  * `JettyBuilder`
  * `TomcatBuilder`
* Implicit `ExecutionContext` removed from:
  * `RequestLogger` (client and server)
  * `ResponseLogger` (client and server)
  * `ServerBuilder#serve`
  * `ArbitraryInstances.arbitraryEntityDecoder`
  * `ArbitraryInstances.cogenEntity`
  * `ArbitraryInstances.cogenEntityBody`
  * `ArbitraryInstances.cogenMessage`
  * `JavaNetClient`
* Implicit `Timer` added to:
  * `AsyncHttpClient`
  * `JavaNetClient.create`
* `Http4sWsStage` removed from public API
* Removed charset for argonaut instances [#1914](https://github.com/http4s/http4s/pull/1914)
* Dependency upgrades:
  * async-http-client-2.4.9
  * blaze-0.14.0-M3
  * cats-effect-1.0.0-RC2
  * circe-0.10.0-M1
  * fs2-1.0.0-M1
  * fs2-reactive-streams-0.6.0
  * jawn-0.12.1
  * jawn-fs2-0.13.0-M1
  * prometheus-0.4.0
  * scala-xml-1.1.0

# v0.18.14 (2018-07-03)
* Add `CirceEntityCodec` to provide an implicit `EntityEncoder` or `EntityDecoder` from an `Encoder` or `Decoder`, respectively. [#1917](https://github.com/http4s/http4s/pull/1917)
* Add a client backend based on `java.net.HttpURLConnection`.  Note that this client blocks and is primarily intended for use in a REPL. [#1882](https://github.com/http4s/http4s/pull/1882)
* Dependency upgrades:
  * jetty-9.4.11
  * tomcat-9.0.10
	
# v0.18.13 (2018-06-22)
* Downcase type in `MediaRange` generator [#1907](https://github.com/http4s/http4s/pull/1907)
* Fixed bug where `PoolManager` would try to dequeue from an empty queue [#1922](https://github.com/http4s/http4s/pull/1922)
* Dependency upgrades:
  * argonaut-6.2.2
  * fs2-0.10.5

# v0.18.12 (2018-05-28)
* Deprecated `Part.empty` [#1858](https://github.com/http4s/http4s/pull/1858)
* Log requests with an unconsumed body [#1861](https://github.com/http4s/http4s/pull/1861)
* Log requests when the service returns `None` or raises an error [#1875](https://github.com/http4s/http4s/pull/1875)
* Support streaming parsing of multipart and storing large parts as temp files [#1865](https://github.com/http4s/http4s/pull/1865)
* Add an OkHttp client, with HTTP/2 support [#1864](https://github.com/http4s/http4s/pull/1864)
* Add `Host` header to requests to `Client.fromHttpService` if the request URI is absolute [#1874](https://github.com/http4s/http4s/pull/1874)
* Log `"service returned None"` or `"service raised error"` in service `ResponseLogger` when the service does not produce a successful response [#1879](https://github.com/http4s/http4s/pull/1879)
* Dependency upgrades:
  * jetty-9.4.10.v20180503
  * json4s-3.5.4
  * tomcat-9.0.8

# v0.18.11 (2018-05-10)
* Prevent zero-padding of servlet input chunks [#1835](https://github.com/http4s/http4s/pull/1835)
* Fix deadlock in client loggers.  `RequestLogger.apply` and `ResponseLogger.apply` are each replaced by `apply0` to maintain binary compatibility. [#1837](https://github.com/http4s/http4s/pull/1837)
* New `http4s-boopickle` module supports entity codecs through `boopickle.Pickler` [#1826](https://github.com/http4s/http4s/pull/1826)
* Log as much of the response as is consumed in the client. Previously, failure to consume the entire body prevented any part of the body from being logged. [#1846](https://github.com/http4s/http4s/pull/1846)
* Dependency upgrades:
  * prometheus-client-java-0.4.0

# v0.18.10 (2018-05-03)
* Eliminate dependency on Macro Paradise and macro-compat [#1816](https://github.com/http4s/http4s/pull/1816)
* Add `Logging` middleware for client [#1820](https://github.com/http4s/http4s/pull/1820)
* Make blaze-client tick wheel executor lazy [#1822](https://github.com/http4s/http4s/pull/1822)
* Dependency upgrades:
  * cats-effect-0.10.1
  * fs2-0.10.4
  * specs2-4.1.0

# v0.18.9 (2018-04-17)
* Log any exceptions when writing the header in blaze-server for HTTP/1 [#1781](https://github.com/http4s/http4s/pull/1781)
* Drain the response body (thus running its finalizer) when there is an error writing a servlet header or body [#1782](https://github.com/http4s/http4s/pull/1782)
* Clean up logging of errors thrown by services. Prevents the possible swallowing of errors thrown during `renderResponse` in blaze-server and `Http4sServlet` [#1783](https://github.com/http4s/http4s/pull/1783)
* Fix `Uri.Scheme` parser for schemes beginning with `http` other than `https` [#1790](https://github.com/http4s/http4s/pull/1790)
* Fix blaze-client to reset the connection start time on each invocation of the `F[DisposableResponse]`. This fixes the "timeout after 0 milliseconds" error. [#1792](https://github.com/http4s/http4s/pull/1792)
* Depdency upgrades:
  * blaze-0.12.13
  * http4s-websocket-0.2.1
  * specs2-4.0.4
  * tomcat-9.0.7

# v0.18.8 (2018-04-11)
* Improved ScalaDoc for BlazeBuilder [#1775](https://github.com/http4s/http4s/pull/1775)
* Added a stream constructor for async-http-client [#1776](https://github.com/http4s/http4s/pull/1776)
* http4s-prometheus-server-metrics project created. Prometheus Metrics middleware implemented for metrics on http4s server. Exposes an HttpService ready to be scraped by Prometheus, as well pairing to a CollectorRegistry for custom metric registration. [#1778](https://github.com/http4s/http4s/pull/1778)

# v0.18.7 (2018-04-04)
* Multipart parser defaults to fields interpreted as utf-8. [#1767](https://github.com/http4s/http4s/pull/1767)

# v0.18.6 (2018-04-03)
* Fix parsing of multipart bodies across chunk boundaries. [#1764](https://github.com/http4s/http4s/pull/1764)

# v0.18.5 (2018-03-28)
* Add `&` extractor to http4s-dsl. [#1758](https://github.com/http4s/http4s/pull/1758)
* Deprecate `EntityEncoder[F, Future[A]]`.  The `EntityEncoder` is strict in its argument, which causes any side effect of the `Future` to execute immediately.  Wrap your `future` in `IO.fromFuture(IO(future))` instead. [#1759](https://github.com/http4s/http4s/pull/1759)
* Dependency upgrades:
  * circe-0.9.3

# v0.18.4 (2018-03-23)
* Deprecate old `Timeout` middleware methods in favor of new ones that use `FiniteDuration` and cancel timed out effects [#1725](https://github.com/http4s/http4s/pull/1725)
* Add `expectOr` methods to client for custom error handling on failed expects [#1726](https://github.com/http4s/http4s/pull/1726)
* Replace buffered multipart parser with a streaming version. Deprecate all uses of fs2-scodec. [#1727](https://github.com/http4s/http4s/pull/1727)
* Dependency upgrades:
  * blaze-0.12.2
  * fs2-0.10.3
  * log4s-1.6.1
  * jetty-9.4.9.v20180320

# v0.18.3 (2018-03-17)
* Remove duplicate logging in pool manager [#1683]((https://github.com/http4s/http4s/pull/1683)
* Add request/response specific properties to logging [#1709](https://github.com/http4s/http4s/pull/1709)
* Dependency upgrades:
  * async-http-client-2.0.39
  * cats-1.1.0
  * cats-effect-0.10
  * circe-0.9.2
  * discipline-0.9.0
  * jawn-fs2-0.12.2
  * log4s-1.5.0
  * twirl-1.3.15

# v0.18.2 (2018-03-09)
* Qualify reference to `identity` in `uriLiteral` macro [#1697](https://github.com/http4s/http4s/pull/1697)
* Make `Retry` use the correct duration units [#1698](https://github.com/http4s/http4s/pull/1698)
* Dependency upgrades:
  * tomcat-9.0.6

# v0.18.1 (2018-02-27)
* Fix the rendering of trailer headers in blaze [#1629](https://github.com/http4s/http4s/pull/1629)
* Fix race condition between shutdown and parsing in Http1SeverStage [#1675](https://github.com/http4s/http4s/pull/1675)
* Don't use filter in `Arbitrary[``Content-Length``]` [#1678](https://github.com/http4s/http4s/pull/1678)
* Opt-in fallthrough for authenticated services [#1681](https://github.com/http4s/http4s/pull/1681)
* Dependency upgrades:
  * cats-effect-0.9
  * fs2-0.10.2
  * fs2-reactive-streams-0.5.1
  * jawn-fs2-0.12.1
  * specs2-4.0.3
  * tomcat-9.0.5
  * twirl-1.3.4

# v0.18.0 (2018-02-01)
* Add `filename` method to `Part`
* Dependency upgrades:
  * fs2-0.10.0
  * fs2-reactive-streams-0.5.0
  * jawn-fs2-0.12.0

# v0.18.0-M9 (2018-01-26)
* Emit Exit Codes On Server Shutdown [#1638](https://github.com/http4s/http4s/pull/1638) [#1637](https://github.com/http4s/http4s/pull/1637)
* Register Termination Signal and Frame in Http4sWSStage [#1631](https://github.com/http4s/http4s/pull/1631)
* Trailer Headers Are Now Being Emitted Properly [#1629](https://github.com/http4s/http4s/pull/1629)
* Dependency Upgrades:
   * alpn-boot-8.1.12.v20180117
   * circe-0.9.1
   * fs2-0.10.0-RC2
   * fs2-reactive-streams-0.3.0
   * jawn-fs2-0.12.0-M7
   * metrics-4.0.2
   * tomcat-9.0.4

# v0.18.0-M8 (2018-01-05)
* Dependency Upgrades:
   * argonaut-6.2.1
   * circe-0.9.0
   * fs2-0.10.0-M11
   * fs2-reactive-streams-0.2.8
   * jawn-fs2-0.12.0-M6
   * cats-1.0.1
   * cats-effect-0.8

# v0.18.0-M7 (2017-12-23)
* Relax various typeclass constraints from `Effect` to `Sync` or `Async`. [#1587](https://github.com/http4s/http4s/pull/1587)
* Operate on `Segment` instead of `Chunk` [#1588](https://github.com/http4s/http4s/pull/1588)
   * `EntityDecoder.collectBinary` and `EntityDecoder.binary` now
     return `Segment[Byte, Unit]` instead of `Chunk[Byte]`.
   * Add `EntityDecoder.binaryChunk`.
   * Add `EntityEncoder.segmentEncoder`.
   * `http4sMonoidForChunk` replaced by `http4sMonoidForSegment`.
* Add new generators for core RFC 2616 types. [#1593](https://github.com/http4s/http4s/pull/1593)
* Undo obsolete copying of bytes in `StaticFile.fromURL`. [#1202](https://github.com/http4s/http4s/pull/1202)
* Optimize conversion of `Chunk.Bytes` and `ByteVectorChunk` to `ByteBuffer. [#1602](https://github.com/http4s/http4s/pull/1602)
* Rename `read` to `send` and `write` to `receive` in websocket model. [#1603](https://github.com/http4s/http4s/pull/1603)
* Remove `MediaRange` mutable `Registry` and add `HttpCodec[MediaRange]` instance [#1597](https://github.com/http4s/http4s/pull/1597)
* Remove `Monoid[Segment[A, Unit]]` instance, which is now provided by fs2. [#1609](https://github.com/http4s/http4s/pull/1609)
* Introduce `WebSocketBuilder` to build `WebSocket` responses.  Allows headers (e.g., `Sec-WebSocket-Protocol`) on a successful handshake, as well as customization of the response to failed handshakes. [#1607](https://github.com/http4s/http4s/pull/1607)
* Don't catch exceptions thrown by `EntityDecoder.decodeBy`. Complain loudly in logs about exceptions thrown by `HttpService` rather than raised in `F`. [#1592](https://github.com/http4s/http4s/pull/1592)
* Make `abnormal-terminations` and `service-errors` Metrics names plural. [#1611](https://github.com/http4s/http4s/pull/1611)
* Refactor blaze client creation. [#1523](https://github.com/http4s/http4s/pull/1523)
   * `Http1Client.apply` returns `F[Client[F]]`
   * `Http1Client.stream` returns `Stream[F, Client[F]]`, bracketed to shut down the client.
   * `PooledHttp1Client` constructor is deprecated, replaced by the above.
   * `SimpleHttp1Client` is deprecated with no direct equivalent.  Use `Http1Client`.
* Improve client timeout and wait queue handling
   * `requestTimeout` and `responseHeadersTimeout` begin from the submission of the request.  This includes time spent in the wait queue of the pool. [#1570](https://github.com/http4s/http4s/pull/1570)
   * When a connection is `invalidate`d, try to unblock a waiting request under the same key.  Previously, the wait queue would only be checked on recycled connections.
   * When the connection pool is closed, allow connections in the wait queue to complete.
* Changes to Metrics middleware. [#1612](https://github.com/http4s/http4s/pull/1612)
   * Decrement the active requests gauge when no request matches
   * Don't count non-matching requests as 4xx in case they're composed with other services.
   * Don't count failed requests as 5xx in case they're recovered elsewhere.  They still get recorded as `service-error`s.
* Dependency upgrades:
   * async-http-client-2.0.38
   * cats-1.0.0.RC2
   * circe-0.9.0-M3
   * fs2-0.10.0-M10
   * fs2-jawn-0.12.0-M5
   * fs2-reactive-streams-0.2.7
   * scala-2.10.7 and scala-2.11.12

# v0.18.0-M6 (2017-12-08)
* Tested on Java 9.
* `Message.withContentType` now takes a `Content-Type` instead of an
  ``Option[`Content-Type`]``.  `withContentTypeOption` takes an `Option`,
  and `withoutContentType` clears it.
* `QValue` has an `HttpCodec` instance
* `AuthMiddleware` never falls through.  See
  [#1530](https://github.com/http4s/http4s/pull/1530) for more.
* `ContentCoding` is no longer a `Registry`, but has an `HttpCodec`
  instance.
* Render a banner on server startup.  Customize by calling
  `withBanner(List[String])` or `withoutBanner` on the
  `ServerBuilder`.
* Parameterize `isZippable` as a predicate of the `Response` in `GZip`
  middleware.
* Add constant for `application/vnd.api+json` MediaType.
* Limit memory consumption in `GZip` middleware
* Add `handleError`, `handleErrorWith`, `bimap`, `biflatMap`,
  `transform`, and `transformWith` to `EntityDecoder`.
* `org.http4s.util.StreamApp` and `org.http4s.util.ExitCode` are
  deprecated in favor of `fs2.StreamApp` and `fs2.StreamApp.ExitCode`,
  based on what was in http4s.
* Dependency upgrades:
  * fs2-0.10.0-M9
  * fs2-reactive-streams-0.2.6
  * jawn-fs2-0.12.0-M4
  * specs2-4.0.2

# v0.17.6 (2017-12-05)
* Fix `StaticFile` to serve files larger than `Int.MaxValue` bytes
* Dependency upgrades:
  * tomcat-8.5.24

# v0.16.6 (2017-12-04)
* Add a CSRF server middleware
* Fix `NullPointerException` when starting a Tomcat server related to `docBase`
* Log version info and server address on server startup
* Dependency upgrades:
  * jetty-9.4.8.v20171121
  * log4s-1.4.0
  * scalaz-7.2.17
  * twirl-1.3.13

# v0.18.0-M5 (2017-11-02)
* Introduced an `HttpCodec` type class that represents a type that can round
  trip to and from a `String`.  `Uri.Scheme` and `TransferCoding` are the first
  implementors, with more to follow.  Added an `HttpCodecLaws` to http4s-testing.
* `Uri.Scheme` is now its own type instead of a type alias.
* `TransferCoding` is no longer a case class. Its `coding` member is now a
  `String`, not a `CaseInsensitiveString`. Its companion is no longer a
  `Registry`.
* Introduced `org.http4s.syntax.literals`, which contains a `StringContext` forAll
  safely constructing a `Uri.Scheme`.  More will follow.
* `org.http4s.util.StreamApp.ExitCode` moved to `org.http4s.util.ExitCode`
* Changed `AuthService[F[_], T]` to `AuthService[T, F[_]]` to support
  partial unification when combining services as a `SemigroupK`.
* Unseal the `MessageFailure` hierarchy. Previous versions of http4s had a
  `GenericParsingFailure`, `GenericDecodeFailure`, and
  `GenericMessageBodyFailure`. This was not compatible with the parameterized
  effect introduced in v0.18. Now, `MessageFailure` is unsealed, so users
  wanting precise control over the default `toHttpResponse` can implement their
  own failure conditions.
* `MessageFailure` now has an `Option[Throwable]` cause.
* Removed `KleisliInstances`. The `SemigroupK[Kleisli[F, A, ?]]` is now provided
  by cats.  Users should no longer need to import `org.http4s.implicits._` to
  get `<+>` composition of `HttpService`s
* `NonEmptyList` extensions moved from `org.http4s.util.nonEmptyList` to
  `org.http4s.syntax.nonEmptyList`.
* There is a classpath difference in log4s version between blaze and http4s in this
  milestone that will be remedied in M6. We believe these warnings are safe.
* Dependency upgrades:
  * cats-1.0.0-RC1
  * fs2-0.10.0-M8
  * fs2-reactive-streams-0.2.5

# v0.18.0-M4 (2017-10-12)
* Syntax for building requests moved from `org.http4s.client._` to
  `org.http4s.client.dsl.Http4sClientDsl[F]`, with concrete type `IO`
  available as `org.http4s.client.dsl.io._`.  This is consistent with
  http4s-dsl for servers.
* Change `StreamApp` to return a `Stream[F, ExitCode]`. The first exit code
  returned by the stream is the exit code of the JVM. This allows custom exit
  codes, and eases dead code warnings in certain constructions that involved
  mapping over `Nothing`.
* `AuthMiddleware.apply` now takes an `Kleisli[OptionT[F, ?], Request[F], T]`
  instead of a `Kleisli[F, Request[F], T]`.
* Set `Content-Type` header on default `NotFound` response.
* Merges from v0.16.5 and v0.17.5.
* Remove mutable map that backs `Method` registry. All methods in the IANA
  registry are available through `Method.all`. Custom methods should be memoized
  by other means.
* Adds an `EntityDecoder[F, Array[Byte]]` and `EntityDecoder[F, Array[Char]]`
  for symmetry with provided `EntityEncoder` instances.
* Adds `Arbitrary` instances for `Headers`, `EntityBody[F]` (currently just
  single chunk), `Entity[F]`, and `EntityEncoder[F, A]`.
* Adds `EntityEncoderLaws` for `EntityEncoder`.
* Adds `EntityCodecLaws`.  "EntityCodec" is not a type in http4s, but these
  laws relate an `EntityEncoder[F, A]` to an `EntityDecoder[F, A]`.
* There is a classpath difference in log4s version between blaze and http4s in this
  milestone that will be remedied in M6. We believe these warnings are safe.

# v0.17.5 (2017-10-12)
* Merges only.

# v0.16.5 (2017-10-11)
* Correctly implement sanitization of dot segments in static file paths
  according to RFC 3986 5.2.4. Most importantly, this fixes an issue where `...`
  is reinterpreted as `..` and can escape the root of the static file service.

# v0.18.0-M3 (2017-10-04)
* Merges only.
* There is a classpath difference in log4s version between blaze and http4s in this
  milestone that will be remedied in M6. We believe these warnings are safe.

# v0.17.4 (2017-10-04)
* Fix reading of request body in non-blocking servlet backend. It was previously
  only reading the first byte of each chunk.
* Dependency upgrades:
  * fs2-reactive-streams-0.1.1

# v0.16.4 (2017-10-04)
* Backport removal `java.xml.bind` dependency from `GZip` middleware,
  to play more nicely with Java 9.
* Dependency upgrades:
  * metrics-core-3.2.5
  * tomcat-8.0.23
  * twirl-1.3.12

# v0.18.0-M2 (2017-10-03)
* Use http4s-dsl with any effect type by either:
    * extend `Http4sDsl[F]`
    * create an object that extends `Http4sDsl[F]`, and extend that.
    * `import org.http4s.dsl.io._` is still available for those who
      wish to specialize on `cats.effect.IO`
* Remove `Semigroup[F[MaybeResponse[F]]]` constraint from
  `BlazeBuilder`.
* Fix `AutoSlash` middleware when a service is mounted with a prefix.
* Publish internal http4s-parboiled2 as a separate module.  This does
  not add any new third-party dependencies, but unbreaks `sbt
  publishLocal`.
* Add `Request.from`, which respects `X-Fowarded-For` header.
* Make `F` in `EffectMessageSyntax` invariant
* Add `message.decodeJson[A]` syntax to replace awkward `message.as(implicitly,
  jsonOf[A])`. Brought into scope by importing one of the following, based on
  your JSON library of choice.
  * `import org.http4s.argonaut._`
  * `import org.http4s.circe._`
  * `import org.http4s.json4s.jackson._`
  * `import org.http4s.json4s.native._`
* `AsyncHttpClient.apply` no longer takes a `bufferSize`.  It is made
  irrelevant by fs2-reactive-streams.
* `MultipartParser.parse` no longer takes a `headerLimit`, which was unused.
* Add `maxWaitQueueLimit` (default 256) and `maxConnectionsPerRequestKey`
  (default 10) to `PooledHttp1Client`.
* Remove private implicit `ExecutionContext` from `StreamApp`. This had been
  known to cause diverging implicit resolution that was hard to debug.
* Shift execution of the routing of the `HttpService` to the `ExecutionContext`
  provided by the `JettyBuilder` or `TomcatBuilder`. Previously, it only shifted
  the response task and stream. This was a regression from v0.16.
* Add two utility execution contexts. These may be used to increase throughput
  as the server builder's `ExecutionContext`. Blocking calls on routing may
  decrease fairness or even deadlock your service, so use at your own risk:
  * `org.http4s.util.execution.direct`
  * `org.http4s.util.execution.trampoline`
* Deprecate `EffectRequestSyntax` and `EffectResponseSyntax`. These were
  previously used to provide methods such as `.putHeaders` and `.withBody`
  on types `F[Request]` and `F[Response]`.  As an alternative:
  * Call `.map` or `.flatMap` on `F[Request]` and `F[Response]` to get access
    to all the same methods.
  * Variadic headers have been added to all the status code generators in
    `Http4sDsl[F]` and method generators in `import org.http4s.client._`.
    For example:
    * `POST(uri, urlForm, Header("Authorization", "Bearer s3cr3t"))`
    * ``Ok("This will have an html content type!", `Content-Type`(`text/html`))``
* Restate `HttpService[F]` as a `Kleisli[OptionT[F, ?], Request[F], Response[F]]`.
* Similarly, `AuthedService[F]` as a `Kleisli[OptionT[F, ?], AuthedRequest[F], Response[F]]`.
* `MaybeResponse` is removed, because the optionality is now expressed through
  the `OptionT` in `HttpService`. Instead of composing `HttpService` via a
  `Semigroup`, compose via a `SemigroupK`. Import `org.http4s.implicits._` to
  get a `SemigroupK[HttpService]`, and chain services as `s1 <+> s2`. We hope to
  remove the need for `org.http4s.implicits._` in a future version of cats with
  [issue 1428](https://github.com/typelevel/cats/issues/1428).
* The `Service` type alias is deprecated in favor of `Kleisli`.  It used to represent
  a partial application of the first type parameter, but since version 0.18, it is
  identical to `Kleisli.
* `HttpService.lift`, `AuthedService.lift` are deprecated in favor of `Kleisli.apply`.
* Remove `java.xml.bind` dependency from `GZip` middleware to avoid an
  extra module dependency in Java 9.
* Upgraded dependencies:
    * jawn-fs2-0.12.0-M2
    * log4s-1.4.0
* There is a classpath difference in log4s version between blaze and http4s in this
  milestone that will be remedied in M6. We believe these warnings are safe.

# v0.17.3 (2017-10-02)
* Shift execution of HttpService to the `ExecutionContext` provided by the
  `BlazeBuilder` when using HTTP/2. Previously, it only shifted the response
  task and body stream.

# v0.16.3 (2017-09-29)
* Fix `java.io.IOException: An invalid argument was supplied` on blaze-client
  for Windows when writing an empty sequence of `ByteBuffer`s.
* Set encoding of `captureWriter` to UTF-8 instead of the platform default.
* Dependency upgrades:
  * blaze-0.12.9

# v0.17.2 (2017-09-25)
* Remove private implicit strategy from `StreamApp`. This had been known to
  cause diverging implicit resolution that was hard to debug.
* Shift execution of HttpService to the `ExecutionContext` provided by the
  `BlazeBuilder`. Previously, it only shifted the response stream. This was a
  regression from 0.16.
* Split off http4s-parboiled2 module as `"org.http4s" %% "parboiled"`. There are
  no externally visible changes, but this simplifies and speeds the http4s
  build.

# v0.16.2 (2017-09-25)
* Dependency patch upgrades:
  * async-http-client-2.0.37
  * blaze-0.12.8: changes default number of selector threads to
    from `2 * cores + 1` to `max(4, cores + 1)`.
  * jetty-9.4.7.v20170914
  * tomcat-8.5.21
  * twirl-1.3.7

# v0.17.1 (2017-09-17)
* Fix bug where metrics were not captured in `Metrics` middleware.
* Pass `redactHeadersWhen` argument from `Logger` to `RequestLogger`
  and `ResponseLogger`.

# v0.16.1 (2017-09-17)
* Publish our fork of parboiled2 as http4s-parboiled2 module.  It's
  the exact same internal code as was in http4s-core, with no external
  dependencies. By publishing an extra module, we enable a
  `publishLocal` workflow.
* Charset fixes:
  * Deprecate `CharsetRange.isSatisfiedBy` in favor of
    and ```Accept-Charset`.isSatisfiedBy`` in favor of
    ```Accept-Charset`.satisfiedBy``.
  * Fix definition of `satisfiedBy` to respect priority of
    ```Charset`.*``.
  * Add `CharsetRange.matches`.
* ContentCoding fixes:
  * Deprecate `ContentCoding.satisfiedBy` and
    `ContentCoding.satisfies` in favor of ```Accept-Encoding`.satisfiedBy``.
  * Deprecate ```Accept-Encoding`.preferred``, which has no reasonable
    interpretation in the presence of splats.
  * Add ```Accept-Language`.qValue``.
  * Fix definition of `satisfiedBy` to respect priority of
    `ContentCoding.*`.
  * Add `ContentCoding.matches` and `ContentCoding.registered`.
  * Add `Arbitrary[ContentCoding]` and ```Arbitrary[`Accept-Encoding`]``
    instances.
* LanguageTag fixes:
  * Deprecate `LanguageTag.satisfiedBy` and
    `LanguageTag.satisfies` in favor of ```Accept-Language`.satisfiedBy``.
  * Fix definition of `satisfiedBy` to respect priority of
    `LanguageTag.*` and matches of a partial set of subtags.
  * Add `LanguageTag.matches`.
  * Deprecate `LanguageTag.withQuality` in favor of new
    `LanguageTag.withQValue`.
  * Deprecate ```Accept-Language`.preferred``, which has no reasonable
    interpretation in the presence of splats.
  * Add ```Accept-Language`.qValue``.
  * Add `Arbitrary[LanguageTag]` and ```Arbitrary[`Accept-Language`]``
    instances.

# v0.17.0 (2017-09-01)
* Honor `Retry-After` header in `Retry` middleware.  The response will
  not be retried until the maximum of the backoff strategy and any
  time specified by the `Retry-After` header of the response.
* The `RetryPolicy.defaultRetriable` only works for methods guaranteed
  to not have a body.  In fs2, we can't introspect the stream to
  guarantee that it can be rerun.  To retry requests for idempotent
  request methods, use `RetryPolicy.unsafeRetriable`.  To retry
  requests regardless of method, use
  `RetryPolicy.recklesslyRetriable`.
* Fix `Logger` middleware to render JSON bodies as text, not as a hex
  dump.
* `MultipartParser.parse` returns a stream of `ByteVector` instead of
  a stream of `Byte`. This perserves chunking when parsing into the
  high-level `EntityDecoder[Multipart]`, and substantially improves
  performance on large files.  The high-level API is not affected.

# v0.16.0 (2017-09-01)
* `Retry` middleware takes a `RetryPolicy` instead of a backoff
  strategy.  A `RetryPolicy` is a function of the request, the
  response, and the number of attempts.  Wrap the previous `backoff`
  in `RetryPolicy {}` for compatible behavior.
* Expose a `Part.fileData` constructor that accepts an `EntityBody`.

# v0.17.0-RC3 (2017-08-29)
* In blaze-server, when doing chunked transfer encoding, flush the
  header as soon as it is available.  It previously buffered until the
  first chunk was available.

# v0.16.0-RC3 (2017-08-29)
* Add a `responseHeaderTimeout` property to `BlazeClientConfig`.  This
  measures the time between the completion of writing the request body
  to the reception of a complete response header.
* Upgraded dependencies:
    * async-http-client-2.0.35

# v0.18.0-M1 (2017-08-24)

This release is the product of a long period of parallel development
across different foundation libraries, making a detailed changelog
difficult.  This is a living document, so if any important points are
missed here, please send a PR.

The most important change in http4s-0.18 is that the effect type is
parameterized.  Where previous versions were specialized on
`scalaz.concurrent.Task` or `fs2.Task`, this version supports anything
with a `cats.effect.Effect` instance.  The easiest way to port an
existing service is to replace your `Task` with `cats.effect.IO`,
which has a similar API and is already available on your classpath.
If you prefer to bring your own effect, such as `monix.eval.Task` or
stick to `scalaz.concurrent.Task` or put a transformer on `IO`, that's
fine, too!

The parameterization chanages many core signatures throughout http4s:
- `Request` and `Response` become `Request[F[_]]` and
  `Response[F[_]]`.  The `F` is the effect type of the body (i.e.,
  `Stream[F, Byte]`), or what the body `.run`s to.
- `HttpService` becomes `HttpService[F[_]]`, so that the service
  returns an `F[Response[F]]`.  Instead of constructing with
  `HttpService { ... }`, we now declare the effect type of the
  service, like `HttpService[IO] { ... }`.  This determines the type
  of request and response handled by the service.
- `EntityEncoder[A]` and `EntityDecoder[A]` are now
  `EntityEncoder[F[_], A]` and `EntityDecoder[F[_], A]`, respectively.
  These act as a codec for `Request[F]` and `Response[F]`.  In practice,
  this change tends to be transparent in the DSL.
- The server builders now take an `F` parameter, which needs to match
  the services mounted to them.
- The client now takes an `F` parameter, which determines the requests
  and responses it handles.

Several dependencies are upgraded:
- cats-1.0.0.MF
- circe-0.9.0-M1
- fs2-0.10.0-M6
- fs2-reactive-streams-0.2.2
- jawn-fs2-0.12.0-M1

# v0.17.0-RC2 (2017-08-24)
* Remove `ServiceSyntax.orNotFound(a: A): Task[Response]` in favor of
  `ServiceSyntax.orNotFound: Service[Request, Response]`

# v0.16.0-RC2 (2017-08-24)
* Move http4s-blaze-core from `org.http4s.blaze` to
  `org.http4s.blazecore` to avoid a conflict with the non-http4s
  blaze-core module.
* Change `ServiceOps` to operate on a `Service[?, MaybeResponse]`.
  Give it an `orNotFound` that returns a `Service`.  The
  `orNotFound(a: A)` overload is left for compatibility with Scala
  2.10.
* Build with Lightbend compiler instead of Typelevel compiler so we
  don't expose `org.typelevel` dependencies that are incompatible with
  ntheir counterparts in `org.scala-lang`.
* Upgraded dependencies:
    * blaze-0.12.7 (fixes eviction notice in http4s-websocket)
    * twirl-1.3.4

# v0.17.0-RC1 (2017-08-16)
* Port `ChunkAggregator` to fs2
* Add logging middleware
* Standardize on `ExecutionContext` over `Strategy` and `ExecutorService`
* Implement `Age` header
* Fix `Client#toHttpService` to not dispose until the body is consumed
* Add a buffered implementation of `EntityDecoder[Multipart]`
* In async-http-client, don't use `ReactiveStreamsBodyGenerator` unless there is
  a body to transmit. This fixes an `IllegalStateException: unexpected message
  type`
* Add `HSTS` middleware
* Add option to serve pre-gzipped resources
* Add RequestLogging and ResponseLogging middlewares
* `StaticFile` options return `OptionT[Task, ?]`
* Set `Content-Length` or `Transfer-Encoding: chunked` header when serving
  from a URL
* Explicitly close `URLConnection``s if we are not reading the contents
* Upgrade to:
    * async-http-client-2.0.34
    * fs2-0.9.7
    * metrics-core-3.2.4
    * scodec-bits-1.1.5

# v0.16.0-RC1 (2017-08-16)
* Remove laziness from `ArbitraryInstances`
* Support an arbitrary predicate for CORS allowed origins
* Support `Access-Control-Expose-Headers` header for CORS
* Fix thread safety issue in `EntityDecoder[XML]`
* Support IPV6 headers in `X-Forwarded-For`
* Add `status` and `successful` methods to client
* Overload `client.fetchAs` and `client.streaming` to accept a `Task[Request]`
* Replace `Instant` with `HttpDate` to avoid silent truncation and constrain
  to dates that are legally renderable in HTTP.
* Fix bug in hash code of `CaseInsensitiveString`
* Update `request.pathInfo` when changing `request.withUri`. To keep these
  values in sync, `request.copy` has been deprecated, but copy constructors
  based on `with` have been added.
* Remove `name` from `AttributeKey`.
* Add `withFragment` and `withoutFragment` to `Uri`
* Construct `Content-Length` with `fromLong` to ensure validity, and
  `unsafeFromLong` when you can assert that it's positive.
* Add missing instances to `QueryParamDecoder` and `QueryParamEncoder`.
* Add `response.cookies` method to get a list of cookies from `Set-Cookie`
  header.  `Set-Cookie` is no longer a `Header.Extractable`, as it does
  not adhere to the HTTP spec of being concatenable by commas without
  changing semantics.
* Make servlet `HttpSession` available as a request attribute in servlet
  backends
* Fix `Part.name` to return the name from the `Content-Disposition` header
  instead of the name _of_ the `Content-Disposition` header. Accordingly, it is
  no longer a `CaseInsensitiveString`
* `Request.toString` and `Response.toString` now redact sensitive headers. A
  method to redact arbitrary headers is added to `Headers`.
* `Retry-After` is now modeled as a `Either[HttpDate, Long]` to reflect either
  an http-date or delta-seconds value.
* Look for index.html in `StaticFile` when rendering a directory instead of
  returning `401 Unauthorized`.
* Limit dates to a minimum of January 1, 1900, per RFC.
* Add `serviceErrorHandler` to `ServerBuilder` to allow pluggable error handlers
  when a server backend receives a failed task or a thrown Exception when
  invoking a service. The default calls `toHttpResponse` on `MessageFailure` and
  closes the connection with a `500 InternalServerError` on other non-fatal
  errors.  Fatal errors are left to the server.
* `FollowRedirect` does not propagate sensitive headers when redirecting to a
  different authority.
* Add Content-Length header to empty response generators
* Upgraded dependencies:
    * async-http-client-2.0.34
    * http4s-websocket-0.2.0
    * jetty-9.4.6.v20170531
    * json4s-3.5.3
    * log4s-1.3.6
    * metrics-core-3.2.3
    * scala-2.12.3-bin-typelevel-4
    * scalaz-7.2.15
    * tomcat-8.5.20

# v0.15.16 (2017-07-20)
* Backport rendering of details in `ParseFailure.getMessage`

# ~~v0.15.15 (2017-07-20)~~
* Oops. Same as v0.15.14.

# v0.15.14 (2017-07-10)
* Close parens in `Request.toString`
* Use "message" instead of "request" in message body failure messages
* Add `problem+json` media type
* Tolerate `[` and `]` in queries parsing URIs. These characters are parsed, but
  percent-encoded.

# v0.17.0-M3 (2017-05-27)
* Fix file corruption issue when serving static files from the classpath

# v0.16.0-M3 (2017-05-25)
* Fix `WebjarService` so it matches assets.
* `ServerApp` overrides `process` to leave a single abstract method
* Add gzip trailer in `GZip` middleware
* Upgraded dependencies:
    * circe-0.8.0
    * jetty-9.4.5.v20170502
    * scalaz-7.2.13
    * tomcat-8.5.15
* `ProcessApp` uses a `Process[Task, Nothing]` rather than a
  `Process[Task, Unit]`
* `Credentials` is split into `Credentials.AuthParams` for key-value pairs and
  `Credentials.Token` for legacy token-based schemes.  `OAuthBearerToken` is
  subsumed by `Credentials.Token`.  `BasicCredentials` no longer extends
  `Credentials`, but is extractable from one.  This model permits the
  definition of other arbitrary credential schemes.
* Add `fromSeq` constructor to `UrlForm`
* Allow `WebjarService` to pass on methods other than `GET`.  It previously
  threw a `MatchError`.

# v0.15.13 (2017-05-25)
* Patch-level upgrades to dependencies:
    * async-http-client-2.0.32
    * blaze-0.12.6 (fixes infinite loop in some SSL handshakes)
    * jetty-9.3.19.v20170502
    * json4s-3.5.2
    * tomcat-8.0.44

# v0.15.12 (2017-05-11)
* Fix GZip middleware to render a correct stream

# v0.17.0-M2 (2017-04-30)
* `Timeout` middleware takes an implicit `Scheduler` and
  `ExecutionContext`
* Bring back `http4s-async-client`, based on `fs2-reactive-stream`
* Restore support for WebSockets

# v0.16.0-M2 (2017-04-30)
* Upgraded dependencies:
    * argonaut-6.2
    * jetty-9.4.4.v20170414
    * tomcat-8.5.14
* Fix `ProcessApp` to terminate on process errors
* Set `secure` request attribute correctly in blaze server
* Exit with code `-1` when `ProcessApp` fails
* Make `ResourceService` respect `If-Modified-Since`
* Rename `ProcessApp.main` to `ProcessApp.process` to avoid overload confusio
* Avoid intermediate String allocation in Circe's `jsonEncoder`
* Adaptive EntityDecoder[Json] for circe: works directly from a ByteBuffer for
  small bodies, and incrementally through jawn for larger.
* Capture more context in detail message of parse errors

# v0.15.11 (2017-04-29)
* Upgrade to blaze-0.12.5 to pick up fix for `StackOverflowError` in
  SSL handshake

# v0.15.10 (2017-04-28)
* Patch-level upgrades to dependencies
* argonaut-6.2
* scalaz-7.2.12
* Allow preambles and epilogues in multipart bodies
* Limit multipart headers to 40 kilobytes to avoid unbounded buffering
  of long lines in a header
* Remove `' '` and `'?'` from alphabet for generated multipart
  boundaries, as these are not token characters and are known to cause
  trouble for some multipart implementations
* Fix multipart parsing for unlucky input chunk sizes

# v0.15.9 (2017-04-19)
* Terminate `ServerApp` even if the server fails to start
* Make `ResourceService` respect `If-Modified-Since`
* Patch-level upgrades to dependencies:
* async-http-client-2.0.31
* jetty-9.3.18.v20170406
* json4s-3.5.1
* log4s-1.3.4
* metrics-core-3.1.4
* scalacheck-1.13.5
* scalaz-7.1.13 or scalaz-7.2.11
* tomcat-8.0.43

# v0.17.0-M1 (2017-04-08)
* First release on cats and fs2
    * All scalaz types and typeclasses replaced by cats equivalengts
	* `scalaz.concurrent.Task` replaced by `fs2.Task`
	* `scalaz.stream.Process` replaced by `fs2.Stream`
* Roughly at feature parity with v0.16.0-M1. Notable exceptions:
	* Multipart not yet supported
	* Web sockets not yet supported
	* Client retry middleware can't check idempotence of requests
	* Utilties in `org.http4s.util.io` not yet ported

# v0.16.0-M1 (2017-04-08)
* Fix type of `AuthedService.empty`
* Eliminate `Fallthrough` typeclass.  An `HttpService` now returns
  `MaybeResponse`, which can be a `Response` or `Pass`.  There is a
  `Semigroup[MaybeResponse]` instance that allows `HttpService`s to be
  chained as a semigroup.  `service orElse anotherService` is
  deprecated in favor of `service |+| anotherService`.
* Support configuring blaze and Jetty servers with a custom
  `SSLContext`.
* Upgraded dependencies for various modules:
    * async-http-client-2.0.31
    * circe-0.7.1
    * jetty-9.4.3.v20170317
    * json4s-3.5.1
    * logback-1.2.1
    * log4s-1.3.4
    * metrics-3.2.0
    * scalacheck-1.13.5
    * tomcat-8.0.43
* Deprecate `EntityEncoder[ByteBuffer]` and
  `EntityEncoder[CharBuffer]`.
* Add `EntityDecoder[Unit]`.
* Move `ResponseClass`es into `Status`.
* Use `SSLContext.getDefault` by default in blaze-client.  Use
  `BlazeServerConfig.insecure` to ignore certificate validity.  But
  please don't.
* Move `CaseInsensitiveString` syntax to `org.http4s.syntax`.
* Bundle an internal version of parboiled2.  This decouples core from
  shapeless, allowing applications to use their preferred version of
  shapeless.
* Rename `endpointAuthentication` to `checkEndpointAuthentication`.
* Add a `WebjarService` for serving files out of web jars.
* Implement `Retry-After` header.
* Stop building with `delambdafy` on Scala 2.11.
* Eliminate finalizer on `BlazeConnection`.
* Respond OK to CORS pre-flight requests even if the wrapped service
  does not return a successful response.  This is to allow `CORS`
  pre-flight checks of authenticated services.
* Deprecate `ServerApp` in favor of `org.http4s.util.ProcessApp`.  A
  `ProcessApp` is easier to compose all the resources a server needs via
  `Process.bracket`.
* Implement a `Referer` header.

# v0.15.8 (2017-04-06)
* Cache charset lookups to avoid synchronization.  Resolution of
  charsets is synchronized, with a cache size of two.  This avoids
  the synchronized call on the HTTP pool.
* Strip fragment from request target in blaze-client.  An HTTP request
  target should not include the fragment, and certain servers respond
  with a `400 Bad Request` in their presence.

# v0.15.7 (2017-03-09)
* Change default server and client executors to a minimum of four
  threads.
* Bring scofflaw async-http-client to justice for its brazen
  violations of Reactive Streams Rule 3.16, requesting of a null
  subscription.
* Destroy Tomcat instances after stopping, so they don't hold the port
* Deprecate `ArbitraryInstances.genCharsetRangeNoQuality`, which can
  cause deadlocks
* Patch-level upgrades to dependencies:
    * async-http-client-2.0.30
    * jetty-9.3.16.v20170120
    * logback-1.1.11
    * metrics-3.1.3
    * scala-xml-1.0.6
    * scalaz-7.2.9
    * tomcat-8.0.41
    * twirl-1.2.1

# v0.15.6 (2017-03-03)
* Log unhandled MessageFailures to `org.http4s.server.message-failures`

# v0.15.5 (2017-02-20)
* Allow services wrapped in CORS middleware to fall through
* Don't log message about invalid CORS headers when no `Origin` header present
* Soften log about invalid CORS headers from info to debug

# v0.15.4 (2017-02-12)
* Call `toHttpResponse` on tasks failed with `MessageFailure`s from
  `HttpService`, to get proper 4xx handling instead of an internal
  server error.

# v0.15.3 (2017-01-17)
* Dispose of redirect responses in `FollowRedirect`. Fixes client deadlock under heavy load
* Refrain from logging headers with potentially sensitive info in blaze-client
* Add `hashCode` and `equals` to `Headers`
* Make `challenge` in auth middlewares public to facilitate composing multiple auth mechanisms
* Fix blaze-client detection of stale connections

# v0.15.2 (2016-12-29)
* Add helpers to add cookies to requests

# v0.12.6 (2016-12-29)
* Backport rendering of details in `ParseFailure.getMessage`

# ~~v0.12.5 (2016-12-29)~~
* ~~Backport rendering of details in `ParseFailure.getMessage`~~ Oops.

# v0.15.1 (2016-12-20)
* Fix GZip middleware to fallthrough non-matching responses
* Fix UnsupportedOperationException in Arbitrary[Uri]
* Upgrade to Scala 2.12.1 and Scalaz 7.2.8

# v0.15.0 (2016-11-30)
* Add support for Scala 2.12
* Added `Client.fromHttpService` to assist with testing.
* Make all case classes final where possible, sealed where not.
* Codec for Server Sent Events (SSE)
* Added JSONP middleware
* Improve Expires header to more easily build the header and support parsing of the header
* Replce lazy `Raw.parsed` field with a simple null check
* Added support for Zipkin headers
* Eliminate response attribute for detecting fallthrough response.
  The fallthrough response must be `Response.fallthrough`.
* Encode URI path segments created with `/`
* Introduce `AuthedRequest` and `AuthedService` types.
* Replace `CharSequenceEncoder` with `CharBufferEncoder`, assuming
  that `CharBuffer` and `String` are the only `CharSequence`s one
  would want to encode.
* Remove `EnittyEncoder[Char]` and `EntityEncoder[Byte]`.  Send an
  array, buffer, or String if you want this.
* Add `DefaultHead` middleware for `HEAD` implementation.
* Decouple `http4s-server` from Dropwizard Metrics.  Metrics code is
  in the new `http4s-metrics` module.
* Allow custom scheduler for timeout middleware.
* Add parametric empty `EntityEncoder` and `EntityEncoder[Unit]`.
* Replace unlawful `Order[CharsetRange]` with `Equal[CharsetRange]`.
* Auth middlewares renamed `BasicAuth` and `DigestAuth`.
* `BasicAuth` passes client password to store instead of requesting
  password from store.
* Remove realm as an argument to the basic and digest auth stores.
* Basic and digest auth stores return a parameterized type instead of
  just a String username.
* Upgrade to argonaut-6.2-RC2, circe-0.6.1, json4s-3.5.0

# v0.14.11 (2016-10-25)
* Fix expansion of `uri` and `q` macros by qualifying with `_root_`

# v0.14.10 (2016-10-12)
* Include timeout type and duration in blaze client timeouts

# v0.14.9 (2016-10-09)
* Don't use `"null"` as query string in servlet backends for requests without a query string

# v0.14.8 (2016-10-04)
* Allow param names in UriTemplate to have encoded, reserved parameters
* Upgrade to blaze-0.12.1, to fix OutOfMemoryError with direct buffers
* Upgrade to Scalaz 7.1.10/7.2.6
* Upgrade to Jetty 9.3.12
* Upgrade to Tomcat 8.0.37

# v0.14.7 (2016-09-25)
* Retry middleware now only retries requests with idempotent methods
  and pure bodies and appropriate status codes
* Fix bug where redirects followed when an effectful chunk (i.e., `Await`) follows pure ones.
* Don't uppercase two hex digits after "%25" when percent encoding.
* Tolerate invalid percent-encodings when decoding.
* Omit scoverage dependencies from POM

# v0.14.6 (2016-09-11)
* Don't treat `Kill`ed responses (i.e., HEAD requests) as abnormal
  termination in metrics

# v0.14.5 (2016-09-02)
* Fix blaze-client handling of HEAD requests

# v0.14.4 (2016-08-29)
* Don't render trailing "/" for URIs with empty paths
* Avoid calling tail of empty list in `/:` extractor

# v0.14.3 (2016-08-24)
* Follow 301 and 302 responses to POST with a GET request.
* Follow all redirect responses to HEAD with a HEAD request.
* Fix bug where redirect response is disposed prematurely even if not followed.
* Fix bug where payload headers are sent from original request when
  following a redirect with a GET or HEAD.
* Return a failed task instead of throwing when a client callback
  throws an exception. Fixes a resource leak.
* Always render `Date` header in GMT.
* Fully support the three date formats specified by RFC 7231.
* Always specify peer information in blaze-client SSL engines
* Patch upgrades to latest async-http-client, jetty, scalaz, and scalaz-stream

# v0.14.2 (2016-08-10)
* Override `getMessage` in `UnexpectedStatus`

# v0.14.1 (2016-06-15)
* Added the possibility to specify custom responses to MessageFailures
* Address issue with Retry middleware leaking connections
* Fixed the status code for a semantically invalid request to `422 UnprocessableEntity`
* Rename `json` to `jsonDecoder` to reduce possibility of implicit shadowing
* Introduce the `ServerApp` trait
* Deprectate `onShutdown` and `awaitShutdown` in `Server`
* Support for multipart messages
* The Path extractor for Long now supports negative numbers
* Upgrade to scalaz-stream-0.8.2(a) for compatibility with scodec-bits-1.1
* Downgrade to argonaut-6.1 (latest stable release) now that it cross builds for scalaz-7.2
* Upgrade parboiled2 for compatibility with shapeless-2.3.x

# ~~v0.14.0 (2016-06-15)~~
* Recalled. Use v0.14.1 instead.

# v0.13.3 (2016-06-15)
* Address issue with Retry middleware leaking connections.
* Pass the reason string when setting the `Status` for a successful `ParseResult`.

# v0.13.2 (2016-04-13)
* Fixes the CanBuildFrom for RequestCookieJar to avoid duplicates.
* Update version of jawn-parser which contains a fix for Json decoding.

# v0.13.1 (2016-04-07)
* Remove implicit resolution of `DefaultExecutor` in blaze-client.

# v0.13.0 (2016-03-29)
* Add support for scalaz-7.2.x (use version 0.13.0a).
* Add a client backed based on async-http-client.
* Encode keys when rendering a query string.
* New entity decoder based on json4s' extract.
* Content-Length now accepts a Long.
* Upgrade to circe-0.3, json4s-3.3, and other patch releases.
* Fix deadlocks in blaze resulting from default executor on single-CPU machines.
* Refactor `DecodeFailure` into a new `RequestFailure` hierarchy.
* New methods for manipulating `UrlForm`.
* All parsed headers get a `parse` method to construct them from their value.
* Improve error message for unsupported media type decoding error.
* Introduce `BlazeClientConfig` class to simplify client construction.
* Unify client executor service semantics between blaze-client and async-http-client.
* Update default response message for UnsupportedMediaType failures.
* Add a `lenient` flag to blazee configuration to accept illegal characters in headers.
* Remove q-value from `MediaRange` and `MediaType`, replaced by `MediaRangeAndQValue`.
* Add `address` to `Server` trait.
* Lazily construct request body in Servlet NIO to support HTTP 100.
* Common operations pushed down to `MessageOps`.
* Fix loop in blaze-client when no connection can be established.
* Privatize most of the blaze internal types.
* Enable configuration of blaze server parser lengths.
* Add trailer support in blaze client.
* Provide an optional external executor to blaze clients.
* Fix Argonaut string interpolation

# v0.12.4 (2016-03-10)
* Fix bug on rejection of invalid URIs.
* Do not send `Transfer-Encoding` or `Content-Length` headers for 304 and others.
* Don't quote cookie values.

# v0.12.3 (2016-02-24)
* Upgrade to jawn-0.8.4 to fix decoding escaped characters in JSON.

# v0.12.2 (2016-02-22)
* ~~Upgrade to jawn-0.8.4 to fix decoding escaped characters in JSON.~~ Oops.

# v0.12.1 (2016-01-30)
* Encode keys as well as values when rendering a query.
* Don't encode '?' or '/' when encoding a query.

# v0.12.0 (2016-01-15)
* Refactor the client API for resource safety when not reading the entire body.
* Rewrite client connection pool to support maximum concurrent
  connections instead of maximum idle connections.
* Optimize body collection for better connection keep-alive rate.
* Move `Service` and `HttpService`, because a `Client` can be viewed as a `Service`.
* Remove custom `DateTime` in favor of `java.time.Instant`.
* Support status 451 Unavailable For Legal Reasons.
* Various blaze-client optimizations.
* Don't let Blaze `IdentityWriter` write more than Content-Length bytes.
* Remove `identity` `Transfer-Encoding`, which was removed in HTTP RFC errata.
* In blaze, `requireClose` is now the return value of `writeEnd`.
* Remove body from `Request.toString` and `Response.toString`.
* Move blaze parser into its own class.
* Trigger a disconnect if an ignored body is too long.
* Configurable thread factories for happier profiling.
* Fix possible deadlock in default client execution context.

# v0.11.3 (2015-12-28)
* Blaze upgrade to fix parsing HTTP responses without a reason phrase.
* Don't write more than Content-Length bytes in blaze.
* Fix infinite loop in non-blocking Servlet I/O.
* Never write a response body on HEAD requests to blaze.
* Add missing `'&'` between multivalued k/v pairs in `UrlFormCodec.encode`

# v0.11.2 (2015-12-04)
* Fix stack safety issue in async servlet I/O.
* Reduce noise from timeout exceptions in `ClientTimeoutStage`.
* Address file descriptor leaks in blaze-client.
* Fix `FollowRedirect` middleware for 303 responses.
* Support keep-alives for client requests with bodies.

# v0.11.1 (2015-11-29)
* Honor `connectorPoolSize` and `bufferSize` parameters in `BlazeBuilder`.
* Add convenient `ETag` header constructor.
* Wait for final chunk to be written before closing the async context in non-blocking servlet I/O.
* Upgrade to jawn-streamz-0.7.0 to use scalaz-stream-0.8 across the board.

# v0.11.0 (2015-11-20)
* Upgrade to scalaz-stream 0.8
* Add Circe JSON support module.
* Add ability to require content-type matching with EntityDecoders.
* Cleanup blaze-client internals.
* Handle empty static files.
* Add ability to disable endpoint authentication for the blaze client.
* Add charset encoding for Argonaut JSON EntityEncoder.

# v0.10.1 (2015-10-07)
* Processes render data in chunked encoding by default.
* Incorporate type name into error message of QueryParam.
* Comma separate Access-Control-Allow-Methods header values.
* Default FallThrough behavior inspects for the FallThrough.fallthroughKey.

# v0.10.0 (2015-09-03)
* Replace `PartialService` with the `Fallthrough` typeclass and `orElse` syntax.
* Rename `withHeaders` to `replaceAllHeaders`
* Set https endpoint identification algorithm when possible.
* Stack-safe `ProcessWriter` in blaze.
* Configureable number of connector threads and buffer size in blaze-server.

# v0.9.3 (2015-08-27)
* Trampoline recursive calls in blaze ProcessWriter.
* Handle server hangup and body termination correctly in blaze client.

# v0.9.2 (2015-08-26)
* Bump http4s-websockets to 1.0.3 to properly decode continuation opcode.
* Fix metrics incompatibility when using Jetty 9.3 backend.
* Preserve original headers when appending as opposed to quoting.

# v0.8.5 (2015-08-26)
* Preserve original headers when appending as opposed to quoting.
* Upgrade to jawn-0.8.3 to avoid transitive dependency on GPL2 jmh

# v0.9.1 (2015-08-19)
* Fix bug in servlet nio handler.

# v0.9.0 (2015-08-15)
* Require Java8.
* `StaticFile` uses the filename extension exclusively to determine media-type.
* Add `/` method to `Uri`.
* Add `UrlFormLifter` middleware to aggregate url-form parameters with the query parameters.
* Add local address information to the `Request` type.
* Add a Http method 'or' (`|`) extractor.
* Add `VirtualHost` middleware for serving multiple sites from one server.
* Add websocket configuration to the blaze server builder.
* Redefine default timeout status code to 500.
* Redefine the `Service` arrow result from `Task[Option[_]]` to `Task[_]`.
* Don't extend `AllInstances` with `Http4s` omnibus import object.
* Use UTF-8 as the default encoding for text bodies.
* Numerous bug fixes by numerous contributors!

# v0.8.4 (2015-07-13)
* Honor the buffer size parameter in gzip middleware.
* Handle service exceptions in servlet backends.
* Respect asyncTimeout in servlet backends.
* Fix prefix mounting bug in blaze-server.
* Do not apply CORS headers to unsuccessful OPTIONS requests.

# v0.8.3 (2015-07-02)
* Fix bug parsing IPv4 addresses found in URI construction.

# v0.8.2 (2015-06-22)
* Patch instrumented handler for Jetty to time async contexts correctly.
* Fix race condition with timeout registration and route execution in blaze client
* Replace `ConcurrentHashMap` with synchronized `HashMap` in `staticcontent` package.
* Fix static content from jars by avoiding `"//"` in path uris when serving static content.
* Quote MediaRange extensions.
* Upgrade to jawn-streamz-0.5.0 and blaze-0.8.2.
* Improve error handling in blaze-client.
* Respect the explicit default encoding passed to `decodeString`.

# v0.8.1 (2015-06-16)
* Authentication middleware integrated into the server package.
* Static content tools integrated into the server package.
* Rename HttpParser to HttpHeaderParser and allow registration and removal of header parsers.
* Make UrlForm EntityDecoder implicitly resolvable.
* Relax UrlForm parser strictness.
* Add 'follow redirect' support as a client middleware.
* Add server middleware for auto retrying uris of form '/foo/' as '/foo'.
* Numerous bug fixes.
* Numerous version bumps.

# ~~v0.8.0 (2015-06-16)~~
* Mistake.  Go straight to v0.8.1.

# v0.7.0 (2015-05-05)
* Add QueryParamMatcher to the dsl which returns a ValidationNel.
* Dsl can differentiate between '/foo/' and '/foo'.
* Added http2 support for blaze backend.
* Added a metrics middleware usable on all server backends.
* Websockets are now modeled by an scalaz.stream.Exchange.
* Add `User-Agent` and `Allow` header types and parsers.
* Allow providing a Host header to the blaze client.
* Upgrade to scalaz-stream-7.0a.
* Added a CORS middleware.
* Numerous bug fixes.
* Numerous version bumps.

# v0.6.5 (2015-03-29)
* Fix bug in Request URI on servlet backend with non-empty context or servlet paths.
* Allow provided Host header for Blaze requests.

# v0.6.4 (2015-03-15)
* Avoid loading javax.servlet.WriteListener when deploying to a servlet 3.0 container.

# ~~v0.6.3 (2015-03-15)~~
* Forgot to pull origin before releasing.  Use v0.6.4 instead.

# v0.6.2 (2015-02-27)
* Use the thread pool provided to the Jetty servlet builder.
* Avoid throwing exceptions when parsing headers.
* Make trailing slash insignificant in service prefixes on servlet containers.
* Fix mapping of servlet query and mount prefix.

# v0.6.1 (2015-02-04)
* Update to blaze-0.5.1
* Remove unneeded error message (90b2f76097215)
* GZip middleware will not throw an exception if the AcceptEncoding header is not gzip (ed1b2a0d68a8)

# v0.6.0 (2015-01-27)

## http4s-core
* Remove ResponseBuilder in favor of Response companion.
* Allow '';'' separators for query pairs.
* Make charset on Message an Option.
* Add a `flatMapR` method to EntityDecoder.
* Various enhancements to QueryParamEncoder and QueryParamDecoder.
* Make Query an IndexedSeq.
* Add parsers for Location and Proxy-Authenticate headers.
* Move EntityDecoder.apply to `Request.decode` and `Request.decodeWith`
* Move headers into `org.http4s.headers` package.
* Make UriTranslation respect scriptName/pathInfo split.
* New method to resolve relative Uris.
* Encode query and fragment of Uri.
* Codec and wrapper type for URL-form-encoded bodies.

## http4s-server
* Add SSL support to all server builders.

## http4s-blaze-server
* Add Date header to blaze-server responses.
* Close connection when error happens during body write in blaze-server.

## http4s-servlet
* Use asynchronous servlet I/O on Servlet 3.1 containers.
* ServletContext syntax for easy mounting in a WAR deployment.
* Support Dropwizard Metrics collection for servlet containers.

## http4s-jawn
* Empty strings are a JSON decoding error.

## http4s-argonaut
* Add codec instances for Argonaut's CodecJson.

## http4s-json4s
* Add codec instances for Json4s' Reader/Writer.

## http4s-twirl
* New module to support Twirl templates

## http4s-scala-xml
* Split scala-xml support into http4s-scala-xml module.
* Change inferred type of `scala.xml.Elem` to `application/xml`.

## http4s-client
* Support for signing oauth-1 requests in client.

## http4s-blaze-client
* Fix blaze-client when receiving HTTP1 response without Content-Length header.
* Change default blaze-client executor to variable size.
* Fix problem with blaze-client timeouts.

# v0.5.4 (2015-01-08)
* Upgrade to blaze 0.4.1 to fix header parsing issue in blaze http/1.x client and server.

# v0.5.3 (2015-01-05)
* Upgrade to argonaut-6.1-M5 to match jawn. [#157](https://github.com/http4s/http4s/issues/157)

# v0.5.2 (2015-01-02)
* Upgrade to jawn-0.7.2.  Old version of jawn was incompatible with argonaut. [#157]](https://github.com/http4s/http4s/issues/157)

# v0.5.1 (2014-12-23)
* Include context path in calculation of scriptName/pathInfo. [#140](https://github.com/http4s/http4s/issues/140)
* Fix bug in UriTemplate for query params with multiple keys.
* Fix StackOverflowError in query parser. [#147](https://github.com/http4s/http4s/issues/147)
* Allow ';' separators for query pairs.

# v0.5.0 (2014-12-11)
* Client syntax has evloved and now will include Accept headers when used with EntityDecoder
* Parse JSON with jawn-streamz.
* EntityDecoder now returns an EitherT to make decoding failure explicit.
* Renamed Writable to EntityEncoder
* New query param typeclasses for encoding and decoding query strings.
* Status equality now discards the reason phrase.
* Match AttributeKeys as singletons.
* Added async timeout listener to servlet backends.
* Start blaze server asynchronously.
* Support specifying timeout and executor in blaze-client.
* Use NIO for encoding files.

# v0.4.2 (2014-12-01)
* Fix whitespace parsing in Authorization header [#87](https://github.com/http4s/http4s/issues/87)

# v0.4.1 (2014-11-20)
* `Uri.query` and `Uri.fragment` are no longer decoded. [#75](https://github.com/http4s/http4s/issues/75)

# v0.4.0 (2014-11-18)

* Change HttpService form a `PartialFunction[Request,Task[Response]]`
  to `Service[Request, Response]`, a type that encapsulates a `Request => Task[Option[Response]]`
* Upgrade to scalaz-stream-0.6a
* Upgrade to blaze-0.3.0
* Drop scala-logging for log4s
* Refactor ServerBuilders into an immutable builder pattern.
* Add a way to control the thread pool used for execution of a Service
* Modernize the Renderable/Renderer framework
* Change Renderable append operator from ~ to <<
* Split out the websocket codec and types into a seperate package
* Added ReplyException, an experimental way to allow an Exception to encode
  a default Response on for EntityDecoder etc.
* Many bug fixes and slight enhancements

# v0.3.0 (2014-08-29)

* New client API with Blaze implementation
* Upgrade to scalaz-7.1.0 and scalaz-stream-0.5a
* JSON Writable support through Argonaut and json4s.
* Add EntityDecoders for parsing bodies.
* Moved request and response generators to http4s-dsl to be more flexible to
  other frameworks'' syntax needs.
* Phased out exception-throwing methods for the construction of various
  model objects in favor of disjunctions and macro-enforced literals.
* Refactored imports to match the structure followed by [scalaz](https://github.com/scalaz/scalaz).

# v0.2.0 (2014-07-15)

* Scala 2.11 support
* Spun off http4s-server module. http4s-core is neutral between server and
the future client.
* New builder for running Blaze, Jetty, and Tomcat servers.
* Configurable timeouts in each server backend.
* Replace Chunk with scodec.bits.ByteVector.
* Many enhancements and bugfixes to URI type.
* Drop joda-time dependency for slimmer date-time class.
* Capitalized method names in http4s-dsl.

# v0.1.0 (2014-04-15)

* Initial public release.<|MERGE_RESOLUTION|>--- conflicted
+++ resolved
@@ -8,8 +8,7 @@
 ordered chronologically, so each release contains all changes described below
 it.
 
-<<<<<<< HEAD
-# v0.21.2 (2020-03-24)
+# v0.21.2 (2020-04-02)
 
 This release is fully backward compatible with 0.21.1.
 
@@ -25,7 +24,7 @@
 ## Enhancements
 
 * [#3253](https://github.com/http4s/http4s/pull/3253): Preparation for Dotty support. Should be invisible to end users, but calling out because it touches a lot.
-=======
+
 # v0.20.21 (2020-04-02)
 
 This release is fully backward compatible with 0.20.20.
@@ -36,7 +35,6 @@
 * jetty-9.4.27.v20200227
 * metrics-4.1.5 (Dropwizard)
 * tomcat-9.0.33
->>>>>>> 2adc1b2b
 
 # v0.20.20 (2020-03-24)
 
