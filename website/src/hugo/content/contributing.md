--- conflicted
+++ resolved
@@ -227,13 +227,7 @@
 All pages have an edit link under the page navigation at the top right for direct editing of the Markdown via GitHub. 
 Be aware that the Github Actions build will fail if invalid code is added.
 
-<<<<<<< HEAD
 ### Running the Common Site Locally
-=======
-[mdoc]: https://github.com/scalameta/mdoc
-
-## Submit a pull request
->>>>>>> 439e4a2e
 
 For generating a static site locally, run from within sbt:
 
@@ -290,7 +284,7 @@
 sources to its output directory which in turn Laika is watching. Note that when running `laikaPreview` Laika does
 not write any output to disk, it serves the site entirely from memory. And btw: it uses http4s for that.
 
-## Submit a Pull Request    
+## Submit a Pull Request
 
 Before you open a pull request, you should make sure that `sbt ci` runs
 successfully. Github Actions will run this as well, but it may save you some
