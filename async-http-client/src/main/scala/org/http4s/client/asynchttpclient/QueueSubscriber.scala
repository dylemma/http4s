--- conflicted
+++ resolved
@@ -20,38 +20,22 @@
     queue.dequeue.observe(Process.constant { _: Any => Task.delay(request(1)) })
 
   def whenNext(element: A): Boolean = {
-<<<<<<< HEAD
+    log.debug(s"Enqueuing element: $this")
     queue.enqueueOne(element).unsafePerformSync
     true
   }
 
-  def closeQueue(): Unit = {
-    log.debug("Closing queue subscriber")
-    queue.close.unsafePerformSync
-  }
-
-  def killQueue(): Unit = {
-    log.debug("Killing queue subscriber")
-    queue.kill.unsafePerformSync
-  }
-=======
-    log.debug(s"Enqueuing element: $this")
-    queue.enqueueOne(element).run
-    true
-  }
-
   def closeQueue(): Unit =
-    queue.close.runAsync {
+    queue.close.unsafePerformAsync {
       case \/-(_) => log.debug(s"Closed queue subscriber $this")
       case -\/(t) => log.error(t)(s"Error closing queue subscriber $this")
     }
 
   def killQueue(): Unit =
-    queue.close.runAsync {
+    queue.close.unsafePerformAsync {
       case \/-(_) => log.debug(s"Killed queue subscriber $this")
       case -\/(t) => log.error(t)(s"Error killing queue subscriber $this")
     }
->>>>>>> d987c951
 
   override def onComplete(): Unit = {
     log.debug(s"Completed queue subscriber $this")
@@ -61,11 +45,7 @@
 
   override def onError(t: Throwable): Unit = {
     super.onError(t)
-<<<<<<< HEAD
+    log.debug(s"Failing queue subscriber $this")
     queue.fail(t).unsafePerformSync
-=======
-    log.debug(s"Failing queue subscriber $this")
-    queue.fail(t).run
->>>>>>> d987c951
   }
 }