--- conflicted
+++ resolved
@@ -28,12 +28,8 @@
   private val asyncTimeout: Duration,
   private val servletIo: ServletIo[F],
   sslBits: Option[SSLConfig],
-<<<<<<< HEAD
-  mounts: Vector[Mount[F]]
-=======
-  mounts: Vector[Mount],
+  mounts: Vector[Mount[F]],
   private val serviceErrorHandler: ServiceErrorHandler
->>>>>>> 95017f4a
 )
   extends ServletContainer[F]
     with ServerBuilder[F]
@@ -51,12 +47,8 @@
     asyncTimeout: Duration = asyncTimeout,
     servletIo: ServletIo[F] = servletIo,
     sslBits: Option[SSLConfig] = sslBits,
-<<<<<<< HEAD
-    mounts: Vector[Mount[F]] = mounts
-=======
-    mounts: Vector[Mount] = mounts,
+    mounts: Vector[Mount[F]] = mounts,
     serviceErrorHandler: ServiceErrorHandler = serviceErrorHandler
->>>>>>> 95017f4a
   ): Self =
     new JettyBuilder(socketAddress, executionContext, idleTimeout, asyncTimeout, servletIo, sslBits, mounts, serviceErrorHandler)
 
@@ -215,7 +207,6 @@
   }
 }
 
-<<<<<<< HEAD
 object JettyBuilder {
   def apply[F[_]: Effect] = new JettyBuilder[F](
     socketAddress = ServerBuilder.DefaultSocketAddress,
@@ -224,20 +215,9 @@
     asyncTimeout = AsyncTimeoutSupport.DefaultAsyncTimeout,
     servletIo = ServletContainer.DefaultServletIo,
     sslBits = None,
-    mounts = Vector.empty
+    mounts = Vector.empty,
+    serviceErrorHandler = DefaultServiceErrorHandler
   )
 }
-=======
-object JettyBuilder extends JettyBuilder(
-  socketAddress = ServerBuilder.DefaultSocketAddress,
-  executionContext = ExecutionContext.global,
-  idleTimeout = IdleTimeoutSupport.DefaultIdleTimeout,
-  asyncTimeout = AsyncTimeoutSupport.DefaultAsyncTimeout,
-  servletIo = ServletContainer.DefaultServletIo,
-  sslBits = None,
-  mounts = Vector.empty,
-  serviceErrorHandler = DefaultServiceErrorHandler
-)
->>>>>>> 95017f4a
 
 private final case class Mount[F[_]](f: (ServletContextHandler, Int, JettyBuilder[F]) => Unit)