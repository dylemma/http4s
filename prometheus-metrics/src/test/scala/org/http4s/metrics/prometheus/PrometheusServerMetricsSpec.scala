--- conflicted
+++ resolved
@@ -141,41 +141,27 @@
       } yield {
         resp must beLeft
 
-<<<<<<< HEAD
-          count(registry, "errors", "server", cause = "java.io.IOException") must beEqualTo(1)
-          count(registry, "active_requests", "server") must beEqualTo(0)
-          count(registry, "5xx_headers_duration", "server") must beEqualTo(0.05)
-          count(registry, "5xx_total_duration", "server") must beEqualTo(0.1)
-        }
-    }
-
-    "register a cancel" in withMeteredRoutes {
-      case (registry, routes) =>
-        val req = Request[IO](method = GET, uri = uri"/never")
-
-        for {
-          resp <- routes.run(req).timeout(10.millis).attempt
-        } yield {
-          resp must beLeft
-          count(registry, "cancels", "server") must beEqualTo(1)
-          count(registry, "active_requests", "server") must beEqualTo(0)
-        }
-    }
-
-    "register an abnormal termination" in withMeteredRoutes {
-      case (registry, routes) =>
-        val req = Request[IO](method = GET, uri = uri"/abnormal-termination")
-=======
-        count(registry, "errors", "server") must beEqualTo(1)
+        count(registry, "errors", "server", cause = "java.io.IOException") must beEqualTo(1)
         count(registry, "active_requests", "server") must beEqualTo(0)
         count(registry, "5xx_headers_duration", "server") must beEqualTo(0.05)
         count(registry, "5xx_total_duration", "server") must beEqualTo(0.1)
       }
     }
 
+    "register a cancel" in withMeteredRoutes { case (registry, routes) =>
+      val req = Request[IO](method = GET, uri = uri"/never")
+
+      for {
+        resp <- routes.run(req).timeout(10.millis).attempt
+      } yield {
+        resp must beLeft
+        count(registry, "cancels", "server") must beEqualTo(1)
+        count(registry, "active_requests", "server") must beEqualTo(0)
+      }
+    }
+
     "register an abnormal termination" in withMeteredRoutes { case (registry, routes) =>
       val req = Request[IO](method = GET, uri = uri"/abnormal-termination")
->>>>>>> cca0f4e7
 
       for {
         resp <- routes.run(req)
@@ -183,23 +169,15 @@
         resp must haveStatus(Status.Ok)
         resp.body.attempt.compile.lastOrError.unsafeRunSync() must beLeft
 
-<<<<<<< HEAD
-          count(
-            registry,
-            "abnormal_terminations",
-            "server",
-            cause = "java.lang.RuntimeException") must beEqualTo(1)
-          count(registry, "active_requests", "server") must beEqualTo(0)
-          count(registry, "2xx_headers_duration", "server") must beEqualTo(0.05)
-          count(registry, "2xx_total_duration", "server") must beEqualTo(0.1)
-        }
-=======
-        count(registry, "abnormal_terminations", "server") must beEqualTo(1)
+        count(
+          registry,
+          "abnormal_terminations",
+          "server",
+          cause = "java.lang.RuntimeException") must beEqualTo(1)
         count(registry, "active_requests", "server") must beEqualTo(0)
         count(registry, "2xx_headers_duration", "server") must beEqualTo(0.05)
         count(registry, "2xx_total_duration", "server") must beEqualTo(0.1)
       }
->>>>>>> cca0f4e7
     }
 
     "use the provided request classifier" in {
