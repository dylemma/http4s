--- conflicted
+++ resolved
@@ -20,23 +20,6 @@
   private val testRoutes = HttpRoutes.of[IO](stub)
 
   "A http routes with a prometheus metrics middleware" should {
-<<<<<<< HEAD
-    "register a 2xx response" in withMeteredRoutes {
-      case (registry, routes) =>
-        val req = Request[IO](uri = uri"/ok")
-
-        for {
-          resp <- routes.run(req)
-        } yield {
-          resp must haveStatus(Status.Ok)
-          resp must haveBody("200 OK")
-
-          count(registry, "2xx_responses", "server") must beEqualTo(1.0)
-          count(registry, "active_requests", "server") must beEqualTo(0.0)
-          count(registry, "2xx_headers_duration", "server") must beEqualTo(0.05)
-          count(registry, "2xx_total_duration", "server") must beEqualTo(0.1)
-        }
-=======
     "register a 2xx response" in withMeteredRoutes { case (registry, routes) =>
       val req = Request[IO](uri = uri"/ok")
 
@@ -46,12 +29,11 @@
         resp must haveStatus(Status.Ok)
         resp must haveBody("200 OK")
 
-        count(registry, "2xx_responses", "server") must beEqualTo(1)
-        count(registry, "active_requests", "server") must beEqualTo(0)
+        count(registry, "2xx_responses", "server") must beEqualTo(1.0)
+        count(registry, "active_requests", "server") must beEqualTo(0.0)
         count(registry, "2xx_headers_duration", "server") must beEqualTo(0.05)
         count(registry, "2xx_total_duration", "server") must beEqualTo(0.1)
       }
->>>>>>> cca0f4e7
     }
 
     "register a 4xx response" in withMeteredRoutes { case (registry, routes) =>
@@ -63,19 +45,11 @@
         resp must haveStatus(Status.BadRequest)
         resp must haveBody("400 Bad Request")
 
-<<<<<<< HEAD
-          count(registry, "4xx_responses", "server") must beEqualTo(1.0)
-          count(registry, "active_requests", "server") must beEqualTo(0.0)
-          count(registry, "4xx_headers_duration", "server") must beEqualTo(0.05)
-          count(registry, "4xx_total_duration", "server") must beEqualTo(0.1)
-        }
-=======
-        count(registry, "4xx_responses", "server") must beEqualTo(1)
-        count(registry, "active_requests", "server") must beEqualTo(0)
+        count(registry, "4xx_responses", "server") must beEqualTo(1.0)
+        count(registry, "active_requests", "server") must beEqualTo(0.0)
         count(registry, "4xx_headers_duration", "server") must beEqualTo(0.05)
         count(registry, "4xx_total_duration", "server") must beEqualTo(0.1)
       }
->>>>>>> cca0f4e7
     }
 
     "register a 5xx response" in withMeteredRoutes { case (registry, routes) =>
@@ -87,19 +61,11 @@
         resp must haveStatus(Status.InternalServerError)
         resp must haveBody("500 Internal Server Error")
 
-<<<<<<< HEAD
-          count(registry, "5xx_responses", "server") must beEqualTo(1.0)
-          count(registry, "active_requests", "server") must beEqualTo(0.0)
-          count(registry, "5xx_headers_duration", "server") must beEqualTo(0.05)
-          count(registry, "5xx_total_duration", "server") must beEqualTo(0.1)
-        }
-=======
-        count(registry, "5xx_responses", "server") must beEqualTo(1)
-        count(registry, "active_requests", "server") must beEqualTo(0)
+        count(registry, "5xx_responses", "server") must beEqualTo(1.0)
+        count(registry, "active_requests", "server") must beEqualTo(0.0)
         count(registry, "5xx_headers_duration", "server") must beEqualTo(0.05)
         count(registry, "5xx_total_duration", "server") must beEqualTo(0.1)
       }
->>>>>>> cca0f4e7
     }
 
     "register a GET request" in withMeteredRoutes { case (registry, routes) =>
@@ -111,19 +77,11 @@
         resp must haveStatus(Status.Ok)
         resp must haveBody("200 OK")
 
-<<<<<<< HEAD
-          count(registry, "2xx_responses", "server", "get") must beEqualTo(1.0)
-          count(registry, "active_requests", "server", "get") must beEqualTo(0.0)
-          count(registry, "2xx_headers_duration", "server", "get") must beEqualTo(0.05)
-          count(registry, "2xx_total_duration", "server", "get") must beEqualTo(0.1)
-        }
-=======
-        count(registry, "2xx_responses", "server", "get") must beEqualTo(1)
-        count(registry, "active_requests", "server", "get") must beEqualTo(0)
+        count(registry, "2xx_responses", "server", "get") must beEqualTo(1.0)
+        count(registry, "active_requests", "server", "get") must beEqualTo(0.0)
         count(registry, "2xx_headers_duration", "server", "get") must beEqualTo(0.05)
         count(registry, "2xx_total_duration", "server", "get") must beEqualTo(0.1)
       }
->>>>>>> cca0f4e7
     }
 
     "register a POST request" in withMeteredRoutes { case (registry, routes) =>
@@ -135,19 +93,11 @@
         resp must haveStatus(Status.Ok)
         resp must haveBody("200 OK")
 
-<<<<<<< HEAD
-          count(registry, "2xx_responses", "server", "post") must beEqualTo(1.0)
-          count(registry, "active_requests", "server", "post") must beEqualTo(0.0)
-          count(registry, "2xx_headers_duration", "server", "post") must beEqualTo(0.05)
-          count(registry, "2xx_total_duration", "server", "post") must beEqualTo(0.1)
-        }
-=======
-        count(registry, "2xx_responses", "server", "post") must beEqualTo(1)
-        count(registry, "active_requests", "server", "post") must beEqualTo(0)
+        count(registry, "2xx_responses", "server", "post") must beEqualTo(1.0)
+        count(registry, "active_requests", "server", "post") must beEqualTo(0.0)
         count(registry, "2xx_headers_duration", "server", "post") must beEqualTo(0.05)
         count(registry, "2xx_total_duration", "server", "post") must beEqualTo(0.1)
       }
->>>>>>> cca0f4e7
     }
 
     "register a PUT request" in withMeteredRoutes { case (registry, routes) =>
@@ -159,19 +109,11 @@
         resp must haveStatus(Status.Ok)
         resp must haveBody("200 OK")
 
-<<<<<<< HEAD
-          count(registry, "2xx_responses", "server", "put") must beEqualTo(1.0)
-          count(registry, "active_requests", "server", "put") must beEqualTo(0.0)
-          count(registry, "2xx_headers_duration", "server", "put") must beEqualTo(0.05)
-          count(registry, "2xx_total_duration", "server", "put") must beEqualTo(0.1)
-        }
-=======
-        count(registry, "2xx_responses", "server", "put") must beEqualTo(1)
-        count(registry, "active_requests", "server", "put") must beEqualTo(0)
+        count(registry, "2xx_responses", "server", "put") must beEqualTo(1.0)
+        count(registry, "active_requests", "server", "put") must beEqualTo(0.0)
         count(registry, "2xx_headers_duration", "server", "put") must beEqualTo(0.05)
         count(registry, "2xx_total_duration", "server", "put") must beEqualTo(0.1)
       }
->>>>>>> cca0f4e7
     }
 
     "register a DELETE request" in withMeteredRoutes { case (registry, routes) =>
@@ -183,19 +125,11 @@
         resp must haveStatus(Status.Ok)
         resp must haveBody("200 OK")
 
-<<<<<<< HEAD
-          count(registry, "2xx_responses", "server", "delete") must beEqualTo(1.0)
-          count(registry, "active_requests", "server", "delete") must beEqualTo(0.0)
-          count(registry, "2xx_headers_duration", "server", "delete") must beEqualTo(0.05)
-          count(registry, "2xx_total_duration", "server", "delete") must beEqualTo(0.1)
-        }
-=======
-        count(registry, "2xx_responses", "server", "delete") must beEqualTo(1)
-        count(registry, "active_requests", "server", "delete") must beEqualTo(0)
+        count(registry, "2xx_responses", "server", "delete") must beEqualTo(1.0)
+        count(registry, "active_requests", "server", "delete") must beEqualTo(0.0)
         count(registry, "2xx_headers_duration", "server", "delete") must beEqualTo(0.05)
         count(registry, "2xx_total_duration", "server", "delete") must beEqualTo(0.1)
       }
->>>>>>> cca0f4e7
     }
 
     "register an error" in withMeteredRoutes { case (registry, routes) =>
@@ -206,19 +140,11 @@
       } yield {
         resp must beLeft
 
-<<<<<<< HEAD
-          count(registry, "errors", "server") must beEqualTo(1.0)
-          count(registry, "active_requests", "server") must beEqualTo(0.0)
-          count(registry, "5xx_headers_duration", "server") must beEqualTo(0.05)
-          count(registry, "5xx_total_duration", "server") must beEqualTo(0.1)
-        }
-=======
-        count(registry, "errors", "server") must beEqualTo(1)
-        count(registry, "active_requests", "server") must beEqualTo(0)
+        count(registry, "errors", "server") must beEqualTo(1.0)
+        count(registry, "active_requests", "server") must beEqualTo(0.0)
         count(registry, "5xx_headers_duration", "server") must beEqualTo(0.05)
         count(registry, "5xx_total_duration", "server") must beEqualTo(0.1)
       }
->>>>>>> cca0f4e7
     }
 
     "register an abnormal termination" in withMeteredRoutes { case (registry, routes) =>
@@ -230,19 +156,11 @@
         resp must haveStatus(Status.Ok)
         resp.body.attempt.compile.lastOrError.unsafeRunSync() must beLeft
 
-<<<<<<< HEAD
-          count(registry, "abnormal_terminations", "server") must beEqualTo(1.0)
-          count(registry, "active_requests", "server") must beEqualTo(0.0)
-          count(registry, "2xx_headers_duration", "server") must beEqualTo(0.05)
-          count(registry, "2xx_total_duration", "server") must beEqualTo(0.1)
-        }
-=======
-        count(registry, "abnormal_terminations", "server") must beEqualTo(1)
-        count(registry, "active_requests", "server") must beEqualTo(0)
+        count(registry, "abnormal_terminations", "server") must beEqualTo(1.0)
+        count(registry, "active_requests", "server") must beEqualTo(0.0)
         count(registry, "2xx_headers_duration", "server") must beEqualTo(0.05)
         count(registry, "2xx_total_duration", "server") must beEqualTo(0.1)
       }
->>>>>>> cca0f4e7
     }
 
     "use the provided request classifier" in {
@@ -251,23 +169,6 @@
       val req = Request[IO](uri = uri"/ok")
 
       meteredRoutes(classifierFunc)
-<<<<<<< HEAD
-        .use {
-          case (registry, routes) =>
-            for {
-              resp <- routes.run(req)
-            } yield {
-              resp must haveStatus(Status.Ok)
-              resp must haveBody("200 OK")
-
-              count(registry, "2xx_responses", "server", "get", "classifier") must beEqualTo(1.0)
-              count(registry, "active_requests", "server", "get", "classifier") must beEqualTo(0.0)
-              count(registry, "2xx_headers_duration", "server", "get", "classifier") must beEqualTo(
-                0.05)
-              count(registry, "2xx_total_duration", "server", "get", "classifier") must beEqualTo(
-                0.1)
-            }
-=======
         .use { case (registry, routes) =>
           for {
             resp <- routes.run(req)
@@ -275,13 +176,12 @@
             resp must haveStatus(Status.Ok)
             resp must haveBody("200 OK")
 
-            count(registry, "2xx_responses", "server", "get", "classifier") must beEqualTo(1)
-            count(registry, "active_requests", "server", "get", "classifier") must beEqualTo(0)
+            count(registry, "2xx_responses", "server", "get", "classifier") must beEqualTo(1.0)
+            count(registry, "active_requests", "server", "get", "classifier") must beEqualTo(0.0)
             count(registry, "2xx_headers_duration", "server", "get", "classifier") must beEqualTo(
               0.05)
             count(registry, "2xx_total_duration", "server", "get", "classifier") must beEqualTo(0.1)
           }
->>>>>>> cca0f4e7
         }
         .unsafeRunSync()
     }
