--- conflicted
+++ resolved
@@ -21,43 +21,14 @@
   val client: Client[IO] = Client.fromHttpApp[IO](HttpApp[IO](stub))
 
   "A http client with a prometheus metrics middleware" should {
-<<<<<<< HEAD
-    "register a 2xx response" in withMeteredClient {
-      case (registry, client) =>
-        for {
-          resp <- client.expect[String]("ok").attempt
-        } yield {
-          resp must beRight(contain("200 OK"))
-
-          count(registry, "2xx_responses", "client") must beEqualTo(1.0)
-          count(registry, "active_requests", "client") must beEqualTo(0.0)
-          count(registry, "2xx_headers_duration", "client") must beEqualTo(0.05)
-          count(registry, "2xx_total_duration", "client") must beEqualTo(0.1)
-        }
-    }
-
-    "register a 4xx response" in withMeteredClient {
-      case (registry, client) =>
-        for {
-          resp <- client.expect[String]("bad-request").attempt
-        } yield {
-          resp must beLeft { (e: Throwable) =>
-            e must beLike { case UnexpectedStatus(Status.BadRequest) => ok }
-          }
-
-          count(registry, "4xx_responses", "client") must beEqualTo(1.0)
-          count(registry, "active_requests", "client") must beEqualTo(0.0)
-          count(registry, "4xx_headers_duration", "client") must beEqualTo(0.05)
-          count(registry, "4xx_total_duration", "client") must beEqualTo(0.1)
-=======
     "register a 2xx response" in withMeteredClient { case (registry, client) =>
       for {
         resp <- client.expect[String]("ok").attempt
       } yield {
         resp must beRight(contain("200 OK"))
 
-        count(registry, "2xx_responses", "client") must beEqualTo(1)
-        count(registry, "active_requests", "client") must beEqualTo(0)
+        count(registry, "2xx_responses", "client") must beEqualTo(1.0)
+        count(registry, "active_requests", "client") must beEqualTo(0.0)
         count(registry, "2xx_headers_duration", "client") must beEqualTo(0.05)
         count(registry, "2xx_total_duration", "client") must beEqualTo(0.1)
       }
@@ -69,40 +40,10 @@
       } yield {
         resp must beLeft { (e: Throwable) =>
           e must beLike { case UnexpectedStatus(Status.BadRequest) => ok }
->>>>>>> cca0f4e7
         }
 
-<<<<<<< HEAD
-    "register a 5xx response" in withMeteredClient {
-      case (registry, client) =>
-        for {
-          resp <- client.expect[String]("internal-server-error").attempt
-        } yield {
-          resp must beLeft { (e: Throwable) =>
-            e must beLike { case UnexpectedStatus(Status.InternalServerError) => ok }
-          }
-
-          count(registry, "5xx_responses", "client") must beEqualTo(1.0)
-          count(registry, "active_requests", "client") must beEqualTo(0.0)
-          count(registry, "5xx_headers_duration", "client") must beEqualTo(0.05)
-          count(registry, "5xx_total_duration", "client") must beEqualTo(0.1)
-        }
-    }
-
-    "register a GET request" in withMeteredClient {
-      case (registry, client) =>
-        for {
-          resp <- client.expect[String]("ok").attempt
-        } yield {
-          resp must beRight(contain("200 OK"))
-
-          count(registry, "2xx_responses", "client", "get") must beEqualTo(1.0)
-          count(registry, "active_requests", "client", "get") must beEqualTo(0.0)
-          count(registry, "2xx_headers_duration", "client", "get") must beEqualTo(0.05)
-          count(registry, "2xx_total_duration", "client", "get") must beEqualTo(0.1)
-=======
-        count(registry, "4xx_responses", "client") must beEqualTo(1)
-        count(registry, "active_requests", "client") must beEqualTo(0)
+        count(registry, "4xx_responses", "client") must beEqualTo(1.0)
+        count(registry, "active_requests", "client") must beEqualTo(0.0)
         count(registry, "4xx_headers_duration", "client") must beEqualTo(0.05)
         count(registry, "4xx_total_duration", "client") must beEqualTo(0.1)
       }
@@ -114,66 +55,23 @@
       } yield {
         resp must beLeft { (e: Throwable) =>
           e must beLike { case UnexpectedStatus(Status.InternalServerError) => ok }
->>>>>>> cca0f4e7
         }
 
-        count(registry, "5xx_responses", "client") must beEqualTo(1)
-        count(registry, "active_requests", "client") must beEqualTo(0)
+        count(registry, "5xx_responses", "client") must beEqualTo(1.0)
+        count(registry, "active_requests", "client") must beEqualTo(0.0)
         count(registry, "5xx_headers_duration", "client") must beEqualTo(0.05)
         count(registry, "5xx_total_duration", "client") must beEqualTo(0.1)
       }
     }
 
-<<<<<<< HEAD
-    "register a POST request" in withMeteredClient {
-      case (registry, client) =>
-        for {
-          resp <- client.expect[String](Request[IO](POST, Uri.unsafeFromString("ok"))).attempt
-        } yield {
-          resp must beRight(contain("200 OK"))
-
-          count(registry, "2xx_responses", "client", "post") must beEqualTo(1.0)
-          count(registry, "active_requests", "client", "post") must beEqualTo(0.0)
-          count(registry, "2xx_headers_duration", "client", "post") must beEqualTo(0.05)
-          count(registry, "2xx_total_duration", "client", "post") must beEqualTo(0.1)
-        }
-    }
-
-    "register a PUT request" in withMeteredClient {
-      case (registry, client) =>
-        for {
-          resp <- client.expect[String](Request[IO](PUT, Uri.unsafeFromString("ok"))).attempt
-        } yield {
-          resp must beRight(contain("200 OK"))
-
-          count(registry, "2xx_responses", "client", "put") must beEqualTo(1.0)
-          count(registry, "active_requests", "client", "put") must beEqualTo(0.0)
-          count(registry, "2xx_headers_duration", "client", "put") must beEqualTo(0.05)
-          count(registry, "2xx_total_duration", "client", "put") must beEqualTo(0.1)
-        }
-    }
-
-    "register a DELETE request" in withMeteredClient {
-      case (registry, client) =>
-        for {
-          resp <- client.expect[String](Request[IO](DELETE, Uri.unsafeFromString("ok"))).attempt
-        } yield {
-          resp must beRight(contain("200 OK"))
-
-          count(registry, "2xx_responses", "client", "delete") must beEqualTo(1.0)
-          count(registry, "active_requests", "client", "delete") must beEqualTo(0.0)
-          count(registry, "2xx_headers_duration", "client", "delete") must beEqualTo(0.05)
-          count(registry, "2xx_total_duration", "client", "delete") must beEqualTo(0.1)
-        }
-=======
     "register a GET request" in withMeteredClient { case (registry, client) =>
       for {
         resp <- client.expect[String]("ok").attempt
       } yield {
         resp must beRight(contain("200 OK"))
 
-        count(registry, "2xx_responses", "client", "get") must beEqualTo(1)
-        count(registry, "active_requests", "client", "get") must beEqualTo(0)
+        count(registry, "2xx_responses", "client", "get") must beEqualTo(1.0)
+        count(registry, "active_requests", "client", "get") must beEqualTo(0.0)
         count(registry, "2xx_headers_duration", "client", "get") must beEqualTo(0.05)
         count(registry, "2xx_total_duration", "client", "get") must beEqualTo(0.1)
       }
@@ -185,8 +83,8 @@
       } yield {
         resp must beRight(contain("200 OK"))
 
-        count(registry, "2xx_responses", "client", "post") must beEqualTo(1)
-        count(registry, "active_requests", "client", "post") must beEqualTo(0)
+        count(registry, "2xx_responses", "client", "post") must beEqualTo(1.0)
+        count(registry, "active_requests", "client", "post") must beEqualTo(0.0)
         count(registry, "2xx_headers_duration", "client", "post") must beEqualTo(0.05)
         count(registry, "2xx_total_duration", "client", "post") must beEqualTo(0.1)
       }
@@ -198,12 +96,11 @@
       } yield {
         resp must beRight(contain("200 OK"))
 
-        count(registry, "2xx_responses", "client", "put") must beEqualTo(1)
-        count(registry, "active_requests", "client", "put") must beEqualTo(0)
+        count(registry, "2xx_responses", "client", "put") must beEqualTo(1.0)
+        count(registry, "active_requests", "client", "put") must beEqualTo(0.0)
         count(registry, "2xx_headers_duration", "client", "put") must beEqualTo(0.05)
         count(registry, "2xx_total_duration", "client", "put") must beEqualTo(0.1)
       }
->>>>>>> cca0f4e7
     }
 
     "register a DELETE request" in withMeteredClient { case (registry, client) =>
@@ -212,46 +109,36 @@
       } yield {
         resp must beRight(contain("200 OK"))
 
-        count(registry, "2xx_responses", "client", "delete") must beEqualTo(1)
-        count(registry, "active_requests", "client", "delete") must beEqualTo(0)
+        count(registry, "2xx_responses", "client", "delete") must beEqualTo(1.0)
+        count(registry, "active_requests", "client", "delete") must beEqualTo(0.0)
         count(registry, "2xx_headers_duration", "client", "delete") must beEqualTo(0.05)
         count(registry, "2xx_total_duration", "client", "delete") must beEqualTo(0.1)
       }
     }
 
-<<<<<<< HEAD
-          count(registry, "errors", "client") must beEqualTo(1.0)
-          count(registry, "active_requests", "client") must beEqualTo(0.0)
-=======
     "register an error" in withMeteredClient { case (registry, client) =>
       for {
         resp <- client.expect[String]("error").attempt
       } yield {
         resp must beLeft { (e: Throwable) =>
           e must beAnInstanceOf[IOException]
->>>>>>> cca0f4e7
         }
 
-        count(registry, "errors", "client") must beEqualTo(1)
-        count(registry, "active_requests", "client") must beEqualTo(0)
+        count(registry, "errors", "client") must beEqualTo(1.0)
+        count(registry, "active_requests", "client") must beEqualTo(0.0)
       }
     }
 
-<<<<<<< HEAD
-          count(registry, "timeouts", "client") must beEqualTo(1.0)
-          count(registry, "active_requests", "client") must beEqualTo(0.0)
-=======
     "register a timeout" in withMeteredClient { case (registry, client) =>
       for {
         resp <- client.expect[String]("timeout").attempt
       } yield {
         resp must beLeft { (e: Throwable) =>
           e must beAnInstanceOf[TimeoutException]
->>>>>>> cca0f4e7
         }
 
-        count(registry, "timeouts", "client") must beEqualTo(1)
-        count(registry, "active_requests", "client") must beEqualTo(0)
+        count(registry, "timeouts", "client") must beEqualTo(1.0)
+        count(registry, "active_requests", "client") must beEqualTo(0.0)
       }
     }
 
@@ -259,35 +146,18 @@
       val classifier = (_: Request[IO]) => Some("classifier")
 
       meteredClient(classifier)
-<<<<<<< HEAD
-        .use {
-          case (registry, client) =>
-            for {
-              resp <- client.expect[String]("ok").attempt
-            } yield {
-              resp must beRight(contain("200 OK"))
-
-              count(registry, "2xx_responses", "client", "get", "classifier") must beEqualTo(1.0)
-              count(registry, "active_requests", "client", "get", "classifier") must beEqualTo(0.0)
-              count(registry, "2xx_headers_duration", "client", "get", "classifier") must beEqualTo(
-                0.05)
-              count(registry, "2xx_total_duration", "client", "get", "classifier") must beEqualTo(
-                0.1)
-            }
-=======
         .use { case (registry, client) =>
           for {
             resp <- client.expect[String]("ok").attempt
           } yield {
             resp must beRight(contain("200 OK"))
 
-            count(registry, "2xx_responses", "client", "get", "classifier") must beEqualTo(1)
-            count(registry, "active_requests", "client", "get", "classifier") must beEqualTo(0)
+            count(registry, "2xx_responses", "client", "get", "classifier") must beEqualTo(1.0)
+            count(registry, "active_requests", "client", "get", "classifier") must beEqualTo(0.0)
             count(registry, "2xx_headers_duration", "client", "get", "classifier") must beEqualTo(
               0.05)
             count(registry, "2xx_total_duration", "client", "get", "classifier") must beEqualTo(0.1)
           }
->>>>>>> cca0f4e7
         }
         .unsafeRunSync()
     }
