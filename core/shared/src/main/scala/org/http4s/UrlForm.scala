/*
 * Copyright 2013 http4s.org
 *
 * Licensed under the Apache License, Version 2.0 (the "License");
 * you may not use this file except in compliance with the License.
 * You may obtain a copy of the License at
 *
 *     http://www.apache.org/licenses/LICENSE-2.0
 *
 * Unless required by applicable law or agreed to in writing, software
 * distributed under the License is distributed on an "AS IS" BASIS,
 * WITHOUT WARRANTIES OR CONDITIONS OF ANY KIND, either express or implied.
 * See the License for the specific language governing permissions and
 * limitations under the License.
 */

package org.http4s

import cats.Eq
import cats.Monoid
import cats.data.Chain
import cats.effect.Concurrent
import cats.syntax.all._
import org.http4s.Charset.`UTF-8`
import org.http4s.headers._
import org.http4s.internal.CollectionCompat
import org.http4s.parser._

import scala.io.Codec

class UrlForm private (val values: Map[String, Chain[String]]) extends AnyVal {
  override def toString: String = values.toString()

  def get(key: String): Chain[String] =
    this.getOrElse(key, Chain.empty[String])

  def getOrElse(key: String, default: => Chain[String]): Chain[String] =
    values.getOrElse(key, default)

  def getFirst(key: String): Option[String] =
    values.get(key).flatMap(_.uncons).map { case (s, _) => s }

  def getFirstOrElse(key: String, default: => String): String =
    this.getFirst(key).getOrElse(default)

  def +(kv: (String, String)): UrlForm = {
    val newValues = values.get(kv._1).fold(Chain(kv._2))(_ :+ kv._2)
    UrlForm(values.updated(kv._1, newValues))
  }

  /** @param key name of the field
    * @param value value of the field
    * @param ev evidence of the existence of `QueryParamEncoder[T]`
    * @return `UrlForm` updated with `key` and `value` pair if key does not exist in `values`. Otherwise `value` will be added to the existing entry.
    */
  def updateFormField[T](key: String, value: T)(implicit ev: QueryParamEncoder[T]): UrlForm =
    this + (key -> ev.encode(value).value)

  /** @param key name of the field
    * @param value optional value of the field
    * @param ev evidence of the existence of `QueryParamEncoder[T]`
    * @return `UrlForm` updated as it is updated with `updateFormField(key, v)` if `value` is `Some(v)`, otherwise it is unaltered
    */
  def updateFormField[T](key: String, value: Option[T])(implicit
      ev: QueryParamEncoder[T]
  ): UrlForm =
    value.fold(this)(updateFormField(key, _))

  /** @param key name of the field
    * @param vals a Chain of values for the field
    * @param ev evidence of the existence of `QueryParamEncoder[T]`
    * @return `UrlForm` updated with `key` and `vals` if key does not exist in `values`, otherwise `vals` will be appended to the existing entry. If `vals` is empty, `UrlForm` will remain as is
    */
  def updateFormFields[T](key: String, vals: Chain[T])(implicit ev: QueryParamEncoder[T]): UrlForm =
    vals.foldLeft(this)(_.updateFormField(key, _)(ev))

  /** Same as `updateFormField(key, value)` */
  def +?[T: QueryParamEncoder](key: String, value: T): UrlForm =
    updateFormField(key, value)

  /** Same as `updateParamEncoder`(key, value) */
  def +?[T: QueryParamEncoder](key: String, value: Option[T]): UrlForm =
    updateFormField(key, value)

  /** Same as `updatedParamEncoders`(key, vals) */
  def ++?[T: QueryParamEncoder](key: String, vals: Chain[T]): UrlForm =
    updateFormFields(key, vals)
}

object UrlForm {
  val empty: UrlForm = new UrlForm(Map.empty)

  def apply(values: Map[String, Chain[String]]): UrlForm =
    // value "" -> Chain() is just noise and it is not maintain during encoding round trip
    if (values.get("").fold(false)(_.isEmpty)) new UrlForm(values - "")
    else new UrlForm(values)

  def single(key: String, value: String): UrlForm =
    new UrlForm(Map(key -> Chain.one(value)))

  def apply(values: (String, String)*): UrlForm =
    values match {
      case Seq() => empty
      case Seq(x) => single(x._1, x._2)
      case h +: tail => tail.foldLeft(single(h._1, h._2))(_ + _)
    }

  def fromChain(values: Chain[(String, String)]): UrlForm =
<<<<<<< HEAD
    values.knownSize match {
      case 0 => empty
      case 1 =>
        val h = values.headOption.get
        single(h._1, h._2)
      case _ =>
        values.foldLeft(empty)(_ + _)
    }
=======
    values.foldLeft(empty)(_ + _)
>>>>>>> 56dfd10b

  implicit def entityEncoder[F[_]](implicit charset: Charset = `UTF-8`): EntityEncoder[F, UrlForm] =
    EntityEncoder
      .stringEncoder[F]
      .contramap[UrlForm](encodeString(charset))
      .withContentType(`Content-Type`(MediaType.application.`x-www-form-urlencoded`, charset))

  implicit def entityDecoder[F[_]](implicit
      F: Concurrent[F],
      defaultCharset: Charset = `UTF-8`,
  ): EntityDecoder[F, UrlForm] =
    EntityDecoder.decodeBy(MediaType.application.`x-www-form-urlencoded`) { m =>
      DecodeResult(
        EntityDecoder
          .decodeText(m)
          .map(decodeString(m.charset.getOrElse(defaultCharset)))
      )
    }

  implicit val eqInstance: Eq[UrlForm] = Eq.instance { (x: UrlForm, y: UrlForm) =>
    x.values === y.values
  }

  implicit val monoidInstance: Monoid[UrlForm] = new Monoid[UrlForm] {
    override def empty: UrlForm = UrlForm.empty

    override def combine(x: UrlForm, y: UrlForm): UrlForm =
      UrlForm(x.values |+| y.values)
  }

  /** Attempt to decode the `String` to a [[UrlForm]] */
  def decodeString(
      charset: Charset
  )(urlForm: String): Either[MalformedMessageBodyFailure, UrlForm] =
    QueryParser
      .parseQueryString(urlForm.replace("+", "%20"), new Codec(charset.nioCharset))
      .map(q => UrlForm(CollectionCompat.mapValues(q.multiParams)(Chain.fromSeq)))
      .leftMap { parseFailure =>
        MalformedMessageBodyFailure(parseFailure.message, None)
      }

  /** Encode the [[UrlForm]] into a `String` using the provided `Charset` */
  def encodeString(charset: Charset)(urlForm: UrlForm): String = {
    def encode(s: String): String =
      Uri.encode(s, charset.nioCharset, spaceIsPlus = true, toSkip = Uri.Unreserved)

    val sb = new StringBuilder(urlForm.values.size * 20)
    urlForm.values.foreach { case (k, vs) =>
      if (sb.nonEmpty) sb.append('&')
      val encodedKey = encode(k)
      if (vs.isEmpty) sb.append(encodedKey)
      else {
        var first = true
        vs.map { v =>
          if (!first) sb.append('&')
          else first = false
          sb.append(encodedKey)
            .append('=')
            .append(encode(v))
        }
      }
    }
    sb.result()
  }
}<|MERGE_RESOLUTION|>--- conflicted
+++ resolved
@@ -106,7 +106,6 @@
     }
 
   def fromChain(values: Chain[(String, String)]): UrlForm =
-<<<<<<< HEAD
     values.knownSize match {
       case 0 => empty
       case 1 =>
@@ -115,9 +114,6 @@
       case _ =>
         values.foldLeft(empty)(_ + _)
     }
-=======
-    values.foldLeft(empty)(_ + _)
->>>>>>> 56dfd10b
 
   implicit def entityEncoder[F[_]](implicit charset: Charset = `UTF-8`): EntityEncoder[F, UrlForm] =
     EntityEncoder
