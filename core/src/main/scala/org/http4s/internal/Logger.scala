/*
 * Copyright 2013 http4s.org
 *
 * Licensed under the Apache License, Version 2.0 (the "License");
 * you may not use this file except in compliance with the License.
 * You may obtain a copy of the License at
 *
 *     http://www.apache.org/licenses/LICENSE-2.0
 *
 * Unless required by applicable law or agreed to in writing, software
 * distributed under the License is distributed on an "AS IS" BASIS,
 * WITHOUT WARRANTIES OR CONDITIONS OF ANY KIND, either express or implied.
 * See the License for the specific language governing permissions and
 * limitations under the License.
 */

package org.http4s.internal

<<<<<<< HEAD
import cats.effect.Concurrent
=======
import cats.Monad
import cats.effect.Sync
>>>>>>> 20e0d9a1
import cats.syntax.all._
import fs2.Stream
import org.http4s.{Charset, Headers, MediaType, Message, Request, Response}
import org.typelevel.ci.CIString

object Logger {

  def defaultLogHeaders[F[_], A <: Message[F]](message: A)(
      logHeaders: Boolean,
      redactHeadersWhen: CIString => Boolean = Headers.SensitiveHeaders.contains): String =
    if (logHeaders)
      message.headers.redactSensitive(redactHeadersWhen).headers.mkString("Headers(", ", ", ")")
    else ""

  def defaultLogBody[F[_]: Concurrent, A <: Message[F]](message: A)(
      logBody: Boolean): Option[F[String]] =
    if (logBody) {
      val isBinary = message.contentType.exists(_.mediaType.binary)
      val isJson = message.contentType.exists(mT =>
        mT.mediaType == MediaType.application.json || mT.mediaType.subType.endsWith("+json"))
      val bodyStream = if (!isBinary || isJson) {
        message.bodyText(implicitly, message.charset.getOrElse(Charset.`UTF-8`))
      } else {
        message.body.map(b => java.lang.Integer.toHexString(b & 0xff))
      }
      Some(bodyStream.compile.string)
    } else None

  def logMessage[F[_], A <: Message[F]](message: A)(
      logHeaders: Boolean,
      logBody: Boolean,
      redactHeadersWhen: CIString => Boolean = Headers.SensitiveHeaders.contains)(
      log: String => F[Unit])(implicit F: Concurrent[F]): F[Unit] = {
    val logBodyText = (_: Stream[F, Byte]) => defaultLogBody[F, A](message)(logBody)

    logMessageWithBodyText[F, A](message)(logHeaders, logBodyText, redactHeadersWhen)(log)
  }

  def logMessageWithBodyText[F[_], A <: Message[F]](message: A)(
      logHeaders: Boolean,
      logBodyText: Stream[F, Byte] => Option[F[String]],
      redactHeadersWhen: CIString => Boolean = Headers.SensitiveHeaders.contains)(
<<<<<<< HEAD
      log: String => F[Unit])(implicit F: Concurrent[F]): F[Unit] = {
=======
      log: String => F[Unit])(implicit F: Monad[F]): F[Unit] = {
>>>>>>> 20e0d9a1
    def prelude =
      message match {
        case req: Request[_] => s"${req.httpVersion} ${req.method} ${req.uri}"
        case resp: Response[_] => s"${resp.httpVersion} ${resp.status}"
      }

    val headers: String = defaultLogHeaders[F, A](message)(logHeaders, redactHeadersWhen)

    val bodyText: F[String] =
      logBodyText(message.body) match {
        case Some(textF) => textF.map(text => s"""body="$text"""")
        case None => F.pure("")
      }

    def spaced(x: String): String = if (x.isEmpty) x else s" $x"

    bodyText
      .map(body => s"$prelude${spaced(headers)}${spaced(body)}")
      .flatMap(log)
  }

}<|MERGE_RESOLUTION|>--- conflicted
+++ resolved
@@ -16,12 +16,8 @@
 
 package org.http4s.internal
 
-<<<<<<< HEAD
+import cats.Monad
 import cats.effect.Concurrent
-=======
-import cats.Monad
-import cats.effect.Sync
->>>>>>> 20e0d9a1
 import cats.syntax.all._
 import fs2.Stream
 import org.http4s.{Charset, Headers, MediaType, Message, Request, Response}
@@ -64,11 +60,7 @@
       logHeaders: Boolean,
       logBodyText: Stream[F, Byte] => Option[F[String]],
       redactHeadersWhen: CIString => Boolean = Headers.SensitiveHeaders.contains)(
-<<<<<<< HEAD
-      log: String => F[Unit])(implicit F: Concurrent[F]): F[Unit] = {
-=======
       log: String => F[Unit])(implicit F: Monad[F]): F[Unit] = {
->>>>>>> 20e0d9a1
     def prelude =
       message match {
         case req: Request[_] => s"${req.httpVersion} ${req.method} ${req.uri}"
