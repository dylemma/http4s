--- conflicted
+++ resolved
@@ -25,14 +25,7 @@
 import java.util.Locale
 import org.http4s._
 import org.http4s.util.{Renderable, Writer}
-<<<<<<< HEAD
 import org.http4s.internal.parsing.{Rfc3986, Rfc7230}
-=======
-import cats.parse.{Numbers, Parser0, Rfc5234, Parser => P}
-import org.http4s.internal.parsing.Rfc7230
-
-import java.util.Locale
->>>>>>> 2f980a55
 import scala.util.Try
 
 object Forwarded
@@ -147,13 +140,8 @@
       val nodeName: P[Node.Name] =
         P.oneOf[Node.Name](
           List(
-<<<<<<< HEAD
             Rfc3986.ipv4Address.map(Node.Name.Ipv4),
             Rfc3986.ipv6Address
-=======
-            Uri.Parser.ipv4Address.map(Node.Name.Ipv4),
-            Uri.Parser.ipv6Address
->>>>>>> 2f980a55
               .between(P.char('['), P.char(']'))
               .map(Node.Name.Ipv6),
             P.string("unknown").as(Node.Name.Unknown),
