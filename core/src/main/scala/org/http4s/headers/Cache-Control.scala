/*
 * Copyright 2013 http4s.org
 *
 * Licensed under the Apache License, Version 2.0 (the "License");
 * you may not use this file except in compliance with the License.
 * You may obtain a copy of the License at
 *
 *     http://www.apache.org/licenses/LICENSE-2.0
 *
 * Unless required by applicable law or agreed to in writing, software
 * distributed under the License is distributed on an "AS IS" BASIS,
 * WITHOUT WARRANTIES OR CONDITIONS OF ANY KIND, either express or implied.
 * See the License for the specific language governing permissions and
 * limitations under the License.
 */

package org.http4s
package headers

import cats.data.NonEmptyList
import java.util.concurrent.TimeUnit
import org.http4s.CacheDirective._
import org.typelevel.ci.CIString
import cats.parse._
import org.http4s.internal.parsing.{Rfc2616, Rfc7230}
import org.http4s.parser.{AdditionalRules}
import scala.concurrent.duration._

object `Cache-Control` {
<<<<<<< HEAD
  def apply(head: CacheDirective, tail: CacheDirective*): `Cache-Control` =
    apply(NonEmptyList(head, tail.toList))

  def parse(s: String): ParseResult[`Cache-Control`] =
    ParseResult.fromParser(parser, "Invalid Cache-Control header")(s)
=======

  def apply(head: CacheDirective, tail: CacheDirective*): `Cache-Control` =
    apply(NonEmptyList(head, tail.toList))

  def parse(s: String): ParseResult[`Cache-Control`] = parseResult(s)
>>>>>>> e1e1995f

  private[http4s] val FieldNames: Parser[NonEmptyList[String]] =
    Rfc7230.quotedString.repSep(Rfc7230.listSep)
  private[http4s] val DeltaSeconds: Parser[Duration] =
    AdditionalRules.NonNegativeLong.map(Duration(_, TimeUnit.SECONDS))

  private[http4s] val CacheDirective: Parser[CacheDirective] =
    Parser.oneOf(
      (Parser.ignoreCase("no-cache") *> (Parser.string("=") *> FieldNames).?).map { fn =>
        `no-cache`(fn.map(_.map(CIString(_)).toList).getOrElse(Nil))
      } ::
        Parser.ignoreCase("no-store").as(`no-store`) ::
        Parser.ignoreCase("no-transform").as(`no-transform`) ::
        Parser.ignoreCase("max-age=") *> DeltaSeconds.map(s => `max-age`(s)) ::
        Parser.ignoreCase("max-stale") *> (Parser.string("=") *> DeltaSeconds).?.map(s =>
          `max-stale`(s)) ::
        Parser.ignoreCase("min-fresh=") *> DeltaSeconds.map(s => `min-fresh`(s)) ::
        Parser.ignoreCase("only-if-cached").as(`only-if-cached`) ::
        Parser.ignoreCase("public").as(`public`) ::
        (Parser.ignoreCase("private") *> (Parser.string("=") *> FieldNames).?.map { fn =>
          `private`(fn.map(_.map(CIString(_)).toList).getOrElse(Nil))
        }) ::
        Parser.ignoreCase("must-revalidate").as(`must-revalidate`) ::
        Parser.ignoreCase("proxy-revalidate").as(`proxy-revalidate`) ::
        Parser.ignoreCase("s-maxage=") *> DeltaSeconds.map(s => `s-maxage`(s)) ::
        Parser.ignoreCase("stale-if-error=") *> DeltaSeconds.map(s => `stale-if-error`(s)) ::
        Parser.ignoreCase("stale-while-revalidate=") *> DeltaSeconds.map(s =>
          `stale-while-revalidate`(s)) ::
        (Rfc2616.token ~ (Parser.string("=") *> (Rfc2616.token | Rfc7230.quotedString)).?).map({
          case (name: String, arg: Option[String]) =>
            org.http4s.CacheDirective(CIString(name), arg)
        }) :: Nil
    )

  private[http4s] def parseResult(s: String): ParseResult[`Cache-Control`] =
    ParseResult.fromParser(parser, "Invalid Cache-Control header")(s)

  private[http4s] val parser: Parser[`Cache-Control`] =
    CacheDirective.repSep(Rfc7230.listSep).map(`Cache-Control`(_))

  implicit val headerInstance: v2.Header[`Cache-Control`, v2.Header.Recurring] =
    v2.Header.createRendered(
      CIString("Cache-Control"),
      _.values,
      parseResult
    )

  implicit val headerSemigroupInstance: cats.Semigroup[`Cache-Control`] =
    (a, b) => `Cache-Control`(a.values.concatNel(b.values))

}

final case class `Cache-Control`(values: NonEmptyList[CacheDirective])<|MERGE_RESOLUTION|>--- conflicted
+++ resolved
@@ -27,19 +27,11 @@
 import scala.concurrent.duration._
 
 object `Cache-Control` {
-<<<<<<< HEAD
   def apply(head: CacheDirective, tail: CacheDirective*): `Cache-Control` =
     apply(NonEmptyList(head, tail.toList))
 
   def parse(s: String): ParseResult[`Cache-Control`] =
     ParseResult.fromParser(parser, "Invalid Cache-Control header")(s)
-=======
-
-  def apply(head: CacheDirective, tail: CacheDirective*): `Cache-Control` =
-    apply(NonEmptyList(head, tail.toList))
-
-  def parse(s: String): ParseResult[`Cache-Control`] = parseResult(s)
->>>>>>> e1e1995f
 
   private[http4s] val FieldNames: Parser[NonEmptyList[String]] =
     Rfc7230.quotedString.repSep(Rfc7230.listSep)
@@ -74,9 +66,6 @@
         }) :: Nil
     )
 
-  private[http4s] def parseResult(s: String): ParseResult[`Cache-Control`] =
-    ParseResult.fromParser(parser, "Invalid Cache-Control header")(s)
-
   private[http4s] val parser: Parser[`Cache-Control`] =
     CacheDirective.repSep(Rfc7230.listSep).map(`Cache-Control`(_))
 
@@ -84,7 +73,7 @@
     v2.Header.createRendered(
       CIString("Cache-Control"),
       _.values,
-      parseResult
+      parse
     )
 
   implicit val headerSemigroupInstance: cats.Semigroup[`Cache-Control`] =
