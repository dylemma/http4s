--- conflicted
+++ resolved
@@ -24,20 +24,10 @@
 import org.typelevel.ci.CIString
 
 object Cookie {
-<<<<<<< HEAD
   def apply(head: RequestCookie, tail: RequestCookie*): `Cookie` =
     apply(NonEmptyList(head, tail.toList))
 
   def parse(s: String): ParseResult[Cookie] =
-=======
-
-  def apply(head: RequestCookie, tail: RequestCookie*): Cookie =
-    apply(NonEmptyList(head, tail.toList))
-
-  def parse(s: String): ParseResult[Cookie] = parseResult(s)
-
-  private[http4s] def parseResult(s: String): ParseResult[Cookie] =
->>>>>>> e1e1995f
     ParseResult.fromParser(parser, "Invalid Cookie header")(s)
 
   private[http4s] val parser: Parser[Cookie] = {
@@ -62,22 +52,11 @@
           def render(writer: Writer): writer.type =
             writer.addNel(h.values, sep = "; ")
         },
-      parseResult
+      parse
     )
 
   implicit val headerSemigroupInstance: cats.Semigroup[Cookie] =
     (a, b) => Cookie(a.values.concatNel(b.values))
 }
 
-<<<<<<< HEAD
-final case class Cookie(values: NonEmptyList[RequestCookie])
-=======
-final case class Cookie(values: NonEmptyList[RequestCookie]) {
-  val value = Header[Cookie].value(this)
-  def renderValue(writer: Writer): writer.type = {
-    values.head.render(writer)
-    values.tail.foreach(writer << "; " << _)
-    writer
-  }
-}
->>>>>>> e1e1995f
+final case class Cookie(values: NonEmptyList[RequestCookie])