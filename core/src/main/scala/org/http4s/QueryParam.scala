--- conflicted
+++ resolved
@@ -198,34 +198,6 @@
         fa.contramap(f)
     }
 
-<<<<<<< HEAD
-  def instantQueryParamEncoder(formatter: DateTimeFormatter): QueryParamEncoder[Instant] =
-    QueryParamEncoder[String].contramap[Instant] { (i: Instant) =>
-      formatter.format(i)
-    }
-
-  def localDateQueryParamEncoder(formatter: DateTimeFormatter): QueryParamEncoder[LocalDate] =
-    QueryParamEncoder[String].contramap[LocalDate] { (ld: LocalDate) =>
-      formatter.format(ld)
-    }
-
-  def zonedDateTimeQueryParamEncoder(
-      formatter: DateTimeFormatter): QueryParamEncoder[ZonedDateTime] =
-    QueryParamEncoder[String].contramap[ZonedDateTime] { (zdt: ZonedDateTime) =>
-      formatter.format(zdt)
-    }
-=======
-  @deprecated("Use QueryParamEncoder[U].contramap(f)", "0.16")
-  def encodeBy[T, U](f: T => U)(implicit
-      qpe: QueryParamEncoder[U]
-  ): QueryParamEncoder[T] =
-    qpe.contramap(f)
-
-  @deprecated("Use QueryParamEncoder[String].contramap(f)", "0.16")
-  def encode[T](f: T => String): QueryParamEncoder[T] =
-    stringQueryParamEncoder.contramap(f)
->>>>>>> 60f9be17
-
   def fromShow[T](implicit
       sh: Show[T]
   ): QueryParamEncoder[T] =
