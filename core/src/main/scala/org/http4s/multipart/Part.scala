/*
 * Copyright 2013 http4s.org
 *
 * Licensed under the Apache License, Version 2.0 (the "License");
 * you may not use this file except in compliance with the License.
 * You may obtain a copy of the License at
 *
 *     http://www.apache.org/licenses/LICENSE-2.0
 *
 * Unless required by applicable law or agreed to in writing, software
 * distributed under the License is distributed on an "AS IS" BASIS,
 * WITHOUT WARRANTIES OR CONDITIONS OF ANY KIND, either express or implied.
 * See the License for the specific language governing permissions and
 * limitations under the License.
 */

package org.http4s
package multipart

import cats.effect.Sync
import fs2.Stream
import fs2.io.readInputStream
import fs2.io.file.Files
import fs2.text.utf8Encode
import java.io.{File, InputStream}
import java.net.URL
import org.http4s.headers.`Content-Disposition`

final case class Part[F[_]](headers: v2.Headers, body: Stream[F, Byte]) extends Media[F] {
  def name: Option[String] = headers.get[`Content-Disposition`].flatMap(_.parameters.get("name"))
  def filename: Option[String] =
    headers.get[`Content-Disposition`].flatMap(_.parameters.get("filename"))

  override def covary[F2[x] >: F[x]]: Part[F2] = this.asInstanceOf[Part[F2]]
}

object Part {
  private val ChunkSize = 8192

  @deprecated(
    """Empty parts are not allowed by the multipart spec, see: https://tools.ietf.org/html/rfc7578#section-4.2
       Moreover, it allows the creation of potentially incorrect multipart bodies
    """.stripMargin,
    "0.18.12"
  )
  def empty[F[_]]: Part[F] =
    Part(v2.Headers.empty, EmptyBody)

  def formData[F[_]](name: String, value: String, headers: v2.Header.ToRaw*): Part[F] =
    Part(
      v2.Headers(`Content-Disposition`("form-data", Map("name" -> name))).put(headers: _*),
      Stream.emit(value).through(utf8Encode))

<<<<<<< HEAD
  def fileData[F[_]: Files](name: String, file: File, headers: Header*): Part[F] =
    fileData(name, file.getName, Files[F].readAll(file.toPath, ChunkSize), headers: _*)

  def fileData[F[_]: Sync](name: String, resource: URL, headers: Header*): Part[F] =
    fileData(name, resource.getPath.split("/").last, resource.openStream(), headers: _*)
=======
  def fileData[F[_]: Sync: ContextShift](
      name: String,
      file: File,
      blocker: Blocker,
      headers: v2.Header.ToRaw*): Part[F] =
    fileData(name, file.getName, readAll[F](file.toPath, blocker, ChunkSize), headers: _*)

  def fileData[F[_]: Sync: ContextShift](
      name: String,
      resource: URL,
      blocker: Blocker,
      headers: v2.Header.ToRaw*): Part[F] =
    fileData(name, resource.getPath.split("/").last, resource.openStream(), blocker, headers: _*)
>>>>>>> f5309a41

  def fileData[F[_]](
      name: String,
      filename: String,
      entityBody: EntityBody[F],
      headers: v2.Header.ToRaw*): Part[F] =
    Part(
      v2.Headers(
        `Content-Disposition`("form-data", Map("name" -> name, "filename" -> filename)),
        "Content-Transfer-Encoding" -> "binary"
      ).put(headers: _*),
      entityBody
    )

  // The InputStream is passed by name, and we open it in the by-name
  // argument in callers, so we can avoid lifting into an effect.  Exposing
  // this API publicly would invite unsafe use, and the `EntityBody` version
  // should be safe.
<<<<<<< HEAD
  private def fileData[F[_]](name: String, filename: String, in: => InputStream, headers: Header*)(
      implicit F: Sync[F]): Part[F] =
    fileData(name, filename, readInputStream(F.delay(in), ChunkSize), headers: _*)
=======
  private def fileData[F[_]](
      name: String,
      filename: String,
      in: => InputStream,
      blocker: Blocker,
      headers: v2.Header.ToRaw*)(implicit F: Sync[F], cs: ContextShift[F]): Part[F] =
    fileData(name, filename, readInputStream(F.delay(in), ChunkSize, blocker), headers: _*)
>>>>>>> f5309a41
}<|MERGE_RESOLUTION|>--- conflicted
+++ resolved
@@ -51,27 +51,11 @@
       v2.Headers(`Content-Disposition`("form-data", Map("name" -> name))).put(headers: _*),
       Stream.emit(value).through(utf8Encode))
 
-<<<<<<< HEAD
-  def fileData[F[_]: Files](name: String, file: File, headers: Header*): Part[F] =
+  def fileData[F[_]: Files](name: String, file: File, headers: v2.Header.ToRaw*): Part[F] =
     fileData(name, file.getName, Files[F].readAll(file.toPath, ChunkSize), headers: _*)
 
-  def fileData[F[_]: Sync](name: String, resource: URL, headers: Header*): Part[F] =
+  def fileData[F[_]: Sync](name: String, resource: URL, headers: v2.Header.ToRaw*): Part[F] =
     fileData(name, resource.getPath.split("/").last, resource.openStream(), headers: _*)
-=======
-  def fileData[F[_]: Sync: ContextShift](
-      name: String,
-      file: File,
-      blocker: Blocker,
-      headers: v2.Header.ToRaw*): Part[F] =
-    fileData(name, file.getName, readAll[F](file.toPath, blocker, ChunkSize), headers: _*)
-
-  def fileData[F[_]: Sync: ContextShift](
-      name: String,
-      resource: URL,
-      blocker: Blocker,
-      headers: v2.Header.ToRaw*): Part[F] =
-    fileData(name, resource.getPath.split("/").last, resource.openStream(), blocker, headers: _*)
->>>>>>> f5309a41
 
   def fileData[F[_]](
       name: String,
@@ -90,17 +74,10 @@
   // argument in callers, so we can avoid lifting into an effect.  Exposing
   // this API publicly would invite unsafe use, and the `EntityBody` version
   // should be safe.
-<<<<<<< HEAD
-  private def fileData[F[_]](name: String, filename: String, in: => InputStream, headers: Header*)(
-      implicit F: Sync[F]): Part[F] =
-    fileData(name, filename, readInputStream(F.delay(in), ChunkSize), headers: _*)
-=======
   private def fileData[F[_]](
       name: String,
       filename: String,
       in: => InputStream,
-      blocker: Blocker,
-      headers: v2.Header.ToRaw*)(implicit F: Sync[F], cs: ContextShift[F]): Part[F] =
-    fileData(name, filename, readInputStream(F.delay(in), ChunkSize, blocker), headers: _*)
->>>>>>> f5309a41
+      headers: v2.Header.ToRaw*)(implicit F: Sync[F]): Part[F] =
+    fileData(name, filename, readInputStream(F.delay(in), ChunkSize), headers: _*)
 }