--- conflicted
+++ resolved
@@ -18,7 +18,7 @@
 import org.http4s.parser.Rfc2616BasicRules
 import org.http4s.util.{StringWriter, Writer}
 
-import scala.reflect.macros.blackbox
+import scala.reflect.macros.whitebox
 import scala.util.hashing.MurmurHash3
 
 sealed class MediaRange private[http4s] (
@@ -348,12 +348,8 @@
       }
     }
 
-<<<<<<< HEAD
-  class Macros(val c: blackbox.Context) {
-=======
   @deprecated("This location of the implementation complicates Dotty support", "0.21.16")
   class Macros(val c: whitebox.Context) {
->>>>>>> 40260574
     import c.universe._
 
     def mediaTypeLiteral(s: c.Expr[String]): Tree =
