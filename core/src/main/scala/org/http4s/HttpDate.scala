--- conflicted
+++ resolved
@@ -18,14 +18,11 @@
 
 import cats.Functor
 import cats.effect.Clock
-<<<<<<< HEAD
-=======
-import cats.implicits._
+import cats.syntax.all._
 import cats.parse.{Parser, Parser1, Rfc5234}
 import java.time.{DateTimeException, Instant, ZoneOffset, ZonedDateTime}
 import org.http4s.util.{Renderable, Writer}
 import scala.concurrent.duration.SECONDS
->>>>>>> d1a2b53d
 
 /** An HTTP-date value represents time as an instance of Coordinated Universal
   * Time (UTC). It expresses time at a resolution of one second.  By using it
