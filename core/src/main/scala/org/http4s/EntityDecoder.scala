--- conflicted
+++ resolved
@@ -2,11 +2,7 @@
 
 import java.io.{File, FileOutputStream, StringReader}
 import javax.xml.parsers.SAXParser
-<<<<<<< HEAD
-import org.xml.sax.{SAXParseException, InputSource}
-=======
 import org.xml.sax.{SAXException, SAXParseException, InputSource}
->>>>>>> 70176fed
 import scodec.bits.ByteVector
 
 import scala.annotation.unchecked.uncheckedVariance
@@ -113,16 +109,10 @@
   /////////////////// Instances //////////////////////////////////////////////
 
   /** Provides a mechanism to fail decoding */
-<<<<<<< HEAD
   def error[T](t: Throwable) = new EntityDecoder[T] {
     override def decode(msg: Message): DecodeResult[T] = {
-      msg.body.kill.run
-      DecodeResult[T](Task.fail(t))
+      DecodeResult(msg.body.kill.run.flatMap(_ => Task.fail(t)))
     }
-=======
-  def error(t: Throwable) = new EntityDecoder[Nothing] {
-    override def decode(msg: Message): Task[Nothing] = { msg.body.kill.run.flatMap(_ => Task.fail(t)) }
->>>>>>> 70176fed
     override def consumes: Set[MediaRange] = Set.empty
   }
 
