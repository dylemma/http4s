--- conflicted
+++ resolved
@@ -6,18 +6,12 @@
 
 package org.http4s
 
-import cats.{Order, Show}
+import cats.{Hash, Order, Show}
 import cats.data.{Writer => _}
 import cats.implicits._
-<<<<<<< HEAD
+import cats.kernel.BoundedEnumerable
 import cats.parse.{Parser => P, Parser1}
 import cats.parse.Rfc5234.digit
-=======
-import cats.kernel.BoundedEnumerable
-import cats.{Hash, Order, Show}
-import org.http4s.internal.parboiled2._
-import org.http4s.parser._
->>>>>>> 3abc9fd1
 import org.http4s.util._
 
 /** An HTTP version, as seen on the start line of an HTTP request or response.
@@ -55,7 +49,6 @@
         }
     }
 
-<<<<<<< HEAD
   private val parser: Parser1[HttpVersion] = {
     // HTTP-name = %x48.54.54.50 ; HTTP
     // HTTP-version = HTTP-name "/" DIGIT "." DIGIT
@@ -64,24 +57,14 @@
     httpVersion.map { case (major, minor) =>
       new HttpVersion(major - '0', minor - '0')
     }
-=======
+  }
+
   def fromVersion(major: Int, minor: Int): ParseResult[HttpVersion] =
     if (major < 0) ParseResult.fail("Invalid HTTP version", s"major must be > 0: $major")
     else if (major > 9) ParseResult.fail("Invalid HTTP version", s"major must be <= 9: $major")
     else if (minor < 0) ParseResult.fail("Invalid HTTP version", s"major must be > 0: $minor")
     else if (minor > 9) ParseResult.fail("Invalid HTTP version", s"major must be <= 9: $minor")
     else ParseResult.success(new HttpVersion(major, minor))
-
-  private class Parser(val input: ParserInput)
-      extends org.http4s.internal.parboiled2.Parser
-      with Rfc2616BasicRules {
-    def HttpVersion: Rule1[org.http4s.HttpVersion] =
-      rule {
-        "HTTP/" ~ capture(Digit) ~ "." ~ capture(Digit) ~> { (major: String, minor: String) =>
-          new HttpVersion(major.toInt, minor.toInt)
-        }
-      }
->>>>>>> 3abc9fd1
   }
 
   implicit val catsInstancesForHttp4sHttpVersion: Order[HttpVersion]
