--- conflicted
+++ resolved
@@ -23,11 +23,6 @@
     with ForwardedHeader
     with LocationHeader
     with OriginHeader
-<<<<<<< HEAD
-    with ProxyAuthenticateHeader
-=======
-    with RangeParser
->>>>>>> 59a76ad6
     with RefererHeader
     with StrictTransportSecurityHeader
     with ZipkinHeader {
@@ -112,15 +107,9 @@
     addParser_("CONTENT-DISPOSITION".ci, `CONTENT_DISPOSITION`)
     addParser_("CONTENT-ENCODING".ci, `CONTENT_ENCODING`)
     addParser_("CONTENT-LENGTH".ci, `CONTENT_LENGTH`)
-<<<<<<< HEAD
     addParser_("CONTENT-RANGE".ci, `Content-Range`.parse)
-    addParser_("CONTENT-TYPE".ci, `CONTENT_TYPE`)
-    addParser_("COOKIE".ci, `COOKIE`)
-=======
-    addParser_("CONTENT-RANGE".ci, `CONTENT_RANGE`)
     addParser_("CONTENT-TYPE".ci, `Content-Type`.parse)
     addParser_("COOKIE".ci, Cookie.parse)
->>>>>>> 59a76ad6
     addParser_("DATE".ci, Date.parse)
     addParser_("ETAG".ci, ETag.parse)
     addParser_("EXPIRES".ci, Expires.parse)
@@ -135,12 +124,7 @@
     addParser_("LINK".ci, Link.parse)
     addParser_("LOCATION".ci, `LOCATION`)
     addParser_("ORIGIN".ci, `ORIGIN`)
-<<<<<<< HEAD
-    addParser_("PROXY-AUTHENTICATE".ci, `PROXY_AUTHENTICATE`)
     addParser_("RANGE".ci, Range.parse)
-=======
-    addParser_("RANGE".ci, `RANGE`)
->>>>>>> 59a76ad6
     addParser_("REFERER".ci, `REFERER`)
     addParser_("RETRY-AFTER".ci, `Retry-After`.parse)
     addParser_("SET-COOKIE".ci, `Set-Cookie`.parse)
