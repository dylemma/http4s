/*
 * Copyright 2013-2020 http4s.org
 *
 * SPDX-License-Identifier: Apache-2.0
 *
 * Based on https://github.com/spray/spray/blob/v1.1-M7/spray-http/src/main/scala/spray/http/parser/HttpParser.scala
 * Copyright (C) 2011-2012 spray.io
 * Based on code copyright (C) 2010-2011 by the BlueEyes Web Framework Team
 */

package org.http4s
package parser

import java.util
import org.http4s.Header.Parsed
import org.http4s.headers._
import org.typelevel.ci.CIString

object HttpHeaderParser {
  type HeaderParser = String => ParseResult[Parsed]

  private val allParsers =
    new util.concurrent.ConcurrentHashMap[CIString, HeaderParser]

  // Constructor
  gatherBuiltIn()

  /** Add a parser to the global header parser registry
    *
    * @param key name of the header to register the parser for
    * @param parser [[Header]] parser
    * @return any existing parser already registered to that key
    */
  def addParser(key: CIString, parser: HeaderParser): Option[HeaderParser] =
    Option(allParsers.put(key, parser))

  private def addParser_(key: CIString, parser: HeaderParser): Unit = {
    addParser(key, parser)
    ()
  }

  /** Remove the parser for the specified header key
    *
    * @param key name of the header to be removed
    * @return `Some(parser)` if the parser exists, else `None`
    */
  def dropParser(key: CIString): Option[HeaderParser] =
    Option(allParsers.remove(key))

  def parseHeader(header: Header.Raw): ParseResult[Header] =
    allParsers.get(header.name) match {
      case null =>
        ParseResult.success(header) // if we don't have a rule for the header we leave it unparsed
      case parser =>
        try parser(header.value)
        catch {
          // We need a way to bail on invalid dates without throwing.  There should be a better way.
          case _: ParseFailure =>
            ParseResult.success(header)
        }
    }

  /** Warm up the header parsers by triggering the loading of most classes in this package,
    * so as to increase the speed of the first usage.
    */
  def warmUp(): Unit = {
    val results = List(
      Header("Accept", "*/*,text/plain,custom/custom"),
      Header("Accept-Charset", "*,UTF-8"),
      Header("Accept-Encoding", "gzip,custom"),
      Header("Accept-Language", "*,nl-be,custom"),
      Header("Authorization", "Basic QWxhZGRpbjpvcGVuIHNlc2FtZQ=="),
      Header("Cache-Control", "no-cache"),
      Header("Connection", "close"),
      Header("Content-Disposition", "form-data"),
      Header("Content-Encoding", "deflate"),
      Header("Content-Length", "42"),
      Header("Content-Type", "application/json"),
      Header("Cookie", "http4s=cool"),
      Header("Host", "http4s.org"),
      Header("X-Forwarded-For", "1.2.3.4"),
      Header("Fancy-Custom-Header", "yeah"),
      Header("Origin", "http://example.com:12345")
    ).map(parseHeader)
    assert(results.forall(_.isRight))
  }

  private def gatherBuiltIn(): Unit = {
<<<<<<< HEAD
    addParser_(CIString("REFERER"), Referer.parse)
    addParser_(CIString("RETRY-AFTER"), `Retry-After`.parse)
    addParser_(CIString("SERVER"), Server.parse)
    addParser_(CIString("SET-COOKIE"), `Set-Cookie`.parse)
=======
    addParser_(CIString("LAST-MODIFIED"), `Last-Modified`.parse)
    addParser_(CIString("LOCATION"), Location.parse)
    addParser_(CIString("MAX-FORWARDS"), `Max-Forwards`.parse)
    addParser_(CIString("ORIGIN"), Origin.parse)
    addParser_(CIString("RANGE"), Range.parse)
>>>>>>> e18a2e8f
  }
}<|MERGE_RESOLUTION|>--- conflicted
+++ resolved
@@ -86,17 +86,5 @@
   }
 
   private def gatherBuiltIn(): Unit = {
-<<<<<<< HEAD
-    addParser_(CIString("REFERER"), Referer.parse)
-    addParser_(CIString("RETRY-AFTER"), `Retry-After`.parse)
-    addParser_(CIString("SERVER"), Server.parse)
-    addParser_(CIString("SET-COOKIE"), `Set-Cookie`.parse)
-=======
-    addParser_(CIString("LAST-MODIFIED"), `Last-Modified`.parse)
-    addParser_(CIString("LOCATION"), Location.parse)
-    addParser_(CIString("MAX-FORWARDS"), `Max-Forwards`.parse)
-    addParser_(CIString("ORIGIN"), Origin.parse)
-    addParser_(CIString("RANGE"), Range.parse)
->>>>>>> e18a2e8f
   }
 }