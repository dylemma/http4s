package org.http4s

import scalaz.stream.Process
import scalaz.syntax.monad._
import scala.concurrent.{ExecutionContext, Future}
import scalaz.concurrent.Task
import scala.language.implicitConversions
import util.Execution.{overflowingExecutionContext => oec}

trait Writable[-A] {
  def contentType: ContentType
  def toBody(a: A): Task[(HttpBody, Option[Int])]
}

trait SimpleWritable[-A] extends Writable[A] {
  def asChunk(data: A): BodyChunk
  override def toBody(a: A): Task[(HttpBody, Option[Int])] = {
    val chunk = asChunk(a)
    Task.now(Process.emit(chunk), Some(chunk.length))
  }
}

object Writable {
  // Simple types defined
  implicit def stringWritable(implicit charset: CharacterSet = CharacterSet.`UTF-8`) =
    new SimpleWritable[String] {
      def contentType: ContentType = ContentType.`text/plain`.withCharset(charset)
<<<<<<< HEAD
      def asChunk(s: String) = BodyChunk(s, charset.nioCharset)
=======
      def asByteString(s: String) = ByteString(s, charset.charset.name)
>>>>>>> 49340f65
    }

  implicit def htmlWritable(implicit charset: CharacterSet = CharacterSet.`UTF-8`) =
    new SimpleWritable[xml.Elem] {
      def contentType: ContentType = ContentType(MediaType.`text/html`).withCharset(charset)
<<<<<<< HEAD
      def asChunk(s: xml.Elem) = BodyChunk(s.buildString(false), charset.nioCharset)
=======
      def asByteString(s: xml.Elem) = ByteString(s.buildString(false), charset.charset.name)
>>>>>>> 49340f65
    }

  implicit def intWritable(implicit charset: CharacterSet = CharacterSet.`UTF-8`) =
    new SimpleWritable[Int] {
      def contentType: ContentType = ContentType.`text/plain`.withCharset(charset)
<<<<<<< HEAD
      def asChunk(i: Int) = BodyChunk(i.toString, charset.nioCharset)
=======
      def asByteString(i: Int): ByteString = ByteString(i.toString, charset.charset.name)
>>>>>>> 49340f65
    }

  implicit def taskWritable[A](implicit writable: Writable[A]) =
    new Writable[Task[A]] {
      def contentType: ContentType = writable.contentType
      def toBody(a: Task[A]) = a.flatMap(writable.toBody(_))
    }

/*
  implicit def functorWritable[F[_], A](implicit F: Functor[F], writable: Writable[A]) =
    new Writable[F[A]] {
      def contentType = writable.contentType
      private def send(fa: F[A]) = Process.emit(fa.map(writable.toBody(_)._1)).eval.join
      override def toBody(fa: F[A]) = (send(fa), None)
    }

  implicit def enumerateeWritable =
  new Writable[Enumeratee[Chunk, Chunk]] {
    def contentType = ContentType.`application/octet-stream`
    override def toBody(a: Enumeratee[Chunk, Chunk])= (a, None)
  }

  implicit def genericEnumerateeWritable[A](implicit writable: SimpleWritable[A], ec: ExecutionContext) =
    new Writable[Enumeratee[Chunk, A]] {
      def contentType = writable.contentType

      def toBody(a: Enumeratee[Chunk, A]): (Enumeratee[Chunk, Chunk], Option[Int]) = {
        val finalenum = a.compose(Enumeratee.map[A]( i => BodyChunk(writable.asByteString(i)): Chunk))
        (finalenum , None)
      }
    }

  implicit def enumeratorWritable[A](implicit writable: SimpleWritable[A]) =
  new Writable[Enumerator[A]] {
    def contentType = writable.contentType
    override def toBody(a: Enumerator[A]) = (sendEnumerator(a.map[Chunk]{ i => BodyChunk(writable.asByteString(i))}(oec)), None)
  }
*/

  implicit def futureWritable[A](implicit ec: ExecutionContext, writable: Writable[A]) =
    new Writable[Future[A]] {
      def contentType: ContentType = writable.contentType
      def toBody(f: Future[A]) = taskWritable[A].toBody(futureToTask(ec)(f))
    }
}<|MERGE_RESOLUTION|>--- conflicted
+++ resolved
@@ -25,31 +25,19 @@
   implicit def stringWritable(implicit charset: CharacterSet = CharacterSet.`UTF-8`) =
     new SimpleWritable[String] {
       def contentType: ContentType = ContentType.`text/plain`.withCharset(charset)
-<<<<<<< HEAD
-      def asChunk(s: String) = BodyChunk(s, charset.nioCharset)
-=======
-      def asByteString(s: String) = ByteString(s, charset.charset.name)
->>>>>>> 49340f65
+      def asChunk(s: String) = BodyChunk(s, charset.charset)
     }
 
   implicit def htmlWritable(implicit charset: CharacterSet = CharacterSet.`UTF-8`) =
     new SimpleWritable[xml.Elem] {
       def contentType: ContentType = ContentType(MediaType.`text/html`).withCharset(charset)
-<<<<<<< HEAD
-      def asChunk(s: xml.Elem) = BodyChunk(s.buildString(false), charset.nioCharset)
-=======
-      def asByteString(s: xml.Elem) = ByteString(s.buildString(false), charset.charset.name)
->>>>>>> 49340f65
+      def asChunk(s: xml.Elem) = BodyChunk(s.buildString(false), charset.charset)
     }
 
   implicit def intWritable(implicit charset: CharacterSet = CharacterSet.`UTF-8`) =
     new SimpleWritable[Int] {
       def contentType: ContentType = ContentType.`text/plain`.withCharset(charset)
-<<<<<<< HEAD
-      def asChunk(i: Int) = BodyChunk(i.toString, charset.nioCharset)
-=======
-      def asByteString(i: Int): ByteString = ByteString(i.toString, charset.charset.name)
->>>>>>> 49340f65
+      def asChunk(i: Int) = BodyChunk(i.toString, charset.charset)
     }
 
   implicit def taskWritable[A](implicit writable: Writable[A]) =
