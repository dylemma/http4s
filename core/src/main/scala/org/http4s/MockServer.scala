package org.http4s

import scala.language.reflectiveCalls

import concurrent.{Promise, ExecutionContext, Future}
import play.api.libs.iteratee.{Enumerator, Enumeratee, Iteratee}
import util.Success

class MockServer(route: Route)(implicit executor: ExecutionContext = ExecutionContext.global) {
  import MockServer.Response

  def apply(req: Request[Raw]): Future[Response] = {
    try {
      route.lift(req).fold(Future.successful(onNotFound)) {
<<<<<<< HEAD
        handler =>

          handler flatMap {
            responder => render(responder)
          } recover {
            case t => onError(t)
          }
=======
        responder => responder.flatMap(render).recover(onError)
>>>>>>> 42c2aee4
      }
    } catch {
      case t: Throwable => Future.successful(onError(t))
    }
  }

  def render(responder: Responder[Raw]): Future[Response] = {
    val it: Iteratee[Chunk, Chunk] = Iteratee.consume()
    responder.body.run(it).map { body =>
      Response(statusLine = responder.statusLine, headers = responder.headers, body = body)
    }
  }

  def onNotFound: MockServer.Response = Response(statusLine = StatusLine.NotFound)

  def onError: PartialFunction[Throwable, Response] = {
    case e: Exception =>
      e.printStackTrace()
      Response(statusLine = StatusLine.InternalServerError)
  }
}

object MockServer {
  case class Response(
    statusLine: StatusLine = StatusLine.Ok,
    headers: Headers = Headers.Empty,
    body: Array[Byte] = Array.empty
  )
}<|MERGE_RESOLUTION|>--- conflicted
+++ resolved
@@ -12,17 +12,7 @@
   def apply(req: Request[Raw]): Future[Response] = {
     try {
       route.lift(req).fold(Future.successful(onNotFound)) {
-<<<<<<< HEAD
-        handler =>
-
-          handler flatMap {
-            responder => render(responder)
-          } recover {
-            case t => onError(t)
-          }
-=======
         responder => responder.flatMap(render).recover(onError)
->>>>>>> 42c2aee4
       }
     } catch {
       case t: Throwable => Future.successful(onError(t))
