/* checkAll and friends were copied from the scalaz-specs2 project.
 * Source file: src/main/scala/Spec.scala
 * Project address: https://github.com/typelevel/scalaz-specs2
 * Copyright (C) 2013 Lars Hupel
 * License: MIT. https://github.com/typelevel/scalaz-specs2/blob/master/LICENSE.txt
 * Commit df921e18cf8bf0fd0bb510133f1ca6e1caea512b
 * Copied on. 11/1/2015
 */

package org.http4s

import cats.effect.IO
import cats.implicits.{catsSyntaxEither => _, _}
import fs2._
import fs2.text._
import org.http4s.testing._
import org.http4s.util.threads.{newBlockingPool, newDaemonPool}
import org.scalacheck._
import org.scalacheck.Arbitrary.arbitrary
import org.scalacheck.util.{FreqMap, Pretty}
import org.specs2.ScalaCheck
import org.specs2.matcher._
import org.specs2.mutable.Specification
import org.specs2.scalacheck.Parameters
import org.specs2.specification.core.Fragments
import org.specs2.specification.create.{DefaultFragmentFactory => ff}
import org.specs2.specification.dsl.FragmentsDsl
import org.typelevel.discipline.specs2.mutable.Discipline
import scala.concurrent.ExecutionContext

/**
  * Common stack for http4s' own specs.
  *
  * Not published in testing's main, because it doesn't depend on specs2.
  */
trait Http4sSpec
    extends Specification
    with ScalaCheck
    with AnyMatchers
    with OptionMatchers
    with Http4s
    with ArbitraryInstances
    with FragmentsDsl
    with Discipline
    with IOMatchers
    with Http4sMatchers {
  implicit def testExecutionContext: ExecutionContext = Http4sSpec.TestExecutionContext

  implicit val params = Parameters(maxSize = 20)

  implicit class ParseResultSyntax[A](self: ParseResult[A]) {
    def yolo: A = self.valueOr(e => sys.error(e.toString))
  }

  /** This isn't really ours to provide publicly in implicit scope */
  implicit lazy val arbitraryByteChunk: Arbitrary[Chunk[Byte]] =
    Arbitrary {
      Gen
        .containerOf[Array, Byte](arbitrary[Byte])
        .map { b =>
          Chunk.bytes(b)
        }
    }

  implicit def arbitrarySegment: Arbitrary[Segment[Byte, Unit]] =
    Arbitrary(arbitraryByteChunk.arbitrary.map(Segment.chunk))

  def writeToString[A](a: A)(implicit W: EntityEncoder[IO, A]): String =
    Stream
      .emit(W.toEntity(a))
      .covary[IO]
      .flatMap(_.body)
      .through(utf8Decode)
      .foldMonoid
      .compile
      .last
      .map(_.getOrElse(""))
      .unsafeRunSync

  def writeToChunk[A](a: A)(implicit W: EntityEncoder[IO, A]): Chunk[Byte] =
    Stream
      .emit(W.toEntity(a))
      .covary[IO]
      .flatMap(_.body)
      .bufferAll
      .chunks
      .compile
      .last
      .map(_.getOrElse(Chunk.empty))
      .unsafeRunSync

  def checkAll(name: String, props: Properties)(
      implicit p: Parameters,
      f: FreqMap[Set[Any]] => Pretty): Fragments = {
    addFragment(ff.text(s"$name  ${props.name} must satisfy"))
    addFragments(Fragments.foreach(props.properties) {
      case (name, prop) =>
        Fragments(name in check(prop, p, f))
    })
  }

  def checkAll(
      props: Properties)(implicit p: Parameters, f: FreqMap[Set[Any]] => Pretty): Fragments = {
    addFragment(ff.text(s"${props.name} must satisfy"))
    addFragments(Fragments.foreach(props.properties) {
      case (name, prop) =>
        Fragments(name in check(prop, p, f))
    })
  }

  implicit def enrichProperties(props: Properties) = new {
    def withProp(propName: String, prop: Prop) = new Properties(props.name) {
      for { (name, p) <- props.properties } property(name) = p
      property(propName) = prop
    }
  }

  def beStatus(status: Status): Matcher[Response[IO]] = { resp: Response[IO] =>
    (resp.status == status) -> s" doesn't have status $status"
  }
}

object Http4sSpec {
  val TestExecutionContext: ExecutionContext =
    ExecutionContext.fromExecutor(newDaemonPool("http4s-spec", timeout = true))
<<<<<<< HEAD
=======

  val TestBlockingExecutionContext: ExecutionContext =
    ExecutionContext.fromExecutor(newBlockingPool("http4s-spec-blocking"))

  val TestScheduler: Scheduler = {
    val (sched, _) = Scheduler
      .allocate[IO](corePoolSize = 4, threadPrefix = "http4s-spec-scheduler")
      .unsafeRunSync()
    sched
  }
>>>>>>> ed19bf95
}<|MERGE_RESOLUTION|>--- conflicted
+++ resolved
@@ -123,17 +123,7 @@
 object Http4sSpec {
   val TestExecutionContext: ExecutionContext =
     ExecutionContext.fromExecutor(newDaemonPool("http4s-spec", timeout = true))
-<<<<<<< HEAD
-=======
 
   val TestBlockingExecutionContext: ExecutionContext =
     ExecutionContext.fromExecutor(newBlockingPool("http4s-spec-blocking"))
-
-  val TestScheduler: Scheduler = {
-    val (sched, _) = Scheduler
-      .allocate[IO](corePoolSize = 4, threadPrefix = "http4s-spec-scheduler")
-      .unsafeRunSync()
-    sched
-  }
->>>>>>> ed19bf95
 }